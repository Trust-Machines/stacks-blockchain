"""
    Blockstack Core
    ~~~~~

    copyright: (c) 2017 by Blockstack.org

This file is part of Blockstack Core.

    Blockstack Core is free software: you can redistribute it and/or modify
    it under the terms of the GNU General Public License as published by
    the Free Software Foundation, either version 3 of the License, or
    (at your option) any later version.

    Blockstack Core is distributed in the hope that it will be useful,
    but WITHOUT ANY WARRANTY; without even the implied warranty of
    MERCHANTABILITY or FITNESS FOR A PARTICULAR PURPOSE.  See the
    GNU General Public License for more details.

    You should have received a copy of the GNU General Public License
    along with Search. If not, see <http://www.gnu.org/licenses/>.
"""

import os, sys, re, json, time
import unittest
import requests
import argparse
import binascii
import traceback
import jsontokens

from test import test_support
from binascii import hexlify

from blockstack_client import schemas
import blockstack_client.storage
import blockstack_client.config as blockstack_config
import blockstack_client.config as blockstack_constants
import blockstack_client.keys

BASE_URL = 'http://localhost:5000'

API_PASSWORD = blockstack_config.get_config(
    blockstack_constants.CONFIG_PATH).get('api_password', None)

DEFAULT_WALLET_ADDRESS = "1QJQxDas5JhdiXhEbNS14iNjr8auFT96GP"

class FakeResponseObj:
    def __init__(self):
        self.status_code = 600
        self.data = ""

class ForwardingClient:
    def __init__(self, base_url):
        self.base_url = base_url
    def get(self, endpoint, headers = {}):
        resp = requests.get(self.base_url + endpoint, headers = headers)
        ret_obj = FakeResponseObj()
        ret_obj.status_code = resp.status_code
        ret_obj.data = resp.text
        return ret_obj
    def post(self, endpoint, data, headers = {}):
        resp = requests.post(self.base_url + endpoint,
                             data = data, headers = headers)
        ret_obj = FakeResponseObj()
        ret_obj.status_code = resp.status_code
        ret_obj.data = resp.text
        return ret_obj

class APITestCase(unittest.TestCase):
    def __init__(self, methodName):
        super(APITestCase, self).__init__(methodName)
        self.app = ForwardingClient("http://localhost:6270")

    def get_request(self, endpoint, headers={}, status_code=200,
                    no_json = False):
        t_start = time.time()
        resp = self.app.get(endpoint, headers = headers)
        t_end = time.time()
        print("\nget {} time: {}s".format(endpoint, t_end - t_start))
        if not resp.status_code == status_code:
            print("Bad status code: {} => {} ".format(endpoint, resp.status_code))
            print("REQUEST ===> {} + {} <===".format(endpoint, headers))
            print("RESPONSE ===>\n {} \n<===".format(resp.data))

        self.assertEqual(resp.status_code, status_code)
        if no_json:
            return resp.data

        try:
            data = json.loads(resp.data)
            return data
        except Exception as e:
            if status_code != 200:
                return {}
            raise e

    def post_request(self, endpoint, payload, headers={}, status_code=200):
        t_start = time.time()
        resp = self.app.post(endpoint, data = json.dumps(payload), headers = headers)
        t_end = time.time()
        print("\npost {} time: {}s".format(endpoint, t_end - t_start))
        if not resp.status_code == status_code:
            print("{} => {} ".format(endpoint, resp.status_code))

        self.assertEqual(resp.status_code, status_code)
        try:
            data = json.loads(resp.data)
            return data
        except Exception as e:
            if status_code != 200:
                return {}
            traceback.print_exc()
            raise e

def get_auth_header(key = None, port = 8888):
    if key is None:
        key = API_PASSWORD
    return {'Authorization' : 'bearer {}'.format(key),
            'Origin' : 'http://localhost:{}'.format(port)}

def check_data(cls, data, required_keys={}):
    for k in required_keys:
        cls.assertIn(k, data)
        if type(required_keys[k]) == dict:
            check_data(cls, data[k], required_keys = required_keys[k])
        if type(required_keys[k]) == str:
            cls.assertRegexpMatches(data[k], required_keys[k])
        if type(required_keys[k]) == int:
            cls.assertGreaterEqual(data[k], required_keys[k])


class PingTest(APITestCase):
    def test_ping(self):
        data = self.get_request("/v1/ping",
                                headers = {} , status_code=200)

        self.assertTrue(data['status'] == 'alive')
        self.assertTrue('version' in data)

    def test_node_ping(self):
        data = self.get_request("/v1/node/ping",
                                headers = {} , status_code=200)

        self.assertTrue(data['status'] == 'alive')
        self.assertTrue('version' in data)


class LookupUsersTest(APITestCase):
    def test_found_user_lookup(self):
        base_url = '/v1/names/{}'
        url = base_url.format('muneeb.id')
        data = self.get_request(url, headers = {}, status_code=200)

        self.assertTrue(data['status'] == 'registered')

        to_check = {'address': schemas.OP_ADDRESS_PATTERN,
                    'zonefile_hash' : schemas.OP_ZONEFILE_HASH_PATTERN,
                    'last_txid' : schemas.OP_TXID_PATTERN}
        check_data(self, data, to_check)

        url = base_url.format('muneeb')
        data = self.get_request(url, headers = {}, status_code=500)

    def test_get_all_names(self):
        data = self.get_request("/v1/names?page=0",
                                headers = {} , status_code=200)
        self.assertEqual(len(data), 100, "Paginated name length != 100")
        data = self.get_request("/v1/names",
                                headers = {} , status_code=401)
        data = self.get_request("/v1/names?page=10000",
                                headers = {} , status_code=200)

<<<<<<< HEAD
=======
    def test_get_subdomain_names(self):
        data = self.get_request("/v1/subdomains?page=0",
                                headers = {} , status_code=200)
        self.assertEqual(len(data), 100, "Paginated name length != 100")
        data = self.get_request("/v1/subdomains",
                                headers = {} , status_code=401)
        data = self.get_request("/v1/subdomains?page=10000",
                                headers = {} , status_code=200)
        data = self.get_request("/v1/blockchains/bitcoin/subdomains_count",
                                headers = {} , status_code=200)
        self.assertIn('names_count', data)
>>>>>>> 81b6111f

class Zonefiles(APITestCase):
    def test_get_zonefile(self):
        zf_url = '/v1/names/{}/zonefile'
        zf_hash_url = '/v1/names/{}/zonefile/{}'
        user = 'muneeb.id'

        zf_data = self.get_request(zf_url.format(user),
                                   headers = {}, status_code = 200)
        self.assertIn('zonefile', zf_data)

        zf_hash = blockstack_client.storage.get_zonefile_data_hash(zf_data['zonefile'])
        zf_data_historic_lookup = self.get_request(zf_hash_url.format(user, zf_hash),
                                                   headers = {}, status_code = 200)
        self.assertEqual(zf_data_historic_lookup['zonefile'],
                         zf_data['zonefile'])


class NameHistoryTest(APITestCase):
    def build_url(self, username):
        return '/v1/names/{}/history'.format(username)

    def check_history_block(self, blocks):
        self.assertEqual(len(blocks), 1)
        block = blocks[0]
        self.assertRegexpMatches(block['address'], schemas.OP_ADDRESS_PATTERN)
        self.assertTrue(block['opcode'].startswith('NAME'))

    def test_found_user_lookup(self):
        usernames = 'muneeb.id'
        data = self.get_request(self.build_url(usernames),
                                headers = {}, status_code=200)

        self.assertTrue(len(data.keys()) > 2)
        for block_key, block_data in data.items():
            self.check_history_block(block_data)


class NamesOwnedTest(APITestCase):
    def build_url(self, addr):
        return '/v1/addresses/bitcoin/{}'.format(addr)
    def test_check_names(self):
        addrs_to_check = ["1J3PUxY5uDShUnHRrMyU6yKtoHEUPhKULs"]
        names_to_check = ["muneeb.id"]
        for addr, name in zip(addrs_to_check, names_to_check):
            data = self.get_request(self.build_url(addr),
                                    headers = {}, status_code = 200)
            self.assertTrue(len(data["names"]) > 0)
            self.assertIn(name, data["names"])


class NamespaceTest(APITestCase):
    def test_id_space(self):
        data = self.get_request("/v1/namespaces",
                                headers = {} , status_code=200)
        self.assertIn('id', data)

        data = self.get_request('/v1/namespaces/id', headers = {}, status_code = 200)
        to_check = {
            "address": schemas.OP_ADDRESS_PATTERN,
            "block_number": 0,
            "history": True,
            "namespace_id": True,
            "op": True,
            "op_fee": 0,
            "preorder_hash": schemas.OP_HEX_PATTERN,
            "ready_block": 0,
            "reveal_block": 0,
            "sender": schemas.OP_HEX_PATTERN,
            "sender_pubkey": schemas.OP_PUBKEY_PATTERN,
            "txid": schemas.OP_TXID_PATTERN
        }

        check_data(self, data, to_check)

    def test_id_space_names(self):
        data = self.get_request("/v1/namespaces/id/names?page=0",
                                headers = {} , status_code=200)
        self.assertEqual(len(data), 100, "Paginated name length != 100")
        data = self.get_request("/v1/namespaces/id/names",
                                headers = {} , status_code=401)



class Prices(APITestCase):
    def test_id_price(self):
        price_url = "/v1/prices/names/{}"
        data = self.get_request(price_url.format("muneeb.id"),
                                headers = {} , status_code=200)
        json_keys = data.keys()
        self.assertIn('name_price', json_keys)
        self.assertIn('preorder_tx_fee', json_keys)
        self.assertIn('register_tx_fee', json_keys)
        self.assertIn('total_estimated_cost', json_keys)
        self.assertIn('total_tx_fees', json_keys)

    def test_ns_price(self):
        data = self.get_request("/v1/prices/namespaces/id",
                                headers = {} , status_code=200)
        check_data(self, data, {'satoshis':0})

class BlockChains(APITestCase):
    def test_consensus(self):
        data = self.get_request("/v1/blockchains/bitcoin/consensus",
                                headers = {} , status_code=200)
        self.assertRegexpMatches(data['consensus_hash'], schemas.OP_CONSENSUS_HASH_PATTERN)
    def no_test_name_history(self):
        """ this is currently an unimplemented endpoint """
        data = self.get_request("/v1/blockchains/bitcoin/names/muneeb.id/history",
                                headers = {} , status_code=405)
    def test_names_pending(self):
        data = self.get_request("/v1/blockchains/bitcoin/pending",
                                headers = {} , status_code=200)
        self.assertIn("queues", data)
    def test_operations(self):
        data = self.get_request("/v1/blockchains/bitcoin/operations/456383",
                                headers = {} , status_code=200)

        to_check = {"address" : schemas.OP_ADDRESS_PATTERN,
                    "block_number" : 0,
                    "consensus_hash": schemas.OP_CONSENSUS_HASH_PATTERN,
                    "first_registered": 0,
                    "op" : True,
                    "txid": schemas.OP_HEX_PATTERN,
                    "value_hash": schemas.OP_HEX_PATTERN}
        check_data(self, data[0], to_check)



def test_main(args = []):
    test_classes = [PingTest, LookupUsersTest, NamespaceTest, BlockChains,
                    Prices, NamesOwnedTest, NameHistoryTest, Zonefiles]

    test_map = {}
    for t in test_classes:
        test_map[t.__name__] = t


    with test_support.captured_stdout() as out:
        try:
            test_support.run_unittest(PingTest)
        except Exception as e:
            traceback.print_exc(file=sys.stdout)
    out = out.getvalue()
    if out[-3:-1] != "OK":
        print(out)
        print("Failure of the ping test means the rest of the unit tests will " +
              "fail. Is the blockstack api daemon running? (did you run " +
              "`blockstack api start`)")
        sys.exit(1)

    if len(args) == 1 and args[0] == "--list":
        print("Tests supported: ")
        for testname in test_map.keys():
            print(testname)
        return

    test_runner = test_support.run_unittest

    if "--xunit-path" in args:
        ainx = args.index("--xunit-path")
        del args[ainx]
        from xmlrunner import XMLTestRunner
        test_runner = XMLTestRunner(output=args[ainx]).run
        del args[ainx]

    if "--api_password" in args:
        ainx = args.index("--api_password")
        del args[ainx]
        global API_PASSWORD
        API_PASSWORD = args[ainx]
        del args[ainx]

    if len(args) == 0 or args[0] == "--all":
        args = [ testname for testname in test_map.keys() ]

    test_suite = unittest.TestSuite()
    for test_name in args:
        test_suite.addTest( unittest.TestLoader().loadTestsFromTestCase(test_map[test_name]) )
    result = test_runner( test_suite )
    if result: # test_support.run_unittest returns None
        if result.wasSuccessful():
            sys.exit(0)
        else:
            sys.exit(1)

if __name__ == '__main__':
    test_main(sys.argv[1:])<|MERGE_RESOLUTION|>--- conflicted
+++ resolved
@@ -170,8 +170,6 @@
         data = self.get_request("/v1/names?page=10000",
                                 headers = {} , status_code=200)
 
-<<<<<<< HEAD
-=======
     def test_get_subdomain_names(self):
         data = self.get_request("/v1/subdomains?page=0",
                                 headers = {} , status_code=200)
@@ -183,7 +181,6 @@
         data = self.get_request("/v1/blockchains/bitcoin/subdomains_count",
                                 headers = {} , status_code=200)
         self.assertIn('names_count', data)
->>>>>>> 81b6111f
 
 class Zonefiles(APITestCase):
     def test_get_zonefile(self):
