--- conflicted
+++ resolved
@@ -25,13 +25,8 @@
                 (name uint)
                 (salt uint))
   (let ((preorder-entry
-<<<<<<< HEAD
          (unwrap! ;; name _must_ have been preordered.
-           (map-get preorder-map
-=======
-         (expects! ;; name _must_ have been preordered.
            (map-get? preorder-map
->>>>>>> a29df2ff
              (tuple (name-hash (hash160 (xor name salt)))))
            (err "no preorder found")))
         (name-entry 
