# Changelog

All notable changes to this project will be documented in this file.

The format is based on [Keep a Changelog](https://keepachangelog.com/en/1.0.0/),
and this project adheres to the versioning scheme outlined in the [README.md](README.md).

<<<<<<< HEAD
## [Unreleased]

### Added

- When the Clarity library is built with feature flag `developer-mode`, comments
  from the source code are now attached to the `SymbolicExpression` nodes. This
  will be useful for tools that use the Clarity library to analyze and
  manipulate Clarity source code, e.g. a formatter.

### Fixed

- The transaction receipts for smart contract publish transactions now indicate
  a result of `(err none)` if the top-level code of the smart contract contained
  runtime error and include details about the error in the `vm_error` field of
  the receipt. Fixes issues #3154, #3328.
=======
## [2.1.0.0.2]

This software update is a hotfix to resolve improper unlock handling
in mempool admission. This release's chainstate directory is
compatible with chainstate directories from 2.1.0.0.2.

### Fixed

- Fix mempool admission logic's improper handling of PoX unlocks. This would
  cause users to get spurious `NotEnoughFunds` rejections when trying to submit
  their transactions (#3623)

## [2.1.0.0.1]

### Fixed

- Handle the case where a bitcoin node returns zero headers (#3588)
- The default value for `always_use_affirmation_maps` is now set to `false`,
  instead of `true`.  This was preventing testnet nodes from reaching the chain
  tip with the default configuration.
- Reduce default poll time of the `chain-liveness` thread which reduces the
  possibility that a miner thread will get interrupted (#3610).
>>>>>>> 4852d643

## [2.1]

This is a **consensus-breaking** release that introduces a _lot_ of new
functionality.  Details on the how and why can be found in [SIP-015](https://github.com/stacksgov/sips/blob/feat/sip-015/sips/sip-015/sip-015-network-upgrade.md),
[SIP-018](https://github.com/MarvinJanssen/sips/blob/feat/signed-structured-data/sips/sip-018/sip-018-signed-structured-data.md),
and [SIP-20](https://github.com/obycode/sips/blob/bitwise-ops/sips/sip-020/sip-020-bitwise-ops.md).

The changelog for this release is a high-level summary of these SIPs.

### Added

- There is a new `.pox-2` contract for implementing proof-of-transfer.  This PoX
  contract enables re-stacking while the user's STX are locked, and incrementing
the amount stacked on top of a locked batch of STX.
- The Clarity function `stx-account` has been added, which returns the account's
  locked and unlocked balances.
- The Clarity functions `principal-destruct` and `principal-construct?`
  functions have been added, which provide the means to convert between a
`principal` instance and the `buff`s and `string-ascii`s that constitute it.
- The Clarity function `get-burn-block-info?` has been added to support
  fetching the burnchain header hash of _any_ burnchain block starting from the
sortition height of the Stacks genesis block, and to support fetching the PoX
addresses and rewards paid by miners for a particular burnchain block height.
- The Clarity function `slice` has been added for obtaining a sub-sequence of a
  `buff`, `string-ascii`, `string-utf8`, or `list`.
- Clarity functions for converting between `string-ascii`, `string-utf8`,
  `uint`, and `int` have been added.
- Clarity functions for converting between big- and little-endian
`buff`  representations of `int` and `uint` have been added.
- The Clarity function `stx-transfer-memo?` has been added, which behaves the
  same as `stx-transfer?` but also takes a memo argument.
- The Clarity function `is-standard` has been added to identify whether or not a
  `principal` instance is a standard or contract principal.
- Clarity functions have been added for converting an arbitrary Clarity type to
  and from its canonical byte string representation.
- The Clarity function `replace-at?` has been added for replacing a single item
  in a `list`, `string-ascii`, `string-utf8`, or `buff`.
- The Clarity global variable `tx-sponsor?` has been added, which evaluates to
  the sponsor of the transaction if the transaction is sponsored.
- The Clarity global variable `chain-id` has been added, which evaluates to the
  4-byte chain ID of this Stacks network.
- The Clarity parser has been rewritten to be about 3x faster than the parser in
  Stacks 2.05.x.x.x.
- Clarity trait semantics have been refined and made more explicit, so as to
  avoid certain corner cases where a trait reference might be downgraded to a
`principal` in Clarity 1.
  * Trait values can be passed to compatible sub-trait types
  * Traits can be embedded in compound types, e.g. `(optional <my-trait>)`
  * Traits can be assigned to a let-variable
- Fixes to unexpected behavior in traits
  * A trait with duplicate function names is now an error
  * Aliased trait names do not interfere with local trait definitions
- The comparison functions `<`, `<=`, `>`, and `>=` now work on `string-ascii`,
  `string-utf8`, and `buff` based on byte-by-byte comparison (note that this is
_not_ lexicographic comparison).
- It is now possible to call `delegate-stx` from a burnchain transaction, just
  as it is for `stack-stx` and `transfer-stx`.

### Changed

- The `delegate-stx` function in `.pox-2` can be called while the user's STX are
  locked.
- If a batch of STX is not enough to clinch even a single reward slot, then the
  STX are automatically unlocked at the start of the reward cycle in which they
are rendered useless in this capacity.
- The PoX sunset has been removed.  PoX rewards will continue in perpetuity.
- Support for segwit and taproot addresses (v0 and v1 witness programs) has been
  added for Stacking.
- The Clarity function `get-block-info?` now supports querying a block's total
  burnchain spend by miners who tried to mine it, the spend by the winner, and
the total block reward (coinbase plus transaction fees).
- A block's coinbase transaction may specify an alternative recipient principal,
  which can be either a standard or contract principal.
- A smart contract transaction can specify which version of Clarity to use.  If
  no version is given, then the epoch-default version will be used (in Stacks
2.1, this is Clarity 2).
- The Stacks node now includes the number of PoX anchor blocks in its
  fork-choice rules. The best Stacks fork is the fork that (1) is on the best
Bitcoin fork, (2) has the most PoX anchor blocks known, and (3) is the longest.
- On-burnchain operations -- `stack-stx`, `delegate-stx`, and `transfer-stx` --
  can take effect within six (6) burnchain blocks in which they are mined,
instead of one.
- Transaction fees are debited from accounts _before_ the transaction is
  processed.
- All smart contract analysis errors are now treated as runtime errors, meaning
  that smart contract transactions which don't pass analysis will still be mined
(so miners get paid for partially validating them).
- The default Clarity version is now 2.  Users can opt for version 1 by using
  the new smart contract transaction wire format and explicitly setting version

### Fixed

- The authorization of a `contract-caller` in `.pox-2` for stacking will now
  expire at the user-specified height, if given.
- The Clarity function `principal-of?` now works on mainnet.
- One or more late block-commits no longer result in the miner losing its
  sortition weight.
- Documentation will indicate explicitly which Clarity version introduced each
  keyword or function. 

## [2.05.0.6.0]

### Changed

- The `/v2/neighbors` endpoint now reports a node's bootstrap peers, so other
  nodes can find high-quality nodes to boot from (#3401)
- If there are two or more Stacks chain tips that are tied for the canonical
  tip, the node deterministically chooses one _independent_ of the arrival order
(#3419). 
- If Stacks blocks for a different fork arrive out-of-order and, in doing so,
  constitute a better fork than the fork the node considers canonical, the node
will update the canonical Stacks tip pointer in the sortition DB before
processing the next sortition (#3419).

### Fixed

- The node keychain no longer maintains any internal state, but instead derives
  keys based on the chain tip the miner is building off of.  This prevents the
node from accidentally producing an invalid block that reuses a microblock
public key hash (#3387).
- If a node mines an invalid block for some reason, it will no longer stall
  forever.  Instead, it will detect that its last-mined block is not the chain
tip, and resume mining (#3406).

## [2.05.0.5.0]

### Changed

- The new minimum Rust version is 1.61
- The act of walking the mempool will now cache address nonces in RAM and to a
  temporary mempool table used for the purpose, instead of unconditionally
querying them from the chainstate MARF.  This builds upon improvements to mempool
goodput over 2.05.0.4.0 (#3337).
- The node and miner implementation has been refactored to remove write-lock
  contention that can arise when the node's chains-coordinator thread attempts to store and
process newly-discovered (or newly-mined) blocks, and when the node's relayer
thread attempts to mine a new block.  In addition, the miner logic has been
moved to a separate thread in order to avoid starving the relayer thread (which
must handle block and transaction propagation, as well as block-processing).
The refactored miner thread will be preemptively terminated and restarted
by the arrival of new Stacks blocks or burnchain blocks, which further
prevents the miner from holding open write-locks in the underlying
chainstate databases when there is new chain data to discover (which would
invalidate the miner's work anyway).  (#3335).

### Fixed

- Fixed `pow` documentation in Clarity (#3338).
- Backported unit tests that were omitted in the 2.05.0.3.0 release (#3348).

## [2.05.0.4.0]

### Fixed

- Denormalize the mempool database so as to remove a `LEFT JOIN` from the SQL
  query for choosing transactions in order by estimated fee rate.  This
drastically speeds up mempool transaction iteration in the miner (#3314)


## [2.05.0.3.0]

### Added

- Added prometheus output for "transactions in last block" (#3138).
- Added envrionement variable STACKS_LOG_FORMAT_TIME to set the time format
  stacks-node uses for logging. (#3219)
  Example: STACKS_LOG_FORMAT_TIME="%Y-%m-%d %H:%M:%S" cargo stacks-node
- Added mock-miner sample config (#3225)

### Changed

- Updates to the logging of transaction events (#3139).
- Moved puppet-chain to `./contrib/tools` directory and disabled compiling by default (#3200)

### Fixed

- Make it so that a new peer private key in the config file will propagate to
  the peer database (#3165).
- Fixed default miner behavior regarding block assembly
  attempts. Previously, the miner would only attempt to assemble a
  larger block after their first attempt (by Bitcoin RBF) if new
  microblock or block data arrived. This changes the miner to always
  attempt a second block assembly (#3184).
- Fixed a bug in the node whereby the node would encounter a deadlock when
  processing attachment requests before the P2P thread had started (#3236).
- Fixed a bug in the P2P state machine whereby it would not absorb all transient errors
  from sockets, but instead propagate them to the outer caller. This would lead
  to a node crash in nodes connected to event observers, which expect the P2P
  state machine to only report fatal errors (#3228)
- Spawn the p2p thread before processing number of sortitions. Fixes issue (#3216) where sync from genesis paused (#3236)
- Drop well-formed "problematic" transactions that result in miner performance degradation (#3212)
- Ignore blocks that include problematic transactions


## [2.05.0.2.1]

### Fixed
- Fixed a security bug in the SPV client whereby the chain work was not being
  considered at all when determining the canonical Bitcoin fork.  The SPV client
  now only accepts a new Bitcoin fork if it has a higher chain work than any other
  previously-seen chain (#3152).

## [2.05.0.2.0]

### IMPORTANT! READ THIS FIRST

Please read the following **WARNINGs** in their entirety before upgrading.

WARNING: Please be aware that using this node on chainstate prior to this release will cause
the node to spend **up to 30 minutes** migrating the data to a new schema.
Depending on the storage medium, this may take even longer.

WARNING: This migration process cannot be interrupted. If it is, the chainstate
will be **irrecovarably corrupted and require a sync from genesis.**

WARNING: You will need **at least 2x the disk space** for the migration to work.
This is because a copy of the chainstate will be made in the same directory in
order to apply the new schema.

It is highly recommended that you **back up your chainstate** before running
this version of the software on it.

### Changed
- The MARF implementation will now defer calculating the root hash of a new trie
  until the moment the trie is committed to disk.  This avoids gratuitous hash
  calculations, and yields a performance improvement of anywhere between 10x and
  200x (#3041).
- The MARF implementation will now store tries to an external file for instances
  where the tries are expected to exceed the SQLite page size (namely, the
  Clarity database). This improves read performance by a factor of 10x to 14x
  (#3059).
- The MARF implementation may now cache trie nodes in RAM if directed to do so
  by an environment variable (#3042).
- Sortition processing performance has been improved by about an order of
  magnitude, by avoiding a slew of expensive database reads (#3045).
- Updated chains coordinator so that before a Stacks block or a burn block is processed, 
  an event is sent through the event dispatcher. This fixes #3015. 
- Expose a node's public key and public key hash160 (i.e. what appears in
  /v2/neighbors) via the /v2/info API endpoint (#3046)
- Reduced the default subsequent block attempt timeout from 180 seconds to 30
  seconds, based on benchmarking the new MARF performance data during a period
  of network congestion (#3098)
- The `blockstack-core` binary has been renamed to `stacks-inspect`.
  This binary provides CLI tools for chain and mempool inspection.

### Fixed
- The AtlasDB previously could lose `AttachmentInstance` data during shutdown
  or crashes (#3082). This release resolves that.

## [2.05.0.1.0]

### Added 
- A new fee estimator intended to produce fewer over-estimates, by having less
  sensitivity to outliers. Its characteristic features are: 1) use a window to
  forget past estimates instead of exponential averaging, 2) use weighted
  percentiles, so that bigger transactions influence the estimates more, 3)
  assess empty space in blocks as having paid the "minimum fee", so that empty
  space is accounted for, 4) use random "fuzz" so that in busy times the fees can
  change dynamically. (#2972)
- Implements anti-entropy protocol for querying transactions from other 
  nodes' mempools. Before, nodes wouldn't sync mempool contents with one another.
  (#2884)
- Structured logging in the mining code paths. This will shine light 
  on what happens to transactions (successfully added, skipped or errored) that the
  miner considers while buildings blocks. (#2975)
- Added the mined microblock event, which includes information on transaction
  events that occurred in the course of mining (will provide insight
  on whether a transaction was successfully added to the block,
  skipped, or had a processing error). (#2975)
- For v2 endpoints, can now specify the `tip` parameter to `latest`. If 
  `tip=latest`, the node will try to run the query off of the latest tip. (#2778)
- Adds the /v2/headers endpoint, which returns a sequence of SIP-003-encoded 
  block headers and consensus hashes (see the ExtendedStacksHeader struct that 
  this PR adds to represent this data). (#2862)
- Adds the /v2/data_var endpoint, which returns a contract's data variable 
  value and a MARF proof of its existence. (#2862)
- Fixed a bug in the unconfirmed state processing logic that could lead to a
  denial of service (node crash) for nodes that mine microblocks (#2970)
- Added prometheus metric that tracks block fullness by logging the percentage of each
  cost dimension that is consumed in a given block (#3025).  
  

### Changed
- Updated the mined block event. It now includes information on transaction 
  events that occurred in the course of mining (will provide insight
  on whether a transaction was successfully added to the block, 
  skipped, or had a processing error). (#2975)
- Updated some of the logic in the block assembly for the miner and the follower
  to consolidate similar logic. Added functions `setup_block` and `finish_block`.
  (#2946)
- Makes the p2p state machine more reactive to newly-arrived 
  `BlocksAvailable` and `MicroblocksAvailable` messages for block and microblock 
  streams that this node does not have. If such messages arrive during an inventory 
  sync, the p2p state machine will immediately transition from the inventory sync 
  work state to the block downloader work state, and immediately proceed to fetch 
  the available block or microblock stream. (#2862)
- Nodes will push recently-obtained blocks and microblock streams to outbound
  neighbors if their cached inventories indicate that they do not yet have them
(#2986).
- Nodes will no longer perform full inventory scans on their peers, except
  during boot-up, in a bid to minimize block-download stalls (#2986).
- Nodes will process sortitions in parallel to downloading the Stacks blocks for
  a reward cycle, instead of doing these tasks sequentially (#2986).
- The node's runloop will coalesce and expire stale requests to mine blocks on
  top of parent blocks that are no longer the chain tip (#2969).
- Several database indexes have been updated to avoid table scans, which
  significantly improves most RPC endpoint speed and cuts node spin-up time in
half (#2989, #3005).
- Fixed a rare denial-of-service bug whereby a node that processes a very deep
  burnchain reorg can get stuck, and be rendered unable to process further
sortitions.  This has never happened in production, but it can be replicated in
tests (#2989).
- Updated what indices are created, and ensures that indices are created even 
  after the database is initialized (#3029).

### Fixed 
- Updates the lookup key for contracts in the pessimistic cost estimator. Before, contracts
  published by different principals with the same name would have had the same 
  key in the cost estimator. (#2984)
- Fixed a few prometheus metrics to be more accurate compared to `/v2` endpoints 
  when polling data (#2987)
- Fixed an error message from the type-checker that shows up when the type of a
  parameter refers to a trait defined in the same contract (#3064).

## [2.05.0.0.0]

This software update is a consensus changing release and the
implementation of the proposed cost changes in SIP-012. This release's
chainstate directory is compatible with chainstate directories from
2.0.11.4.0. However, this release is only compatible with chainstate
directories before the 2.05 consensus changes activate (Bitcoin height
713,000). If you run a 2.00 stacks-node beyond this point, and wish to
run a 2.05 node afterwards, you must start from a new chainstate
directory.

### Added

- At height 713,000 a new `costs-2` contract will be launched by the
  Stacks boot address.

### Changed

- Stacks blocks whose parents are mined >= 713,000 will use default costs
  from the new `costs-2` contract.
- Stacks blocks whose parents are mined >= 713,000 will use the real
  serialized length of Clarity values as the cost inputs to several methods
  that previously used the maximum possible size for the associated types.
- Stacks blocks whose parents are mined >= 713,000 will use the new block
  limit defined in SIP-012.

### Fixed

- Miners are now more aggressive in calculating their block limits
  when confirming microblocks (#2916)

## [2.0.11.4.0]

This software update is a point-release to change the transaction
selection logic in the default miner to prioritize by an estimated fee
rate instead of raw fee. This release's chainstate directory is
compatible with chainstate directories from 2.0.11.3.0.

### Added

- FeeEstimator and CostEstimator interfaces. These can be controlled
  via node configuration options. See the `README.md` for more
  information on the configuration.
- New fee rate estimation endpoint `/v2/fees/transaction` (#2872). See
  `docs/rpc/openapi.yaml` for more information.

### Changed

- Prioritize transaction inclusion in blocks by estimated fee rates (#2859).
- MARF sqlite connections will now use `mmap`'ed connections with up to 256MB
  space (#2869).

## [2.0.11.3.0]

This software update is a point-release to change the transaction selection
logic in the default miner to prioritize by fee instead of nonce sequence.  This
release's chainstate directory is compatible with chainstate directories from
2.0.11.2.0.

## Added

- The node will enforce a soft deadline for mining a block, so that a node
  operator can control how frequently their node attempts to mine a block
regardless of how congested the mempool is.  The timeout parameters are
controlled in the `[miner]` section of the node's config file (#2823).

## Changed

- Prioritize transaction inclusion in the mempool by transaction fee (#2823).

## [2.0.11.2.0]

NOTE: This change resets the `testnet`. Users running a testnet node will need
to reset their chain states.

### Added

- `clarity-cli` will now also print a serialized version of the resulting
  output from `eval` and `execute` commands. This serialization is in
  hexademical string format and supports integration with other tools. (#2684)
- The creation of a Bitcoin wallet with BTC version `> 0.19` is now supported
  on a private testnet. (#2647)
- `lcov`-compatible coverage reporting has been added to `clarity-cli` for
  Clarity contract testing. (#2592)
- The `README.md` file has new documentation about the release process. (#2726)

### Changed

- This change resets the testnet. (#2742)
- Caching has been added to speed up `/v2/info` responses. (#2746)

### Fixed

- PoX syncing will only look back to the reward cycle prior to divergence,
  instead of looking back over all history. This will speed up running a
  follower node. (#2746)
- The UTXO staleness check is re-ordered so that it occurs before the RBF-limit
  check. This way, if stale UTXOs reached the "RBF limit" a miner will recover
  by resetting the UTXO cache. (#2694)
- Microblock events were being sent to the event observer when microblock data
  was received by a peer, but were not emitted if the node mined the
  microblocks itself. This made something like the private-testnet setup
  incapable of emitting microblock events. Microblock events are now sent
  even when self-mined. (#2653)
- A bug is fixed in the mocknet/helium miner that would lead to a panic if a
  burn block occurred without a sortition in it. (#2711)
- Two bugs that caused problems syncing with the bitcoin chain during a
  bitcoin reorg have been fixed (#2771, #2780).
- Documentation is fixed in cases where string and buffer types are allowed
  but not covered in the documentation.  (#2676)

## [2.0.11.1.0]

This software update is our monthly release. It introduces fixes and features for both developers and miners. 
This release's chainstate directory is compatible with chainstate directories from 2.0.11.0.0.

## Added

- `/new_microblock` endpoint to notify event observers when a valid microblock
  has been received (#2571).
- Added new features to `clarity-cli` (#2597)
- Exposing new mining-related metrics in prometheus (#2664)
  - Miner's computed relative miner score as a percentage
  - Miner's computed commitment, the min of their previous commitment and their median commitment
  - Miner's current median commitment
- Add `key-for-seed` command to the `stacks-node` binary - outputs the associated secret key hex string
  and WIF formatted secret key for a given "seed" value (#2658).

## Changed

- Improved mempool walk order (#2514).
- Renamed database `tx_tracking.db` to `tx_tracking.sqlite` (#2666).
  
## Fixed 

- Alter the miner to prioritize spending the most recent UTXO when building a transaction, 
  instead of the largest UTXO. In the event of a tie, it uses the smallest UTXO first (#2661).
- Fix trait rpc lookups for implicitly implemented traits (#2602).
- Fix `v2/pox` endpoint, broken on Mocknet (#2634).
- Align cost limits on mocknet, testnet and mainnet (#2660). 
- Log peer addresses in the HTTP server (#2667)
- Mine microblocks if there are no recent unprocessed Stacks blocks

## [2.0.11.0.0]

The chainstate directory has been restructured in this release. It is not
compatible with prior chainstate directories.

## Added

- `/drop_mempool_tx` endpoint to notify event observers when a mempool
  transaction has been removed the mempool.
- `"reward_slot_holders"` field to the `new_burn_block` event
- CTRL-C handler for safe shutdown of `stacks-node`
- Log transactions in local db table via setting env `STACKS_TRANSACTION_LOG=1`
- New prometheus metrics for mempool transaction processing times and
  outstanding mempool transactions
- New RPC endpoint with path `/v2/traits/contractAddr/contractName/traitContractName
  /traitContractAddr/traitName` to determine whether a given trait is implemented 
  within the specified contract (either explicitly or implicitly).
- Re-activate the Atlas network for propagating and storing transaction
  attachments. This re-enables off-chain BNS name storage.
- Re-activate microblock mining.

## Changed

- Improved chainstate directory layout
- Improved node boot up time
- Better handling of flash blocks
- The `/v2/pox` RPC endpoint was updated to include more useful
  information about the current and next PoX cycles. For details, see
  `docs/rpc-endpoints.md`
  
## Fixed 

- Fixed faulty logic in the mempool that was still treating the transaction fee
  as a fee rate, which prevented replace-by-fee from working as expected.

## [2.0.10.0.1]

This is a low-priority hotfix release to address a bug in the deserialization logic. The
chainstate directory of 2.0.10.0.1 is compatible with 2.0.10. This release also begins the
usage of the versioning scheme outlined in the [README.md](README.md).

## [2.0.10]

This is a low-priority hotfix release to address two bugs in the block downloader. The
chainstate directory of 2.0.10 is compatible with 2.0.9. If booting up a node from genesis, or
an existing node has stalled in downloading blocks, this hotfix is necessary for your
node.

## Fixed

- Bug in microblocks inventory vector calculation that included invalidated microblocks
  as present bit. This bug will impact nodes booting up from genesis, but not affect nodes
  currently running at the chain tip (#2518).
- Bug in microblocks downloader logic that would cause the stacks-node to fail to wake-up
  to process newly arrived microblocks in certain instances (#2491).

## [2.0.9]

This is a hotfix release for improved handling of arriving Stacks blocks through
both the RPC interface and the P2P ineterface.  The chainstate directory of
2.0.9 is compatible with the 2.0.8 chainstate.

## Fixed

- TOCTTOU bug fixed in the chain processing logic that, which now ensures that
  an arriving Stacks block is processed at most once.

## [2.0.8] - 2021-03-02

This is a hotfix release for improved handling of static analysis storage and
improved `at-block` behavior. The chainstate directory of 2.0.8 is compatible with
the 2.0.7 chainstate.

## Fixed

- Improved static analysis storage
- `at-block` behavior in `clarity-cli` and unit tests (no changes in `stacks-node`
  behavior).

## [2.0.7] - 2021-02-26

This is an emergency hotfix that prevents the node from accidentally deleting
valid block data if its descendant microblock stream is invalid for some reason.

## Fixed

- Do not delete a valid parent Stacks block.


## [2.0.6] - 2021-02-15

The database schema has not changed since 2.0.5, so when spinning up a
2.0.6 node from a 2.0.5 chainstate, you do not need to use a fresh
working directory. Earlier versions' chainstate directories are
incompatible, however.

### Fixed

- Miner RBF logic has two "fallback" logic changes. First, if the RBF
  logic has increased fees by more than 50%, do not submit a new
  transaction. Second, fix the "same chainstate hash" fallback check.
- Winning block txid lookups in the SortitionDB have been corrected
  to use the txid during the lookup.
- The miner will no longer attempt to mine a new Stacks block if it receives a
  microblock in a discontinuous microblock stream.

## [2.0.5] - 2021-02-12

The database schema has changed since 2.0.4, so when spinning up a 2.0.5
node from an earlier chainstate, you must use a fresh working directory.

### Added

- Miner heuristic for handling relatively large or computationally
  expensive transactions: such transactions will be dropped from the
  mempool to prevent miners from re-attempting them once they fail.
  Miners can also now continue processing transactions that are
  behind those transactions in the mempool "queue".

### Fixed

- Miner block assembly now uses the correct block limit available via
  the node config
- `tx_fees_streamed_produced` fees are included in miner coinbase
  events for event observers
- SQLite indexes are now correctly created on database instantion

### Changed

- STX unlock events are now sent over the events endpoint bundled
  into an associated unlock transaction
- Atlas attachments networking endpoints are disabled for this
  release, while networking issues are addressed in the
  implementation

## [2.0.4] - 2021-02-07

### Changed

- Atlas attachments networking endpoints are disabled for this
  release, while networking issues are addressed in the
  implementation.

## [2.0.3] - 2021-02-04

### Added

- `stacks-node --mine-at-height` commandline option, which tells the
  `stacks-node` not to mine until it has synchronized to the given
  Stacks block height
- A new RPC endpoint `/v2/blocks/upload/{consensus_hash}` that accepts
  an uploaded a Stacks block for a given sortition

### Changed

- Enabled WAL mode for the chainstate databases. This allows much more
  concurrency in the `stacks-node`, and improves network performance
  across the board. **NOTE:** *This changed the database schema, any
  running node would need to re-initialize their nodes from a new chain
  state when upgrading*.
- Default value `wait_time_for_microblocks`: from 60s to 30s
- The mempool now performs more transfer semantics checks before admitting
  a transaction (e.g., reject if origin = recipient): see issue #2354
- Improved the performance of the code that handles `GetBlocksInv` p2p
  messages by an order of magnitude.
- Improved the performance of the block-downloader's block and
  microblock search code by a factor of 5x.

### Fixed

- Miner mempool querying now works across short-lived forks: see issue #2389
- JSON deserialization for high-depth JSON objects
- Atlas attachment serving: see PR #2390
- Address issues #2379, #2356, #2347, #2346. The tracking of the
  `LeaderBlockCommit` operations inflight is improved, drastically
  reducing the number of block commit rejections. When
  a`LeaderBlockCommit` is not included in the Bitcoin block it was
  targeting, it is condemned to be rejected, per the Stacks
  consensus. To avoid wasting BTC, the miner now tries to send its
  next `LeaderBlockCommit` operations using the UTXOs of the previous
  transaction with a replacement by fee. The fee increase increments
  can be configured with the setting `rbf_fee_increment`.<|MERGE_RESOLUTION|>--- conflicted
+++ resolved
@@ -5,7 +5,6 @@
 The format is based on [Keep a Changelog](https://keepachangelog.com/en/1.0.0/),
 and this project adheres to the versioning scheme outlined in the [README.md](README.md).
 
-<<<<<<< HEAD
 ## [Unreleased]
 
 ### Added
@@ -21,7 +20,7 @@
   a result of `(err none)` if the top-level code of the smart contract contained
   runtime error and include details about the error in the `vm_error` field of
   the receipt. Fixes issues #3154, #3328.
-=======
+
 ## [2.1.0.0.2]
 
 This software update is a hotfix to resolve improper unlock handling
@@ -44,7 +43,6 @@
   tip with the default configuration.
 - Reduce default poll time of the `chain-liveness` thread which reduces the
   possibility that a miner thread will get interrupted (#3610).
->>>>>>> 4852d643
 
 ## [2.1]
 
