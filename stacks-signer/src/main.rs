--- conflicted
+++ resolved
@@ -33,17 +33,10 @@
 use clarity::vm::types::QualifiedContractIdentifier;
 use libsigner::{SignerSession, StackerDBSession};
 use libstackerdb::StackerDBChunkData;
-<<<<<<< HEAD
-use slog::{slog_debug, slog_info, slog_warn};
-use stacks_common::util::hash::to_hex;
-use stacks_common::util::secp256k1::{MessageSignature, Secp256k1PublicKey};
-use stacks_common::{debug, info, warn};
-=======
 use slog::slog_debug;
 use stacks_common::debug;
 use stacks_common::util::hash::to_hex;
 use stacks_common::util::secp256k1::{MessageSignature, Secp256k1PublicKey};
->>>>>>> 578a24f6
 use stacks_signer::cli::{
     Cli, Command, GenerateStackingSignatureArgs, GetChunkArgs, GetLatestChunkArgs, PutChunkArgs,
     RunSignerArgs, StackerDBArgs,
@@ -75,39 +68,6 @@
     }
 }
 
-<<<<<<< HEAD
-// Spawn a running signer and return its handle, command sender, and result receiver
-fn spawn_running_signer(path: &PathBuf) -> SpawnedSigner {
-    let config = GlobalConfig::try_from(path).unwrap();
-    let endpoint = config.endpoint;
-    warn!(
-        "Reminder: The signer is primarily designed for use with a local or subnet network stacks node. \
-        It's important to exercise caution if you are communicating with an external node, \
-        as this could potentially expose sensitive data or functionalities to security risks \
-        if additional proper security checks are not integrated in place. \
-        For more information, check [the documentation here](https://docs.stacks.co/nakamoto-upgrade/signing-and-stacking/faq#what-should-the-networking-setup-for-my-signer-look-like)."
-    );
-    info!("Starting signer with config: {}", config);
-    let (cmd_send, cmd_recv) = channel();
-    let (res_send, res_recv) = channel();
-    let ev = SignerEventReceiver::new(config.network.is_mainnet());
-    #[cfg(feature = "monitoring_prom")]
-    {
-        stacks_signer::monitoring::start_serving_monitoring_metrics(config.clone()).ok();
-    }
-    let runloop = RunLoop::from(config);
-    let mut signer: Signer<RunLoopCommand, Vec<OperationResult>, RunLoop, SignerEventReceiver> =
-        Signer::new(runloop, ev, cmd_recv, res_send);
-    let running_signer = signer.spawn(endpoint).unwrap();
-    SpawnedSigner {
-        running_signer,
-        cmd_send,
-        res_recv,
-    }
-}
-
-=======
->>>>>>> 578a24f6
 fn handle_get_chunk(args: GetChunkArgs) {
     debug!("Getting chunk...");
     let mut session = stackerdb_session(&args.db_args.host, args.db_args.contract);
