version: 2
jobs:
  deploy:
    working_directory: /build
    docker:
      - image: rust:1.34-stretch
    steps:
      - checkout
      - run:
          command: |
            bash build-scripts/start-builds.sh
      - store_artifacts:
          path: /build/dist/
          destination: dist/
  build:
    working_directory: ~/blockstack
    docker:
      - image: circleci/rust
    steps:
      - checkout
      - run:
          command: |
            cargo build
      - run:
          environment:
            RUST_BACKTRACE: 1
            BLOCKSTACK_DEBUG: 1
            RUSTFLAGS: -Clink-dead-code
          command: |
<<<<<<< HEAD
            cargo test
#            cargo kcov && bash <(curl -s https://codecov.io/bash)


workflows:
  version: 2
  build-deploy:
    jobs:
      - build
      - deploy
=======
            cargo test -- --test-threads 1
#            cargo kcov && bash <(curl -s https://codecov.io/bash)
>>>>>>> 9642c453
<|MERGE_RESOLUTION|>--- conflicted
+++ resolved
@@ -27,8 +27,7 @@
             BLOCKSTACK_DEBUG: 1
             RUSTFLAGS: -Clink-dead-code
           command: |
-<<<<<<< HEAD
-            cargo test
+            cargo test -- --test-threads 1
 #            cargo kcov && bash <(curl -s https://codecov.io/bash)
 
 
@@ -37,8 +36,4 @@
   build-deploy:
     jobs:
       - build
-      - deploy
-=======
-            cargo test -- --test-threads 1
-#            cargo kcov && bash <(curl -s https://codecov.io/bash)
->>>>>>> 9642c453
+      - deploy