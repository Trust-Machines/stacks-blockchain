use std::path::PathBuf;
use std::str::FromStr;

use clarity::vm::analysis::AnalysisDatabase;
use clarity::vm::database::{
    BurnStateDB, ClarityBackingStore, ClarityDatabase, HeadersDB, SpecialCaseHandler,
    SqliteConnection,
};
use clarity::vm::errors::{
    IncomparableError, InterpreterError, InterpreterResult, RuntimeErrorType,
};
use clarity::vm::types::QualifiedContractIdentifier;
use rusqlite::Connection;
use stacks_common::codec::StacksMessageCodec;
use stacks_common::types::chainstate::{BlockHeaderHash, StacksBlockId, TrieHash};

use crate::chainstate::stacks::index::marf::{MARFOpenOpts, MarfConnection, MarfTransaction, MARF};
use crate::chainstate::stacks::index::{
    ClarityMarfTrieId, Error, MARFValue, MarfTrieId, TrieMerkleProof,
};
use crate::clarity_vm::special::handle_contract_call_special_cases;
use crate::core::{FIRST_BURNCHAIN_CONSENSUS_HASH, FIRST_STACKS_BLOCK_HASH};
use crate::util_lib::db::{Error as DatabaseError, IndexDBConn};

/// The MarfedKV struct is used to wrap a MARF data structure and side-storage
///   for use as a K/V store for ClarityDB or the AnalysisDB.
/// The Clarity VM and type checker do not "know" to begin/commit the block they are currently processing:
///   each instantiation of the VM simply executes one transaction. So the block handling
///   loop will need to invoke these two methods (begin + commit) outside of the context of the VM.
///   NOTE: Clarity will panic if you try to execute it from a non-initialized MarfedKV context.
///   (See: vm::tests::with_marfed_environment())
pub struct MarfedKV {
    chain_tip: StacksBlockId,
    marf: MARF<StacksBlockId>,
}

impl MarfedKV {
    fn setup_db(
        path_str: &str,
        unconfirmed: bool,
        marf_opts: Option<MARFOpenOpts>,
    ) -> InterpreterResult<MARF<StacksBlockId>> {
        let mut path = PathBuf::from(path_str);

        std::fs::create_dir_all(&path)
            .map_err(|_| InterpreterError::FailedToCreateDataDirectory)?;

        path.push("marf.sqlite");
        let marf_path = path
            .to_str()
            .ok_or_else(|| InterpreterError::BadFileName)?
            .to_string();

        let mut marf_opts = marf_opts.unwrap_or(MARFOpenOpts::default());
        marf_opts.external_blobs = true;

        let mut marf: MARF<StacksBlockId> = if unconfirmed {
            MARF::from_path_unconfirmed(&marf_path, marf_opts)
                .map_err(|err| InterpreterError::MarfFailure(err.to_string()))?
        } else {
            MARF::from_path(&marf_path, marf_opts)
                .map_err(|err| InterpreterError::MarfFailure(err.to_string()))?
        };

        if SqliteConnection::check_schema(&marf.sqlite_conn()).is_ok() {
            // no need to initialize
            return Ok(marf);
        }

        let tx = marf
            .storage_tx()
            .map_err(|err| InterpreterError::DBError(err.to_string()))?;

        SqliteConnection::initialize_conn(&tx)?;
        tx.commit()
            .map_err(|err| InterpreterError::SqliteError(IncomparableError { err }))?;

        Ok(marf)
    }

    pub fn open(
        path_str: &str,
        miner_tip: Option<&StacksBlockId>,
        marf_opts: Option<MARFOpenOpts>,
    ) -> InterpreterResult<MarfedKV> {
        let marf = MarfedKV::setup_db(path_str, false, marf_opts)?;
        let chain_tip = match miner_tip {
            Some(miner_tip) => miner_tip.clone(),
            None => StacksBlockId::sentinel(),
        };

        Ok(MarfedKV { marf, chain_tip })
    }

    pub fn open_unconfirmed(
        path_str: &str,
        miner_tip: Option<&StacksBlockId>,
        marf_opts: Option<MARFOpenOpts>,
    ) -> InterpreterResult<MarfedKV> {
        let marf = MarfedKV::setup_db(path_str, true, marf_opts)?;
        let chain_tip = match miner_tip {
            Some(miner_tip) => miner_tip.clone(),
            None => StacksBlockId::sentinel(),
        };

        Ok(MarfedKV { marf, chain_tip })
    }

    // used by benchmarks
    pub fn temporary() -> MarfedKV {
        use std::env;

        use rand::Rng;
        use stacks_common::util::hash::to_hex;

        let mut path = PathBuf::from_str("/tmp/stacks-node-tests/unit-tests-marf").unwrap();
        let random_bytes = rand::thread_rng().gen::<[u8; 32]>();
        path.push(to_hex(&random_bytes));

        debug!(
            "Temporary MARF path at {}",
            &path
                .to_str()
                .expect("FATAL: non-UTF-8 character in filename")
        );

        let marf = MarfedKV::setup_db(
            path.to_str()
                .expect("Inexplicably non-UTF-8 character in filename"),
            false,
            None,
        )
        .unwrap();

        let chain_tip = StacksBlockId::sentinel();

        MarfedKV { marf, chain_tip }
    }

    pub fn begin_read_only<'a>(
        &'a mut self,
        at_block: Option<&StacksBlockId>,
    ) -> ReadOnlyMarfStore<'a> {
        let chain_tip = if let Some(at_block) = at_block {
            self.marf.open_block(at_block).unwrap_or_else(|e| {
                error!(
                    "Failed to open read only connection at {}: {:?}",
                    at_block, &e
                );
                panic!()
            });
            at_block.clone()
        } else {
            self.chain_tip.clone()
        };
        ReadOnlyMarfStore {
            chain_tip,
            marf: &mut self.marf,
        }
    }

    pub fn begin_read_only_checked<'a>(
        &'a mut self,
        at_block: Option<&StacksBlockId>,
    ) -> InterpreterResult<ReadOnlyMarfStore<'a>> {
        let chain_tip = if let Some(at_block) = at_block {
            self.marf.open_block(at_block).map_err(|e| {
                debug!(
                    "Failed to open read only connection at {}: {:?}",
                    at_block, &e
                );
                InterpreterError::MarfFailure(Error::NotFoundError.to_string())
            })?;
            at_block.clone()
        } else {
            self.chain_tip.clone()
        };
        Ok(ReadOnlyMarfStore {
            chain_tip,
            marf: &mut self.marf,
        })
    }

    /// begin, commit, rollback a save point identified by key
    ///    this is used to clean up any data from aborted blocks
    ///     (NOT aborted transactions that is handled by the clarity vm directly).
    /// The block header hash is used for identifying savepoints.
    ///     this _cannot_ be used to rollback to arbitrary prior block hash, because that
    ///     blockhash would already have committed and no longer exist in the save point stack.
    /// this is a "lower-level" rollback than the roll backs performed in
    ///   ClarityDatabase or AnalysisDatabase -- this is done at the backing store level.

    pub fn begin<'a>(
        &'a mut self,
        current: &StacksBlockId,
        next: &StacksBlockId,
    ) -> WritableMarfStore<'a> {
        let mut tx = self.marf.begin_tx().unwrap_or_else(|_| {
            panic!(
                "ERROR: Failed to begin new MARF block {} - {})",
                current, next
            )
        });
        tx.begin(current, next).unwrap_or_else(|_| {
            panic!(
                "ERROR: Failed to begin new MARF block {} - {})",
                current, next
            )
        });

        let chain_tip = tx
            .get_open_chain_tip()
            .expect("ERROR: Failed to get open MARF")
            .clone();

        WritableMarfStore {
            chain_tip,
            marf: tx,
        }
    }

    pub fn begin_unconfirmed<'a>(&'a mut self, current: &StacksBlockId) -> WritableMarfStore<'a> {
        let mut tx = self.marf.begin_tx().unwrap_or_else(|_| {
            panic!(
                "ERROR: Failed to begin new unconfirmed MARF block for {})",
                current
            )
        });
        tx.begin_unconfirmed(current).unwrap_or_else(|_| {
            panic!(
                "ERROR: Failed to begin new unconfirmed MARF block for {})",
                current
            )
        });

        let chain_tip = tx
            .get_open_chain_tip()
            .expect("ERROR: Failed to get open MARF")
            .clone();

        WritableMarfStore {
            chain_tip,
            marf: tx,
        }
    }

    pub fn get_chain_tip(&self) -> &StacksBlockId {
        &self.chain_tip
    }

    pub fn get_marf(&mut self) -> &mut MARF<StacksBlockId> {
        &mut self.marf
    }

    #[cfg(test)]
    pub fn sql_conn(&self) -> &Connection {
        self.marf.sqlite_conn()
    }

    pub fn index_conn<'a, C>(&'a self, context: C) -> IndexDBConn<'a, C, StacksBlockId> {
        IndexDBConn {
            index: &self.marf,
            context,
        }
    }
}

pub struct WritableMarfStore<'a> {
    chain_tip: StacksBlockId,
    marf: MarfTransaction<'a, StacksBlockId>,
}

pub struct ReadOnlyMarfStore<'a> {
    chain_tip: StacksBlockId,
    marf: &'a mut MARF<StacksBlockId>,
}

impl<'a> ReadOnlyMarfStore<'a> {
    pub fn as_clarity_db<'b>(
        &'b mut self,
        headers_db: &'b dyn HeadersDB,
        burn_state_db: &'b dyn BurnStateDB,
    ) -> ClarityDatabase<'b> {
        ClarityDatabase::new(self, headers_db, burn_state_db)
    }

    pub fn as_analysis_db<'b>(&'b mut self) -> AnalysisDatabase<'b> {
        AnalysisDatabase::new(self)
    }

    pub fn trie_exists_for_block(&mut self, bhh: &StacksBlockId) -> Result<bool, DatabaseError> {
        self.marf.with_conn(|conn| match conn.has_block(bhh) {
            Ok(res) => Ok(res),
            Err(e) => Err(DatabaseError::IndexError(e)),
        })
    }
}

impl<'a> ClarityBackingStore for ReadOnlyMarfStore<'a> {
    fn get_side_store(&mut self) -> &Connection {
        self.marf.sqlite_conn()
    }

    fn get_cc_special_cases_handler(&self) -> Option<SpecialCaseHandler> {
        Some(&handle_contract_call_special_cases)
    }

    /// Sets the chain tip at which queries will happen.  Used for `(at-block ..)`
    fn set_block_hash(&mut self, bhh: StacksBlockId) -> InterpreterResult<StacksBlockId> {
        self.marf
            .check_ancestor_block_hash(&bhh)
            .map_err(|e| match e {
                Error::NotFoundError => {
                    test_debug!("No such block {:?} (NotFoundError)", &bhh);
                    RuntimeErrorType::UnknownBlockHeaderHash(BlockHeaderHash(bhh.0))
                }
                Error::NonMatchingForks(_bh1, _bh2) => {
                    test_debug!(
                        "No such block {:?} (NonMatchingForks({}, {}))",
                        &bhh,
                        BlockHeaderHash(_bh1),
                        BlockHeaderHash(_bh2)
                    );
                    RuntimeErrorType::UnknownBlockHeaderHash(BlockHeaderHash(bhh.0))
                }
                _ => panic!("ERROR: Unexpected MARF failure: {}", e),
            })?;

        let result = Ok(self.chain_tip);
        self.chain_tip = bhh;

        result
    }

    fn get_current_block_height(&mut self) -> u32 {
        match self
            .marf
            .get_block_height_of(&self.chain_tip, &self.chain_tip)
        {
            Ok(Some(x)) => x,
            Ok(None) => {
                let first_tip =
                    StacksBlockId::new(&FIRST_BURNCHAIN_CONSENSUS_HASH, &FIRST_STACKS_BLOCK_HASH);
                if self.chain_tip == first_tip || self.chain_tip == StacksBlockId([0u8; 32]) {
                    // the current block height should always work, except if it's the first block
                    // height (in which case, the current chain tip should match the first-ever
                    // index block hash).
                    return 0;
                }

                // should never happen
                let msg = format!(
                    "Failed to obtain current block height of {} (got None)",
                    &self.chain_tip
                );
                error!("{}", &msg);
                panic!("{}", &msg);
            }
            Err(e) => {
                let msg = format!(
                    "Unexpected MARF failure: Failed to get current block height of {}: {:?}",
                    &self.chain_tip, &e
                );
                error!("{}", &msg);
                panic!("{}", &msg);
            }
        }
    }

    fn get_block_at_height(&mut self, block_height: u32) -> Option<StacksBlockId> {
        self.marf
            .get_bhh_at_height(&self.chain_tip, block_height)
            .unwrap_or_else(|_| {
                panic!(
                    "Unexpected MARF failure: failed to get block at height {} off of {}.",
                    block_height, &self.chain_tip
                )
            })
            .map(|x| StacksBlockId(x.to_bytes()))
    }

    fn get_open_chain_tip(&mut self) -> StacksBlockId {
        StacksBlockId(
            self.marf
                .get_open_chain_tip()
                .expect("Attempted to get the open chain tip from an unopened context.")
                .clone()
                .to_bytes(),
        )
    }

    fn get_open_chain_tip_height(&mut self) -> u32 {
        self.marf
            .get_open_chain_tip_height()
            .expect("Attempted to get the open chain tip from an unopened context.")
    }

    fn get_with_proof(&mut self, key: &str) -> InterpreterResult<Option<(String, Vec<u8>)>> {
        self.marf
            .get_with_proof(&self.chain_tip, key)
            .or_else(|e| match e {
                Error::NotFoundError => Ok(None),
                _ => Err(e),
            })
            .map_err(|_| InterpreterError::Expect("ERROR: Unexpected MARF Failure on GET".into()))?
            .map(|(marf_value, proof)| {
                let side_key = marf_value.to_hex();
                let data =
<<<<<<< HEAD
                    SqliteConnection::get(self.get_side_store(), &side_key).unwrap_or_else(|| {
                        panic!(
                            "ERROR: MARF contained value_hash not found in side storage: {}",
                            side_key
                        )
                    });
                (data, proof.serialize_to_vec())
=======
                    SqliteConnection::get(self.get_side_store(), &side_key)?.ok_or_else(|| {
                        InterpreterError::Expect(format!(
                            "ERROR: MARF contained value_hash not found in side storage: {}",
                            side_key
                        ))
                    })?;
                Ok((data, proof.serialize_to_vec()))
>>>>>>> 074fd76e
            })
            .transpose()
    }

    fn get(&mut self, key: &str) -> InterpreterResult<Option<String>> {
        trace!("MarfedKV get: {:?} tip={}", key, &self.chain_tip);
        self.marf
            .get(&self.chain_tip, key)
            .or_else(|e| match e {
                Error::NotFoundError => {
                    trace!(
                        "MarfedKV get {:?} off of {:?}: not found",
                        key,
                        &self.chain_tip
                    );
                    Ok(None)
                }
                _ => Err(e),
            })
            .map_err(|_| InterpreterError::Expect("ERROR: Unexpected MARF Failure on GET".into()))?
            .map(|marf_value| {
                let side_key = marf_value.to_hex();
                trace!("MarfedKV get side-key for {:?}: {:?}", key, &side_key);
<<<<<<< HEAD
                SqliteConnection::get(self.get_side_store(), &side_key).unwrap_or_else(|| {
                    panic!(
                        "ERROR: MARF contained value_hash not found in side storage: {}",
                        side_key
                    )
=======
                SqliteConnection::get(self.get_side_store(), &side_key)?.ok_or_else(|| {
                    InterpreterError::Expect(format!(
                        "ERROR: MARF contained value_hash not found in side storage: {}",
                        side_key
                    ))
                    .into()
>>>>>>> 074fd76e
                })
            })
            .transpose()
    }

    fn put_all(&mut self, _items: Vec<(String, String)>) -> InterpreterResult<()> {
        error!("Attempted to commit changes to read-only MARF");
        panic!("BUG: attempted commit to read-only MARF");
    }
}

impl<'a> WritableMarfStore<'a> {
    pub fn as_clarity_db<'b>(
        &'b mut self,
        headers_db: &'b dyn HeadersDB,
        burn_state_db: &'b dyn BurnStateDB,
    ) -> ClarityDatabase<'b> {
        ClarityDatabase::new(self, headers_db, burn_state_db)
    }

    pub fn as_analysis_db<'b>(&'b mut self) -> AnalysisDatabase<'b> {
        AnalysisDatabase::new(self)
    }

    pub fn rollback_block(self) {
        self.marf.drop_current();
    }

    pub fn rollback_unconfirmed(self) -> InterpreterResult<()> {
        debug!("Drop unconfirmed MARF trie {}", &self.chain_tip);
        SqliteConnection::drop_metadata(self.marf.sqlite_tx(), &self.chain_tip)?;
        self.marf.drop_unconfirmed();
        Ok(())
    }

    pub fn commit_to(self, final_bhh: &StacksBlockId) -> InterpreterResult<()> {
        debug!("commit_to({})", final_bhh);
        SqliteConnection::commit_metadata_to(self.marf.sqlite_tx(), &self.chain_tip, final_bhh)?;

        let _ = self.marf.commit_to(final_bhh).map_err(|e| {
            error!("Failed to commit to MARF block {}: {:?}", &final_bhh, &e);
            InterpreterError::Expect("Failed to commit to MARF block".into())
        })?;
        Ok(())
    }

    #[cfg(test)]
    pub fn test_commit(self) {
        let bhh = self.chain_tip.clone();
        self.commit_to(&bhh).unwrap();
    }

    pub fn commit_unconfirmed(self) {
        debug!("commit_unconfirmed()");
        // NOTE: Can omit commit_metadata_to, since the block header hash won't change
        // commit_metadata_to(&self.chain_tip, final_bhh);
        self.marf
            .commit()
            .expect("ERROR: Failed to commit MARF block");
    }

    // This is used by miners
    //   so that the block validation and processing logic doesn't
    //   reprocess the same data as if it were already loaded
    pub fn commit_mined_block(self, will_move_to: &StacksBlockId) -> InterpreterResult<()> {
        debug!(
            "commit_mined_block: ({}->{})",
            &self.chain_tip, will_move_to
        );
        // rollback the side_store
        //    the side_store shouldn't commit data for blocks that won't be
        //    included in the processed chainstate (like a block constructed during mining)
        //    _if_ for some reason, we do want to be able to access that mined chain state in the future,
        //    we should probably commit the data to a different table which does not have uniqueness constraints.
        SqliteConnection::drop_metadata(self.marf.sqlite_tx(), &self.chain_tip)?;
        let _ = self.marf.commit_mined(will_move_to).map_err(|e| {
            error!(
                "Failed to commit to mined MARF block {}: {:?}",
                &will_move_to, &e
            );
            InterpreterError::Expect("Failed to commit to MARF block".into())
        })?;
        Ok(())
    }

    pub fn seal(&mut self) -> TrieHash {
        self.marf.seal().expect("FATAL: failed to .seal() MARF")
    }
}

impl<'a> ClarityBackingStore for WritableMarfStore<'a> {
    fn set_block_hash(&mut self, bhh: StacksBlockId) -> InterpreterResult<StacksBlockId> {
        self.marf
            .check_ancestor_block_hash(&bhh)
            .map_err(|e| match e {
                Error::NotFoundError => {
                    test_debug!("No such block {:?} (NotFoundError)", &bhh);
                    RuntimeErrorType::UnknownBlockHeaderHash(BlockHeaderHash(bhh.0))
                }
                Error::NonMatchingForks(_bh1, _bh2) => {
                    test_debug!(
                        "No such block {:?} (NonMatchingForks({}, {}))",
                        &bhh,
                        BlockHeaderHash(_bh1),
                        BlockHeaderHash(_bh2)
                    );
                    RuntimeErrorType::UnknownBlockHeaderHash(BlockHeaderHash(bhh.0))
                }
                _ => panic!("ERROR: Unexpected MARF failure: {}", e),
            })?;

        let result = Ok(self.chain_tip);
        self.chain_tip = bhh;

        result
    }

    fn get_cc_special_cases_handler(&self) -> Option<SpecialCaseHandler> {
        Some(&handle_contract_call_special_cases)
    }

    fn get(&mut self, key: &str) -> InterpreterResult<Option<String>> {
        trace!("MarfedKV get: {:?} tip={}", key, &self.chain_tip);
        self.marf
            .get(&self.chain_tip, key)
            .or_else(|e| match e {
                Error::NotFoundError => {
                    trace!(
                        "MarfedKV get {:?} off of {:?}: not found",
                        key,
                        &self.chain_tip
                    );
                    Ok(None)
                }
                _ => Err(e),
            })
            .map_err(|_| InterpreterError::Expect("ERROR: Unexpected MARF Failure on GET".into()))?
            .map(|marf_value| {
                let side_key = marf_value.to_hex();
                trace!("MarfedKV get side-key for {:?}: {:?}", key, &side_key);
<<<<<<< HEAD
                SqliteConnection::get(self.marf.sqlite_tx(), &side_key).unwrap_or_else(|| {
                    panic!(
                        "ERROR: MARF contained value_hash not found in side storage: {}",
                        side_key
                    )
=======
                SqliteConnection::get(self.marf.sqlite_tx(), &side_key)?.ok_or_else(|| {
                    InterpreterError::Expect(format!(
                        "ERROR: MARF contained value_hash not found in side storage: {}",
                        side_key
                    ))
                    .into()
>>>>>>> 074fd76e
                })
            })
            .transpose()
    }

    fn get_with_proof(&mut self, key: &str) -> InterpreterResult<Option<(String, Vec<u8>)>> {
        self.marf
            .get_with_proof(&self.chain_tip, key)
            .or_else(|e| match e {
                Error::NotFoundError => Ok(None),
                _ => Err(e),
            })
            .map_err(|_| InterpreterError::Expect("ERROR: Unexpected MARF Failure on GET".into()))?
            .map(|(marf_value, proof)| {
                let side_key = marf_value.to_hex();
                let data =
<<<<<<< HEAD
                    SqliteConnection::get(self.marf.sqlite_tx(), &side_key).unwrap_or_else(|| {
                        panic!(
                            "ERROR: MARF contained value_hash not found in side storage: {}",
                            side_key
                        )
                    });
                (data, proof.serialize_to_vec())
=======
                    SqliteConnection::get(self.marf.sqlite_tx(), &side_key)?.ok_or_else(|| {
                        InterpreterError::Expect(format!(
                            "ERROR: MARF contained value_hash not found in side storage: {}",
                            side_key
                        ))
                    })?;
                Ok((data, proof.serialize_to_vec()))
>>>>>>> 074fd76e
            })
            .transpose()
    }

    fn get_side_store(&mut self) -> &Connection {
        self.marf.sqlite_tx()
    }

    fn get_block_at_height(&mut self, height: u32) -> Option<StacksBlockId> {
        self.marf
            .get_block_at_height(height, &self.chain_tip)
            .unwrap_or_else(|_| {
                panic!(
                    "Unexpected MARF failure: failed to get block at height {} off of {}.",
                    height, &self.chain_tip
                )
            })
    }

    fn get_open_chain_tip(&mut self) -> StacksBlockId {
        self.marf
            .get_open_chain_tip()
            .expect("Attempted to get the open chain tip from an unopened context.")
            .clone()
    }

    fn get_open_chain_tip_height(&mut self) -> u32 {
        self.marf
            .get_open_chain_tip_height()
            .expect("Attempted to get the open chain tip from an unopened context.")
    }

    fn get_current_block_height(&mut self) -> u32 {
        match self
            .marf
            .get_block_height_of(&self.chain_tip, &self.chain_tip)
        {
            Ok(Some(x)) => x,
            Ok(None) => {
                let first_tip =
                    StacksBlockId::new(&FIRST_BURNCHAIN_CONSENSUS_HASH, &FIRST_STACKS_BLOCK_HASH);
                if self.chain_tip == first_tip || self.chain_tip == StacksBlockId([0u8; 32]) {
                    // the current block height should always work, except if it's the first block
                    // height (in which case, the current chain tip should match the first-ever
                    // index block hash).
                    return 0;
                }

                // should never happen
                let msg = format!(
                    "Failed to obtain current block height of {} (got None)",
                    &self.chain_tip
                );
                error!("{}", &msg);
                panic!("{}", &msg);
            }
            Err(e) => {
                let msg = format!(
                    "Unexpected MARF failure: Failed to get current block height of {}: {:?}",
                    &self.chain_tip, &e
                );
                error!("{}", &msg);
                panic!("{}", &msg);
            }
        }
    }

    fn put_all(&mut self, items: Vec<(String, String)>) -> InterpreterResult<()> {
        let mut keys = Vec::new();
        let mut values = Vec::new();
        for (key, value) in items.into_iter() {
            trace!("MarfedKV put '{}' = '{}'", &key, &value);
            let marf_value = MARFValue::from_value(&value);
            SqliteConnection::put(self.get_side_store(), &marf_value.to_hex(), &value)?;
            keys.push(key);
            values.push(marf_value);
        }
        self.marf
            .insert_batch(&keys, values)
            .map_err(|_| InterpreterError::Expect("ERROR: Unexpected MARF Failure".into()).into())
    }
}<|MERGE_RESOLUTION|>--- conflicted
+++ resolved
@@ -406,15 +406,6 @@
             .map(|(marf_value, proof)| {
                 let side_key = marf_value.to_hex();
                 let data =
-<<<<<<< HEAD
-                    SqliteConnection::get(self.get_side_store(), &side_key).unwrap_or_else(|| {
-                        panic!(
-                            "ERROR: MARF contained value_hash not found in side storage: {}",
-                            side_key
-                        )
-                    });
-                (data, proof.serialize_to_vec())
-=======
                     SqliteConnection::get(self.get_side_store(), &side_key)?.ok_or_else(|| {
                         InterpreterError::Expect(format!(
                             "ERROR: MARF contained value_hash not found in side storage: {}",
@@ -422,7 +413,6 @@
                         ))
                     })?;
                 Ok((data, proof.serialize_to_vec()))
->>>>>>> 074fd76e
             })
             .transpose()
     }
@@ -446,20 +436,12 @@
             .map(|marf_value| {
                 let side_key = marf_value.to_hex();
                 trace!("MarfedKV get side-key for {:?}: {:?}", key, &side_key);
-<<<<<<< HEAD
-                SqliteConnection::get(self.get_side_store(), &side_key).unwrap_or_else(|| {
-                    panic!(
-                        "ERROR: MARF contained value_hash not found in side storage: {}",
-                        side_key
-                    )
-=======
                 SqliteConnection::get(self.get_side_store(), &side_key)?.ok_or_else(|| {
                     InterpreterError::Expect(format!(
                         "ERROR: MARF contained value_hash not found in side storage: {}",
                         side_key
                     ))
                     .into()
->>>>>>> 074fd76e
                 })
             })
             .transpose()
@@ -600,20 +582,12 @@
             .map(|marf_value| {
                 let side_key = marf_value.to_hex();
                 trace!("MarfedKV get side-key for {:?}: {:?}", key, &side_key);
-<<<<<<< HEAD
-                SqliteConnection::get(self.marf.sqlite_tx(), &side_key).unwrap_or_else(|| {
-                    panic!(
-                        "ERROR: MARF contained value_hash not found in side storage: {}",
-                        side_key
-                    )
-=======
                 SqliteConnection::get(self.marf.sqlite_tx(), &side_key)?.ok_or_else(|| {
                     InterpreterError::Expect(format!(
                         "ERROR: MARF contained value_hash not found in side storage: {}",
                         side_key
                     ))
                     .into()
->>>>>>> 074fd76e
                 })
             })
             .transpose()
@@ -630,15 +604,6 @@
             .map(|(marf_value, proof)| {
                 let side_key = marf_value.to_hex();
                 let data =
-<<<<<<< HEAD
-                    SqliteConnection::get(self.marf.sqlite_tx(), &side_key).unwrap_or_else(|| {
-                        panic!(
-                            "ERROR: MARF contained value_hash not found in side storage: {}",
-                            side_key
-                        )
-                    });
-                (data, proof.serialize_to_vec())
-=======
                     SqliteConnection::get(self.marf.sqlite_tx(), &side_key)?.ok_or_else(|| {
                         InterpreterError::Expect(format!(
                             "ERROR: MARF contained value_hash not found in side storage: {}",
@@ -646,7 +611,6 @@
                         ))
                     })?;
                 Ok((data, proof.serialize_to_vec()))
->>>>>>> 074fd76e
             })
             .transpose()
     }
