#[macro_use]
extern crate serde_derive;
#[macro_use]
extern crate stacks_common;

<<<<<<< HEAD
=======
extern crate clarity;
extern crate stacks;

>>>>>>> 3e0ba615
#[allow(unused_imports)]
#[macro_use(o, slog_log, slog_trace, slog_debug, slog_info, slog_warn, slog_error)]
extern crate slog;

pub use stacks_common::util;
use stacks_common::util::hash::hex_bytes;

pub mod monitoring;

pub mod burnchains;
pub mod config;
pub mod event_dispatcher;
pub mod genesis_data;
pub mod keychain;
pub mod neon_node;
pub mod node;
pub mod operations;
pub mod run_loop;
pub mod syncctl;
pub mod tenure;

use std::convert::TryInto;
use std::env;
use std::panic;
use std::process;

use backtrace::Backtrace;
use pico_args::Arguments;

pub use self::burnchains::{
    BitcoinRegtestController, BurnchainController, BurnchainTip, MocknetController,
};
pub use self::config::{Config, ConfigFile};
pub use self::event_dispatcher::EventDispatcher;
pub use self::keychain::Keychain;
pub use self::node::{ChainTip, Node};
pub use self::run_loop::{helium, neon};
pub use self::tenure::Tenure;

fn main() {
    panic::set_hook(Box::new(|panic_info| {
        error!("Process abort due to thread panic: {}", panic_info);
        let bt = Backtrace::new();
        error!("Panic backtrace: {:?}", &bt);

        // force a core dump
        #[cfg(unix)]
        {
            let pid = process::id();
            eprintln!("Dumping core for pid {}", std::process::id());

            use libc::kill;
            use libc::SIGQUIT;

            // *should* trigger a core dump, if you run `ulimit -c unlimited` first!
            unsafe { kill(pid.try_into().unwrap(), SIGQUIT) };
        }

        // just in case
        process::exit(1);
    }));

    let mut args = Arguments::from_env();
    let subcommand = args.subcommand().unwrap().unwrap_or_default();

    info!("{}", version());

    let mine_start: Option<u64> = args
        .opt_value_from_str("--mine-at-height")
        .expect("Failed to parse --mine-at-height argument");

    if let Some(mine_start) = mine_start {
        info!(
            "Will begin mining once Stacks chain has synced to height >= {}",
            mine_start
        );
    }

    let config_file = match subcommand.as_str() {
        "mocknet" => {
            args.finish().unwrap();
            ConfigFile::mocknet()
        }
        "helium" => {
            args.finish().unwrap();
            ConfigFile::helium()
        }
        "testnet" => {
            args.finish().unwrap();
            ConfigFile::xenon()
        }
        "mainnet" => {
            args.finish().unwrap();
            ConfigFile::mainnet()
        }
        "check-config" => {
            let config_path: String = args.value_from_str("--config").unwrap();
            args.finish().unwrap();
            info!("Loading config at path {}", config_path);
            let config_file = match ConfigFile::from_path(&config_path) {
                Ok(config_file) => {
                    debug!("Loaded config file: {:?}", config_file);
                    config_file
                }
                Err(e) => {
                    warn!("Invalid config file: {}", e);
                    process::exit(1);
                }
            };
            match Config::from_config_file(config_file) {
                Ok(_) => {
                    info!("Loaded config!");
                    process::exit(0);
                }
                Err(e) => {
                    warn!("Invalid config: {}", e);
                    process::exit(1);
                }
            };
        }
        "start" => {
            let config_path: String = args.value_from_str("--config").unwrap();
            args.finish().unwrap();
            info!("Loading config at path {}", config_path);
            match ConfigFile::from_path(&config_path) {
                Ok(config_file) => config_file,
                Err(e) => {
                    warn!("Invalid config file: {}", e);
                    process::exit(1);
                }
            }
        }
        "version" => {
            println!("{}", &version());
            return;
        }
        "key-for-seed" => {
            let seed = {
                let config_path: Option<String> = args.opt_value_from_str("--config").unwrap();
                if let Some(config_path) = config_path {
                    let conf =
                        Config::from_config_file(ConfigFile::from_path(&config_path).unwrap())
                            .unwrap();
                    args.finish().unwrap();
                    conf.node.seed
                } else {
                    let free_args = args.free().unwrap();
                    let seed_hex = free_args
                        .first()
                        .expect("`wif-for-seed` must be passed either a config file via the `--config` flag or a hex seed string");
                    hex_bytes(seed_hex).expect("Seed should be a hex encoded string")
                }
            };
            let keychain = Keychain::default(seed);
            println!(
                "Hex formatted secret key: {}",
                keychain.generate_op_signer().get_sk_as_hex()
            );
            println!(
                "WIF formatted secret key: {}",
                keychain.generate_op_signer().get_sk_as_wif()
            );
            return;
        }
        _ => {
            print_help();
            return;
        }
    };

    let conf = match Config::from_config_file(config_file) {
        Ok(conf) => conf,
        Err(e) => {
            warn!("Invalid config: {}", e);
            process::exit(1);
        }
    };
    debug!("node configuration {:?}", &conf.node);
    debug!("burnchain configuration {:?}", &conf.burnchain);
    debug!("connection configuration {:?}", &conf.connection_options);

    let num_round: u64 = 0; // Infinite number of rounds

    if conf.burnchain.mode == "helium" || conf.burnchain.mode == "mocknet" {
        let mut run_loop = helium::RunLoop::new(conf);
        if let Err(e) = run_loop.start(num_round) {
            warn!("Helium runloop exited: {}", e);
            return;
        }
    } else if conf.burnchain.mode == "neon"
        || conf.burnchain.mode == "xenon"
        || conf.burnchain.mode == "krypton"
        || conf.burnchain.mode == "mainnet"
    {
        let mut run_loop = neon::RunLoop::new(conf);
        run_loop.start(None, mine_start.unwrap_or(0));
    } else {
        println!("Burnchain mode '{}' not supported", conf.burnchain.mode);
    }
}

fn version() -> String {
    stacks::version_string(
        "stacks-node",
        option_env!("STACKS_NODE_VERSION")
            .or(option_env!("CARGO_PKG_VERSION"))
            .unwrap_or("0.0.0.0"),
    )
}

fn print_help() {
    let argv: Vec<_> = env::args().collect();

    eprintln!(
        "\
{} <SUBCOMMAND>
Run a stacks-node.

USAGE:
stacks-node <SUBCOMMAND>

SUBCOMMANDS:

mainnet\t\tStart a node that will join and stream blocks from the public mainnet.

mocknet\t\tStart a node based on a fast local setup emulating a burnchain. Ideal for smart contract development. 

helium\t\tStart a node based on a local setup relying on a local instance of bitcoind.
\t\tThe following bitcoin.conf is expected:
\t\t  chain=regtest
\t\t  disablewallet=0
\t\t  txindex=1
\t\t  server=1
\t\t  rpcuser=helium
\t\t  rpcpassword=helium

testnet\t\tStart a node that will join and stream blocks from the public testnet, relying on Bitcoin Testnet.

start\t\tStart a node with a config of your own. Can be used for joining a network, starting new chain, etc.
\t\tArguments:
\t\t  --config: path of the config (such as https://github.com/blockstack/stacks-blockchain/blob/master/testnet/stacks-node/conf/testnet-follower-conf.toml).
\t\tExample:
\t\t  stacks-node start --config=/path/to/config.toml

check-config\t\tValidates the config file without starting up the node. Uses same arguments as start subcommand.

version\t\tDisplay information about the current version and our release cycle.

key-for-seed\tOutput the associated secret key for a burnchain signer created with a given seed.
\t\tCan be passed a config file for the seed via the `--config=<file>` option *or* by supplying the hex seed on
\t\tthe command line directly.

help\t\tDisplay this help.

OPTIONAL ARGUMENTS:

\t\t--mine-at-height=<height>: optional argument for a miner to not attempt mining until Stacks block has sync'ed to <height>

", argv[0]);
}

#[cfg(test)]
pub mod tests;<|MERGE_RESOLUTION|>--- conflicted
+++ resolved
@@ -3,12 +3,9 @@
 #[macro_use]
 extern crate stacks_common;
 
-<<<<<<< HEAD
-=======
 extern crate clarity;
 extern crate stacks;
 
->>>>>>> 3e0ba615
 #[allow(unused_imports)]
 #[macro_use(o, slog_log, slog_trace, slog_debug, slog_info, slog_warn, slog_error)]
 extern crate slog;
