use std::collections::hash_map::Entry;
use std::thread::sleep;
use std::time::Duration;
use std::{
    collections::{HashMap, HashSet},
    sync::{
        atomic::{AtomicBool, Ordering},
        Arc, Mutex,
    },
};

use async_h1::client;
use async_std::net::TcpStream;
use http_types::{Method, Request, Url};
use serde_json::json;

use stacks::burnchains::Txid;
use stacks::chainstate::coordinator::BlockEventDispatcher;
use stacks::chainstate::stacks::address::StacksAddressExtensions;
use stacks::chainstate::stacks::db::StacksHeaderInfo;
use stacks::chainstate::stacks::events::{
    StacksTransactionEvent, StacksTransactionReceipt, TransactionOrigin,
};
use stacks::chainstate::stacks::{
    db::accounts::MinerReward, db::MinerRewardInfo, StacksTransaction,
};
use stacks::chainstate::stacks::{StacksBlock, StacksMicroblock};
use stacks::codec::StacksMessageCodec;
use stacks::core::mempool::{MemPoolDropReason, MemPoolEventDispatcher};
use stacks::net::atlas::{Attachment, AttachmentInstance};
use stacks::types::chainstate::{
    BlockHeaderHash, BurnchainHeaderHash, StacksAddress, StacksBlockId,
};
use stacks::util::hash::bytes_to_hex;
use stacks::vm::analysis::contract_interface_builder::build_contract_interface;
use stacks::vm::costs::ExecutionCost;
use stacks::vm::events::{FTEventType, NFTEventType, STXEventType};
use stacks::vm::types::{AssetIdentifier, QualifiedContractIdentifier, Value};

use super::config::{EventKeyType, EventObserverConfig};
use super::node::ChainTip;
use stacks::chainstate::burn::ConsensusHash;
use stacks::chainstate::stacks::db::unconfirmed::ProcessedUnconfirmedState;
use stacks::chainstate::stacks::miner::TransactionEvent;

#[derive(Debug, Clone)]
struct EventObserver {
    endpoint: String,
    should_keep_running: Arc<AtomicBool>,
}

struct ReceiptPayloadInfo<'a> {
    txid: String,
    success: &'a str,
    raw_result: String,
    raw_tx: String,
    contract_interface_json: serde_json::Value,
}

const STATUS_RESP_TRUE: &str = "success";
const STATUS_RESP_NOT_COMMITTED: &str = "abort_by_response";
const STATUS_RESP_POST_CONDITION: &str = "abort_by_post_condition";

/// Update `serve()` in `neon_integrations.rs` with any new paths that need to be tested
pub const PATH_MICROBLOCK_SUBMIT: &str = "new_microblocks";
pub const PATH_MEMPOOL_TX_SUBMIT: &str = "new_mempool_tx";
pub const PATH_MEMPOOL_TX_DROP: &str = "drop_mempool_tx";
pub const PATH_MINED_BLOCK: &str = "mined_block";
pub const PATH_MINED_MICROBLOCK: &str = "mined_microblock";
pub const PATH_BURN_BLOCK_SUBMIT: &str = "new_burn_block";
pub const PATH_BLOCK_PROCESSED: &str = "new_block";
pub const PATH_ATTACHMENT_PROCESSED: &str = "attachments/new";

#[derive(Clone, Debug, Serialize, Deserialize)]
pub struct MinedBlockEvent {
    pub target_burn_height: u64,
    pub block_hash: String,
    pub stacks_height: u64,
    pub block_size: u64,
    pub anchored_cost: ExecutionCost,
    pub confirmed_microblocks_cost: ExecutionCost,
    pub tx_events: Vec<TransactionEvent>,
}

#[derive(Clone, Debug, Serialize, Deserialize)]
pub struct MinedMicroblockEvent {
    pub block_hash: String,
    pub sequence: u16,
    pub tx_events: Vec<TransactionEvent>,
    pub anchor_block_consensus_hash: ConsensusHash,
    pub anchor_block: BlockHeaderHash,
}

impl EventObserver {
    fn send_payload(&self, payload: &serde_json::Value, path: &str) {
        let body = match serde_json::to_vec(&payload) {
            Ok(body) => body,
            Err(err) => {
                error!("Event dispatcher: serialization failed  - {:?}", err);
                return;
            }
        };

        let url = {
            let joined_components = match path.starts_with("/") {
                true => format!("{}{}", &self.endpoint, path),
                false => format!("{}/{}", &self.endpoint, path),
            };
            let url = format!("http://{}", joined_components);
            Url::parse(&url).expect(&format!(
                "Event dispatcher: unable to parse {} as a URL",
                url
            ))
        };

        let backoff = Duration::from_millis((1.0 * 1_000.0) as u64);

        loop {
            if !self.should_keep_running.load(Ordering::SeqCst) {
                info!("Terminating event observer");
                return;
            }

            let body = body.clone();
            let mut req = Request::new(Method::Post, url.clone());
            req.append_header("Content-Type", "application/json");
            req.set_body(body);

            let response = async_std::task::block_on(async {
                let stream = match TcpStream::connect(self.endpoint.clone()).await {
                    Ok(stream) => stream,
                    Err(err) => {
                        warn!("Event dispatcher: connection failed  - {:?}", err);
                        return None;
                    }
                };

                match client::connect(stream, req).await {
                    Ok(response) => Some(response),
                    Err(err) => {
                        warn!("Event dispatcher: rpc invokation failed  - {:?}", err);
                        return None;
                    }
                }
            });

            if let Some(response) = response {
                if response.status().is_success() {
                    break;
                } else {
                    error!(
                        "Event dispatcher: POST {}/{} failed with error {:?}",
                        self.endpoint, &url, response
                    );
                }
            }
            sleep(backoff);
        }
    }

    fn make_new_mempool_txs_payload(transactions: Vec<StacksTransaction>) -> serde_json::Value {
        let raw_txs = transactions
            .into_iter()
            .map(|tx| {
                serde_json::Value::String(format!("0x{}", &bytes_to_hex(&tx.serialize_to_vec())))
            })
            .collect();

        serde_json::Value::Array(raw_txs)
    }

    fn make_new_burn_block_payload(
        burn_block: &BurnchainHeaderHash,
        burn_block_height: u64,
        rewards: Vec<(StacksAddress, u64)>,
        burns: u64,
        slot_holders: Vec<StacksAddress>,
    ) -> serde_json::Value {
        let reward_recipients = rewards
            .into_iter()
            .map(|(stx_addr, amt)| {
                json!({
                    "recipient": stx_addr.to_b58(),
                    "amt": amt,
                })
            })
            .collect();

        let reward_slot_holders = slot_holders
            .into_iter()
            .map(|stx_addr| json!(stx_addr.to_b58()))
            .collect();

        json!({
            "burn_block_hash": format!("0x{}", burn_block),
            "burn_block_height": burn_block_height,
            "reward_recipients": serde_json::Value::Array(reward_recipients),
            "reward_slot_holders": serde_json::Value::Array(reward_slot_holders),
            "burn_amount": burns
        })
    }

    /// Returns tuple of (txid, success, raw_result, raw_tx, contract_interface_json)
    fn generate_payload_info_for_receipt(receipt: &StacksTransactionReceipt) -> ReceiptPayloadInfo {
        let tx = &receipt.transaction;

        let success = match (receipt.post_condition_aborted, &receipt.result) {
            (false, Value::Response(response_data)) => {
                if response_data.committed {
                    STATUS_RESP_TRUE
                } else {
                    STATUS_RESP_NOT_COMMITTED
                }
            }
            (true, Value::Response(_)) => STATUS_RESP_POST_CONDITION,
            _ => unreachable!(), // Transaction results should always be a Value::Response type
        };

        let (txid, raw_tx) = match tx {
            TransactionOrigin::Burn(txid) => (txid.to_string(), "00".to_string()),
            TransactionOrigin::Stacks(ref tx) => {
                let txid = tx.txid().to_string();
                let bytes = tx.serialize_to_vec();
                (txid, bytes_to_hex(&bytes))
            }
        };

        let raw_result = {
            let bytes = receipt.result.serialize_to_vec();
            bytes_to_hex(&bytes)
        };
        let contract_interface_json = {
            match &receipt.contract_analysis {
                Some(analysis) => json!(build_contract_interface(analysis)),
                None => json!(null),
            }
        };
        ReceiptPayloadInfo {
            txid,
            success,
            raw_result,
            raw_tx,
            contract_interface_json,
        }
    }

    /// Returns json payload to send for new block or microblock event
    fn make_new_block_txs_payload(
        receipt: &StacksTransactionReceipt,
        tx_index: u32,
    ) -> serde_json::Value {
        let receipt_payload_info = EventObserver::generate_payload_info_for_receipt(receipt);

        json!({
            "txid": format!("0x{}", &receipt_payload_info.txid),
            "tx_index": tx_index,
            "status": receipt_payload_info.success,
            "raw_result": format!("0x{}", &receipt_payload_info.raw_result),
            "raw_tx": format!("0x{}", &receipt_payload_info.raw_tx),
            "contract_abi": receipt_payload_info.contract_interface_json,
            "execution_cost": receipt.execution_cost,
            "microblock_sequence": receipt.microblock_header.as_ref().map(|x| x.sequence),
            "microblock_hash": receipt.microblock_header.as_ref().map(|x| format!("0x{}", x.block_hash())),
            "microblock_parent_hash": receipt.microblock_header.as_ref().map(|x| format!("0x{}", x.prev_block)),
        })
    }

    fn make_new_attachment_payload(
        attachment: &(AttachmentInstance, Attachment),
    ) -> serde_json::Value {
        json!({
            "attachment_index": attachment.0.attachment_index,
            "index_block_hash": format!("0x{}", attachment.0.index_block_hash),
            "block_height": attachment.0.stacks_block_height,
            "content_hash": format!("0x{}", attachment.0.content_hash),
            "contract_id": format!("{}", attachment.0.contract_id),
            "metadata": format!("0x{}", attachment.0.metadata),
            "tx_id": format!("0x{}", attachment.0.tx_id),
            "content": format!("0x{}", bytes_to_hex(&attachment.1.content)),
        })
    }

    fn send_new_attachments(&self, payload: &serde_json::Value) {
        self.send_payload(payload, PATH_ATTACHMENT_PROCESSED);
    }

    fn send_new_mempool_txs(&self, payload: &serde_json::Value) {
        self.send_payload(payload, PATH_MEMPOOL_TX_SUBMIT);
    }

    /// Serializes new microblocks data into a JSON payload and sends it off to the correct path
    fn send_new_microblocks(
        &self,
        parent_index_block_hash: StacksBlockId,
        filtered_events: Vec<(usize, &(bool, Txid, &StacksTransactionEvent))>,
        serialized_txs: &Vec<serde_json::Value>,
        burn_block_hash: BurnchainHeaderHash,
        burn_block_height: u32,
        burn_block_timestamp: u64,
    ) {
        // Serialize events to JSON
        let serialized_events: Vec<serde_json::Value> = filtered_events
            .iter()
            .map(|(event_index, (committed, txid, event))| {
                event.json_serialize(*event_index, txid, *committed)
            })
            .collect();

        let payload = json!({
            "parent_index_block_hash": format!("0x{}", parent_index_block_hash),
            "events": serialized_events,
            "transactions": serialized_txs,
            "burn_block_hash": format!("0x{}", burn_block_hash),
            "burn_block_height": burn_block_height,
            "burn_block_timestamp": burn_block_timestamp,
        });

        self.send_payload(&payload, PATH_MICROBLOCK_SUBMIT);
    }

    fn send_dropped_mempool_txs(&self, payload: &serde_json::Value) {
        self.send_payload(payload, PATH_MEMPOOL_TX_DROP);
    }

    fn send_mined_block(&self, payload: &serde_json::Value) {
        self.send_payload(payload, PATH_MINED_BLOCK);
    }

    fn send_mined_microblock(&self, payload: &serde_json::Value) {
        self.send_payload(payload, PATH_MINED_MICROBLOCK);
    }

    fn send_new_burn_block(&self, payload: &serde_json::Value) {
        self.send_payload(payload, PATH_BURN_BLOCK_SUBMIT);
    }

    fn send(
        &self,
        filtered_events: Vec<(usize, &(bool, Txid, &StacksTransactionEvent))>,
        block: &StacksBlock,
        metadata: &StacksHeaderInfo,
        receipts: &Vec<StacksTransactionReceipt>,
        parent_index_hash: &StacksBlockId,
        boot_receipts: &Vec<StacksTransactionReceipt>,
        winner_txid: &Txid,
        mature_rewards: &serde_json::Value,
        parent_burn_block_hash: BurnchainHeaderHash,
        parent_burn_block_height: u32,
        parent_burn_block_timestamp: u64,
        anchored_consumed: &ExecutionCost,
        mblock_confirmed_consumed: &ExecutionCost,
    ) {
        // Serialize events to JSON
        let serialized_events: Vec<serde_json::Value> = filtered_events
            .iter()
            .map(|(event_index, (committed, txid, event))| {
                event.json_serialize(*event_index, txid, *committed)
            })
            .collect();

        let mut tx_index: u32 = 0;
        let mut serialized_txs = vec![];

        for receipt in receipts.iter().chain(boot_receipts.iter()) {
            let payload = EventObserver::make_new_block_txs_payload(receipt, tx_index);
            serialized_txs.push(payload);
            tx_index += 1;
        }

        // Wrap events
        let payload = json!({
<<<<<<< HEAD
            "block_hash": format!("0x{}", block.block_hash()),
            "block_height": metadata.block_height,
            "burn_block_hash": format!("0x{}", metadata.burn_header_hash),
            "burn_block_height": metadata.burn_header_height,
=======
            "block_hash": format!("0x{}", chain_tip.block.block_hash()),
            "block_height": chain_tip.metadata.stacks_block_height,
            "burn_block_hash": format!("0x{}", chain_tip.metadata.burn_header_hash),
            "burn_block_height": chain_tip.metadata.burn_header_height,
>>>>>>> 0e112f43
            "miner_txid": format!("0x{}", winner_txid),
            "burn_block_time": metadata.burn_header_timestamp,
            "index_block_hash": format!("0x{}", metadata.index_block_hash()),
            "parent_block_hash": format!("0x{}", block.header.parent_block),
            "parent_index_block_hash": format!("0x{}", parent_index_hash),
            "parent_microblock": format!("0x{}", block.header.parent_microblock),
            "parent_microblock_sequence": block.header.parent_microblock_sequence,
            "matured_miner_rewards": mature_rewards.clone(),
            "events": serialized_events,
            "transactions": serialized_txs,
            "parent_burn_block_hash":  format!("0x{}", parent_burn_block_hash),
            "parent_burn_block_height": parent_burn_block_height,
            "parent_burn_block_timestamp": parent_burn_block_timestamp,
            "anchored_cost": anchored_consumed,
            "confirmed_microblocks_cost": mblock_confirmed_consumed,
        });

        // Send payload
        self.send_payload(&payload, PATH_BLOCK_PROCESSED);
    }
}

#[derive(Clone)]
pub struct EventDispatcher {
    registered_observers: Vec<EventObserver>,
    contract_events_observers_lookup: HashMap<(QualifiedContractIdentifier, String), HashSet<u16>>,
    assets_observers_lookup: HashMap<AssetIdentifier, HashSet<u16>>,
    burn_block_observers_lookup: HashSet<u16>,
    mempool_observers_lookup: HashSet<u16>,
    microblock_observers_lookup: HashSet<u16>,
    stx_observers_lookup: HashSet<u16>,
    any_event_observers_lookup: HashSet<u16>,
    miner_observers_lookup: HashSet<u16>,
    mined_microblocks_observers_lookup: HashSet<u16>,
    boot_receipts: Arc<Mutex<Option<Vec<StacksTransactionReceipt>>>>,
}

impl MemPoolEventDispatcher for EventDispatcher {
    fn mempool_txs_dropped(&self, txids: Vec<Txid>, reason: MemPoolDropReason) {
        if !txids.is_empty() {
            self.process_dropped_mempool_txs(txids, reason)
        }
    }

    fn mined_block_event(
        &self,
        target_burn_height: u64,
        block: &StacksBlock,
        block_size_bytes: u64,
        consumed: &ExecutionCost,
        confirmed_microblock_cost: &ExecutionCost,
        tx_events: Vec<TransactionEvent>,
    ) {
        self.process_mined_block_event(
            target_burn_height,
            block,
            block_size_bytes,
            consumed,
            confirmed_microblock_cost,
            tx_events,
        )
    }

    fn mined_microblock_event(
        &self,
        microblock: &StacksMicroblock,
        tx_events: Vec<TransactionEvent>,
        anchor_block_consensus_hash: ConsensusHash,
        anchor_block: BlockHeaderHash,
    ) {
        self.process_mined_microblock_event(
            microblock,
            tx_events,
            anchor_block_consensus_hash,
            anchor_block,
        );
    }
}

impl BlockEventDispatcher for EventDispatcher {
    fn announce_block(
        &self,
        block: &StacksBlock,
        metadata: &StacksHeaderInfo,
        receipts: &Vec<StacksTransactionReceipt>,
        parent: &StacksBlockId,
        winner_txid: Txid,
        mature_rewards: &Vec<MinerReward>,
        mature_rewards_info: Option<&MinerRewardInfo>,
        parent_burn_block_hash: BurnchainHeaderHash,
        parent_burn_block_height: u32,
        parent_burn_block_timestamp: u64,
        anchored_consumed: &ExecutionCost,
        mblock_confirmed_consumed: &ExecutionCost,
    ) {
        self.process_chain_tip(
            block,
            metadata,
            receipts,
            parent,
            winner_txid,
            mature_rewards,
            mature_rewards_info,
            parent_burn_block_hash,
            parent_burn_block_height,
            parent_burn_block_timestamp,
            anchored_consumed,
            mblock_confirmed_consumed,
        )
    }

    fn announce_burn_block(
        &self,
        burn_block: &BurnchainHeaderHash,
        burn_block_height: u64,
        rewards: Vec<(StacksAddress, u64)>,
        burns: u64,
        recipient_info: Vec<StacksAddress>,
    ) {
        self.process_burn_block(
            burn_block,
            burn_block_height,
            rewards,
            burns,
            recipient_info,
        )
    }

    fn dispatch_boot_receipts(&mut self, receipts: Vec<StacksTransactionReceipt>) {
        self.process_boot_receipts(receipts)
    }
}

impl EventDispatcher {
    pub fn new() -> EventDispatcher {
        EventDispatcher {
            registered_observers: vec![],
            contract_events_observers_lookup: HashMap::new(),
            assets_observers_lookup: HashMap::new(),
            stx_observers_lookup: HashSet::new(),
            any_event_observers_lookup: HashSet::new(),
            burn_block_observers_lookup: HashSet::new(),
            mempool_observers_lookup: HashSet::new(),
            microblock_observers_lookup: HashSet::new(),
            boot_receipts: Arc::new(Mutex::new(None)),
            miner_observers_lookup: HashSet::new(),
            mined_microblocks_observers_lookup: HashSet::new(),
        }
    }

    pub fn process_burn_block(
        &self,
        burn_block: &BurnchainHeaderHash,
        burn_block_height: u64,
        rewards: Vec<(StacksAddress, u64)>,
        burns: u64,
        recipient_info: Vec<StacksAddress>,
    ) {
        // lazily assemble payload only if we have observers
        let interested_observers: Vec<_> = self
            .registered_observers
            .iter()
            .enumerate()
            .filter(|(obs_id, _observer)| {
                self.burn_block_observers_lookup.contains(&(*obs_id as u16))
                    || self.any_event_observers_lookup.contains(&(*obs_id as u16))
            })
            .collect();
        if interested_observers.len() < 1 {
            return;
        }

        let payload = EventObserver::make_new_burn_block_payload(
            burn_block,
            burn_block_height,
            rewards,
            burns,
            recipient_info,
        );

        for (_, observer) in interested_observers.iter() {
            observer.send_new_burn_block(&payload);
        }
    }

    /// Iterates through tx receipts, and then the events corresponding to each receipt to
    /// generate a dispatch matrix & event vector.
    ///
    /// # Returns
    /// - dispatch_matrix: a vector where each index corresponds to the hashset of event indexes
    ///     that each respective event observer is subscribed to
    /// - events: a vector of all events from all the tx receipts
    fn create_dispatch_matrix_and_event_vector<'a>(
        &self,
        receipts: &'a Vec<StacksTransactionReceipt>,
    ) -> (
        Vec<HashSet<usize>>,
        Vec<(bool, Txid, &'a StacksTransactionEvent)>,
    ) {
        let mut dispatch_matrix: Vec<HashSet<usize>> = self
            .registered_observers
            .iter()
            .map(|_| HashSet::new())
            .collect();
        let mut events: Vec<(bool, Txid, &StacksTransactionEvent)> = vec![];
        let mut i: usize = 0;

        for receipt in receipts {
            let tx_hash = receipt.transaction.txid();
            for event in receipt.events.iter() {
                match event {
                    StacksTransactionEvent::SmartContractEvent(event_data) => {
                        if let Some(observer_indexes) =
                            self.contract_events_observers_lookup.get(&event_data.key)
                        {
                            for o_i in observer_indexes {
                                dispatch_matrix[*o_i as usize].insert(i);
                            }
                        }
                    }
                    StacksTransactionEvent::STXEvent(STXEventType::STXTransferEvent(_))
                    | StacksTransactionEvent::STXEvent(STXEventType::STXMintEvent(_))
                    | StacksTransactionEvent::STXEvent(STXEventType::STXBurnEvent(_))
                    | StacksTransactionEvent::STXEvent(STXEventType::STXLockEvent(_)) => {
                        for o_i in &self.stx_observers_lookup {
                            dispatch_matrix[*o_i as usize].insert(i);
                        }
                    }
                    StacksTransactionEvent::NFTEvent(NFTEventType::NFTTransferEvent(
                        event_data,
                    )) => {
                        self.update_dispatch_matrix_if_observer_subscribed(
                            &event_data.asset_identifier,
                            i,
                            &mut dispatch_matrix,
                        );
                    }
                    StacksTransactionEvent::NFTEvent(NFTEventType::NFTMintEvent(event_data)) => {
                        self.update_dispatch_matrix_if_observer_subscribed(
                            &event_data.asset_identifier,
                            i,
                            &mut dispatch_matrix,
                        );
                    }
                    StacksTransactionEvent::NFTEvent(NFTEventType::NFTBurnEvent(event_data)) => {
                        self.update_dispatch_matrix_if_observer_subscribed(
                            &event_data.asset_identifier,
                            i,
                            &mut dispatch_matrix,
                        );
                    }
                    StacksTransactionEvent::FTEvent(FTEventType::FTTransferEvent(event_data)) => {
                        self.update_dispatch_matrix_if_observer_subscribed(
                            &event_data.asset_identifier,
                            i,
                            &mut dispatch_matrix,
                        );
                    }
                    StacksTransactionEvent::FTEvent(FTEventType::FTMintEvent(event_data)) => {
                        self.update_dispatch_matrix_if_observer_subscribed(
                            &event_data.asset_identifier,
                            i,
                            &mut dispatch_matrix,
                        );
                    }
                    StacksTransactionEvent::FTEvent(FTEventType::FTBurnEvent(event_data)) => {
                        self.update_dispatch_matrix_if_observer_subscribed(
                            &event_data.asset_identifier,
                            i,
                            &mut dispatch_matrix,
                        );
                    }
                }
                events.push((!receipt.post_condition_aborted, tx_hash, event));
                for o_i in &self.any_event_observers_lookup {
                    dispatch_matrix[*o_i as usize].insert(i);
                }
                i += 1;
            }
        }

        (dispatch_matrix, events)
    }

    pub fn process_chain_tip(
        &self,
        block: &StacksBlock,
        metadata: &StacksHeaderInfo,
        receipts: &Vec<StacksTransactionReceipt>,
        parent_index_hash: &StacksBlockId,
        winner_txid: Txid,
        mature_rewards: &Vec<MinerReward>,
        mature_rewards_info: Option<&MinerRewardInfo>,
        parent_burn_block_hash: BurnchainHeaderHash,
        parent_burn_block_height: u32,
        parent_burn_block_timestamp: u64,
        anchored_consumed: &ExecutionCost,
        mblock_confirmed_consumed: &ExecutionCost,
    ) {
<<<<<<< HEAD
        let boot_receipts = if metadata.block_height == 1 {
=======
        let boot_receipts = if chain_tip.metadata.stacks_block_height == 1 {
>>>>>>> 0e112f43
            let mut boot_receipts_result = self
                .boot_receipts
                .lock()
                .expect("Unexpected concurrent access to `boot_receipts` in the event dispatcher!");
            if let Some(val) = boot_receipts_result.take() {
                val
            } else {
                vec![]
            }
        } else {
            vec![]
        };
        let all_receipts = receipts
            .iter()
            .cloned()
            .chain(boot_receipts.iter().cloned())
            .collect();

        let (dispatch_matrix, events) = self.create_dispatch_matrix_and_event_vector(&all_receipts);

        if dispatch_matrix.len() > 0 {
            let mature_rewards_vec = if let Some(rewards_info) = mature_rewards_info {
                mature_rewards
                    .iter()
                    .map(|reward| {
                        json!({
                            "recipient": reward.address.to_string(),
                            "coinbase_amount": reward.coinbase.to_string(),
                            "tx_fees_anchored": reward.tx_fees_anchored.to_string(),
                            "tx_fees_streamed_confirmed": reward.tx_fees_streamed_confirmed.to_string(),
                            "tx_fees_streamed_produced": reward.tx_fees_streamed_produced.to_string(),
                            "from_stacks_block_hash": format!("0x{}", rewards_info.from_stacks_block_hash),
                            "from_index_consensus_hash": format!("0x{}", StacksBlockId::new(&rewards_info.from_block_consensus_hash,
                                                                                            &rewards_info.from_stacks_block_hash)),
                        })
                    })
                    .collect()
            } else {
                vec![]
            };

            let mature_rewards = serde_json::Value::Array(mature_rewards_vec);

            for (observer_id, filtered_events_ids) in dispatch_matrix.iter().enumerate() {
                let filtered_events: Vec<_> = filtered_events_ids
                    .iter()
                    .map(|event_id| (*event_id, &events[*event_id]))
                    .collect();

                self.registered_observers[observer_id].send(
                    filtered_events,
                    block,
                    metadata,
                    receipts,
                    parent_index_hash,
                    &boot_receipts,
                    &winner_txid,
                    &mature_rewards,
                    parent_burn_block_hash,
                    parent_burn_block_height,
                    parent_burn_block_timestamp,
                    anchored_consumed,
                    mblock_confirmed_consumed,
                );
            }
        }
    }

    /// Creates a list of observers that are interested in the new microblocks event,
    /// creates a mapping from observers to the event ids that are relevant to each, and then
    /// sends the event to each interested observer.
    pub fn process_new_microblocks(
        &self,
        parent_index_block_hash: StacksBlockId,
        processed_unconfirmed_state: ProcessedUnconfirmedState,
    ) {
        // lazily assemble payload only if we have observers
        let interested_observers: Vec<_> = self
            .registered_observers
            .iter()
            .enumerate()
            .filter(|(obs_id, _observer)| {
                self.microblock_observers_lookup.contains(&(*obs_id as u16))
                    || self.any_event_observers_lookup.contains(&(*obs_id as u16))
            })
            .collect();
        if interested_observers.len() < 1 {
            return;
        }
        let flattened_receipts = processed_unconfirmed_state
            .receipts
            .iter()
            .flat_map(|(_, _, r)| r.clone())
            .collect();
        let (dispatch_matrix, events) =
            self.create_dispatch_matrix_and_event_vector(&flattened_receipts);

        // Serialize receipts
        let mut tx_index;
        let mut serialized_txs = Vec::new();

        for (_, _, receipts) in processed_unconfirmed_state.receipts.iter() {
            tx_index = 0;
            for receipt in receipts.iter() {
                let payload = EventObserver::make_new_block_txs_payload(receipt, tx_index);
                serialized_txs.push(payload);
                tx_index += 1;
            }
        }

        for (obs_id, observer) in interested_observers.iter() {
            let filtered_events_ids = &dispatch_matrix[*obs_id];
            let filtered_events: Vec<_> = filtered_events_ids
                .iter()
                .map(|event_id| (*event_id, &events[*event_id]))
                .collect();

            observer.send_new_microblocks(
                parent_index_block_hash,
                filtered_events,
                &serialized_txs,
                processed_unconfirmed_state.burn_block_hash,
                processed_unconfirmed_state.burn_block_height,
                processed_unconfirmed_state.burn_block_timestamp,
            );
        }
    }

    pub fn process_new_mempool_txs(&self, txs: Vec<StacksTransaction>) {
        // lazily assemble payload only if we have observers
        let interested_observers: Vec<_> = self
            .registered_observers
            .iter()
            .enumerate()
            .filter(|(obs_id, _observer)| {
                self.mempool_observers_lookup.contains(&(*obs_id as u16))
                    || self.any_event_observers_lookup.contains(&(*obs_id as u16))
            })
            .collect();
        if interested_observers.len() < 1 {
            return;
        }

        let payload = EventObserver::make_new_mempool_txs_payload(txs);

        for (_, observer) in interested_observers.iter() {
            observer.send_new_mempool_txs(&payload);
        }
    }

    pub fn process_mined_block_event(
        &self,
        target_burn_height: u64,
        block: &StacksBlock,
        block_size_bytes: u64,
        consumed: &ExecutionCost,
        confirmed_microblock_cost: &ExecutionCost,
        tx_events: Vec<TransactionEvent>,
    ) {
        let interested_observers: Vec<_> = self
            .registered_observers
            .iter()
            .enumerate()
            .filter(|(obs_id, _observer)| self.miner_observers_lookup.contains(&(*obs_id as u16)))
            .collect();
        if interested_observers.len() < 1 {
            return;
        }

        let payload = serde_json::to_value(MinedBlockEvent {
            target_burn_height,
            block_hash: block.block_hash().to_string(),
            stacks_height: block.header.total_work.work,
            block_size: block_size_bytes,
            anchored_cost: consumed.clone(),
            confirmed_microblocks_cost: confirmed_microblock_cost.clone(),
            tx_events,
        })
        .unwrap();

        for (_, observer) in interested_observers.iter() {
            observer.send_mined_block(&payload);
        }
    }

    pub fn process_mined_microblock_event(
        &self,
        microblock: &StacksMicroblock,
        tx_events: Vec<TransactionEvent>,
        anchor_block_consensus_hash: ConsensusHash,
        anchor_block: BlockHeaderHash,
    ) {
        let interested_observers: Vec<_> = self
            .registered_observers
            .iter()
            .enumerate()
            .filter(|(obs_id, _observer)| {
                self.mined_microblocks_observers_lookup
                    .contains(&(*obs_id as u16))
            })
            .collect();
        if interested_observers.len() < 1 {
            return;
        }

        let payload = serde_json::to_value(MinedMicroblockEvent {
            block_hash: microblock.block_hash().to_string(),
            sequence: microblock.header.sequence,
            tx_events,
            anchor_block_consensus_hash,
            anchor_block,
        })
        .unwrap();

        for (_, observer) in interested_observers.iter() {
            observer.send_mined_microblock(&payload);
        }
    }

    pub fn process_dropped_mempool_txs(&self, txs: Vec<Txid>, reason: MemPoolDropReason) {
        // lazily assemble payload only if we have observers
        let interested_observers: Vec<_> = self
            .registered_observers
            .iter()
            .enumerate()
            .filter(|(obs_id, _observer)| {
                self.mempool_observers_lookup.contains(&(*obs_id as u16))
                    || self.any_event_observers_lookup.contains(&(*obs_id as u16))
            })
            .collect();
        if interested_observers.len() < 1 {
            return;
        }

        let dropped_txids: Vec<_> = txs
            .into_iter()
            .map(|tx| serde_json::Value::String(format!("0x{}", &tx)))
            .collect();

        let payload = json!({
            "dropped_txids": serde_json::Value::Array(dropped_txids),
            "reason": reason.to_string(),
        });

        for (_, observer) in interested_observers.iter() {
            observer.send_dropped_mempool_txs(&payload);
        }
    }

    pub fn process_new_attachments(&self, attachments: &Vec<(AttachmentInstance, Attachment)>) {
        let interested_observers: Vec<_> = self.registered_observers.iter().enumerate().collect();
        if interested_observers.len() < 1 {
            return;
        }

        let mut serialized_attachments = vec![];
        for attachment in attachments.iter() {
            let payload = EventObserver::make_new_attachment_payload(attachment);
            serialized_attachments.push(payload);
        }

        for (_, observer) in interested_observers.iter() {
            observer.send_new_attachments(&json!(serialized_attachments));
        }
    }

    pub fn process_boot_receipts(&mut self, receipts: Vec<StacksTransactionReceipt>) {
        self.boot_receipts = Arc::new(Mutex::new(Some(receipts)));
    }

    fn update_dispatch_matrix_if_observer_subscribed(
        &self,
        asset_identifier: &AssetIdentifier,
        event_index: usize,
        dispatch_matrix: &mut Vec<HashSet<usize>>,
    ) {
        if let Some(observer_indexes) = self.assets_observers_lookup.get(asset_identifier) {
            for o_i in observer_indexes {
                dispatch_matrix[*o_i as usize].insert(event_index);
            }
        }
    }

    pub fn register_observer(
        &mut self,
        conf: &EventObserverConfig,
        should_keep_running: Arc<AtomicBool>,
    ) {
        info!("Registering event observer at: {}", conf.endpoint);
        let event_observer = EventObserver {
            endpoint: conf.endpoint.clone(),
            should_keep_running,
        };

        let observer_index = self.registered_observers.len() as u16;

        for event_key_type in conf.events_keys.iter() {
            match event_key_type {
                EventKeyType::SmartContractEvent(event_key) => {
                    match self
                        .contract_events_observers_lookup
                        .entry(event_key.clone())
                    {
                        Entry::Occupied(observer_indexes) => {
                            observer_indexes.into_mut().insert(observer_index);
                        }
                        Entry::Vacant(v) => {
                            let mut observer_indexes = HashSet::new();
                            observer_indexes.insert(observer_index);
                            v.insert(observer_indexes);
                        }
                    };
                }
                EventKeyType::BurnchainBlocks => {
                    self.burn_block_observers_lookup.insert(observer_index);
                }
                EventKeyType::MemPoolTransactions => {
                    self.mempool_observers_lookup.insert(observer_index);
                }
                EventKeyType::Microblocks => {
                    self.microblock_observers_lookup.insert(observer_index);
                }
                EventKeyType::STXEvent => {
                    self.stx_observers_lookup.insert(observer_index);
                }
                EventKeyType::AssetEvent(event_key) => {
                    match self.assets_observers_lookup.entry(event_key.clone()) {
                        Entry::Occupied(observer_indexes) => {
                            observer_indexes.into_mut().insert(observer_index);
                        }
                        Entry::Vacant(v) => {
                            let mut observer_indexes = HashSet::new();
                            observer_indexes.insert(observer_index);
                            v.insert(observer_indexes);
                        }
                    };
                }
                EventKeyType::AnyEvent => {
                    self.any_event_observers_lookup.insert(observer_index);
                }
                EventKeyType::MinedBlocks => {
                    self.miner_observers_lookup.insert(observer_index);
                }
                EventKeyType::MinedMicroblocks => {
                    self.mined_microblocks_observers_lookup
                        .insert(observer_index);
                }
            }
        }

        self.registered_observers.push(event_observer);
    }
}<|MERGE_RESOLUTION|>--- conflicted
+++ resolved
@@ -369,17 +369,10 @@
 
         // Wrap events
         let payload = json!({
-<<<<<<< HEAD
             "block_hash": format!("0x{}", block.block_hash()),
-            "block_height": metadata.block_height,
+            "block_height": metadata.stacks_block_height,
             "burn_block_hash": format!("0x{}", metadata.burn_header_hash),
             "burn_block_height": metadata.burn_header_height,
-=======
-            "block_hash": format!("0x{}", chain_tip.block.block_hash()),
-            "block_height": chain_tip.metadata.stacks_block_height,
-            "burn_block_hash": format!("0x{}", chain_tip.metadata.burn_header_hash),
-            "burn_block_height": chain_tip.metadata.burn_header_height,
->>>>>>> 0e112f43
             "miner_txid": format!("0x{}", winner_txid),
             "burn_block_time": metadata.burn_header_timestamp,
             "index_block_hash": format!("0x{}", metadata.index_block_hash()),
@@ -679,11 +672,7 @@
         anchored_consumed: &ExecutionCost,
         mblock_confirmed_consumed: &ExecutionCost,
     ) {
-<<<<<<< HEAD
-        let boot_receipts = if metadata.block_height == 1 {
-=======
-        let boot_receipts = if chain_tip.metadata.stacks_block_height == 1 {
->>>>>>> 0e112f43
+        let boot_receipts = if metadata.stacks_block_height == 1 {
             let mut boot_receipts_result = self
                 .boot_receipts
                 .lock()
