/*
 copyright: (c) 2013-2019 by Blockstack PBC, a public benefit corporation.

 This file is part of Blockstack.

 Blockstack is free software. You may redistribute or modify
 it under the terms of the GNU General Public License as published by
 the Free Software Foundation, either version 3 of the License or
 (at your option) any later version.

 Blockstack is distributed in the hope that it will be useful,
 but WITHOUT ANY WARRANTY, including without the implied warranty of
 MERCHANTABILITY or FITNESS FOR A PARTICULAR PURPOSE. See the
 GNU General Public License for more details.

 You should have received a copy of the GNU General Public License
 along with Blockstack. If not, see <http://www.gnu.org/licenses/>.
*/
use std::mem;

use net::PeerAddress;
use net::Neighbor;
use net::NeighborKey;
use net::Error as net_error;
use net::db::PeerDB;
use net::asn::ASEntry4;

use net::*;

use net::connection::ConnectionOptions;
use net::connection::NetworkReplyHandle;
use net::connection::ReplyHandleP2P;
use net::connection::ReplyHandleHttp;

use net::chat::ConversationP2P;
use net::chat::NeighborStats;

use net::relay::RelayerStats;

use net::download::BlockDownloader;

use net::poll::NetworkState;
use net::poll::NetworkPollState;

use net::db::LocalPeer;

use net::neighbors::*;

use net::prune::*;

use net::server::*;

use net::relay::*;

use util::db::Error as db_error;
use util::db::DBConn;

use util::secp256k1::Secp256k1PublicKey;
use util::hash::to_hex;

use std::sync::mpsc::SyncSender;
use std::sync::mpsc::Receiver;
use std::sync::mpsc::sync_channel;
use std::sync::mpsc::SendError;
use std::sync::mpsc::RecvError;
use std::sync::mpsc::TryRecvError;

use std::net::SocketAddr;

use std::collections::VecDeque;
use std::collections::HashMap;
use std::collections::HashSet;
use std::cmp::Ordering;

use burnchains::Address;
use burnchains::PublicKey;
use burnchains::Burnchain;
use burnchains::BurnchainView;

use chainstate::burn::db::burndb::BurnDB;

use chainstate::stacks::db::StacksChainState;

use chainstate::stacks::{MAX_BLOCK_LEN, MAX_TRANSACTION_LEN};

use util::log;
use util::get_epoch_time_secs;

use rand::prelude::*;
use rand::thread_rng;

use mio;
use mio::net as mio_net;

use net::inv::*;
use net::relay::*;

/// inter-thread request to send a p2p message from another thread in this program.
pub enum NetworkRequest {
    Connect(NeighborKey),
    Disconnect(NeighborKey),
    Ban(Vec<NeighborKey>),
    AdvertizeBlocks(BlocksAvailableMap),            // announce to all wanting neighbors that we have these blocks
    AdvertizeMicroblocks(BlocksAvailableMap),       // announce to all wanting neighbors that we have these confirmed microblock streams
    Request(NeighborKey, StacksMessage, u64),       // target neighbor, message to send, ttl
    Relay(NeighborKey, StacksMessage),
    Broadcast(Vec<RelayData>, StacksMessageType)
}

/// Handle for other threads to use to issue p2p network requests.
/// The "main loop" for sending/receiving data is a select/poll loop, and runs outside of other
/// threads that need a synchronous RPC or a multi-RPC interface.  This object gives those threads
/// a way to issue commands and hear back replies from them.
pub struct NetworkHandle {
    chan_in: SyncSender<NetworkRequest>,
    chan_out: Receiver<Result<Option<ReplyHandleP2P>, net_error>>,
    result_buf: VecDeque<Result<(), net_error>>,
    result_bufsz: usize
}

/// Internal handle for receiving requests from a NetworkHandle.
/// This is the 'other end' of a NetworkHandle inside the peer network struct.
struct NetworkHandleServer {
    chan_in: Receiver<NetworkRequest>,
    chan_out: SyncSender<Result<Option<ReplyHandleP2P>, net_error>>
}

impl NetworkHandle {
    pub fn new(chan_in: SyncSender<NetworkRequest>, chan_out: Receiver<Result<Option<ReplyHandleP2P>, net_error>>, result_bufsz: usize) -> NetworkHandle {
        NetworkHandle {
            chan_in: chan_in,
            chan_out: chan_out,
            result_buf: VecDeque::new(),
            result_bufsz: result_bufsz
        }
    }

    fn send_request(&mut self, req: NetworkRequest) -> Result<(), net_error> {
        self.chan_in.send(req).map_err(|_e| net_error::InvalidHandle)?;

        if self.result_bufsz > 0 {
            while self.result_buf.len() < self.result_bufsz {
                match self.chan_out.try_recv() {
                    Ok(res) => {
                        match res {
                            Ok(handle_opt) => {
                                assert!(handle_opt.is_none(), "BUG: sending a message unidirectionally resulted in a reply handle");
                                self.result_buf.push_back(Ok(()));
                            },
                            Err(e) => {
                                self.result_buf.push_back(Err(e));
                            }
                        }
                    },
                    Err(TryRecvError::Empty) => {
                        break;
                    },
                    Err(TryRecvError::Disconnected) => {
                        return Err(net_error::InvalidHandle);
                    }
                }
            }
            Ok(())
        }
        else {
            match self.chan_out.recv().map_err(|_e| net_error::InvalidHandle)? {
                Ok(_) => Ok(()),
                Err(e) => Err(e)
            }
        }
    }

    pub fn next_result(&mut self) -> Option<Result<(), net_error>> {
        self.result_buf.pop_front()
    }

    /// Connect to a remote peer 
    pub fn connect_peer(&mut self, neighbor_key: NeighborKey) -> Result<(), net_error> {
        let req = NetworkRequest::Connect(neighbor_key);
        self.send_request(req)
    }

    /// Disconnect a remote peer 
    pub fn disconnect_peer(&mut self, neighbor_key: NeighborKey) -> Result<(), net_error> {
        let req = NetworkRequest::Disconnect(neighbor_key);
        self.send_request(req)
    }

    /// Ban a peer
    pub fn ban_peers(&mut self, neighbor_keys: Vec<NeighborKey>) -> Result<(), net_error> {
        let req = NetworkRequest::Ban(neighbor_keys);
        self.send_request(req)
    }

    /// Advertize blocks
    pub fn advertize_blocks(&mut self, blocks: BlocksAvailableMap) -> Result<(), net_error> {
        let req = NetworkRequest::AdvertizeBlocks(blocks);
        self.send_request(req)
    }
    
    /// Advertize microblocks
    pub fn advertize_microblocks(&mut self, blocks: BlocksAvailableMap) -> Result<(), net_error> {
        let req = NetworkRequest::AdvertizeMicroblocks(blocks);
        self.send_request(req)
    }

    /// Sends the message to the p2p network thread and gets back a reply handle the calling thread
    /// can wait on.
    pub fn send_signed_request(&mut self, neighbor_key: NeighborKey, msg: StacksMessage, ttl: u64) -> Result<ReplyHandleP2P, net_error> {
        let req = NetworkRequest::Request(neighbor_key, msg, ttl);
       
        self.chan_in.send(req).map_err(|_e| net_error::InvalidHandle)?;
        match self.chan_out.recv().map_err(|_e| net_error::InvalidHandle)? {
            Ok(Some(handle)) => Ok(handle),
            Ok(None) => {
                // this can only happen if there's a bug
                panic!("BUG: p2p network did not return a reply handle to a request");
            },
            Err(e) => Err(e)
        }
    }

    /// Relay a message to a peer via the p2p network thread, expecting no reply.
    /// Called from outside the p2p thread by other threads.
    pub fn relay_signed_message(&mut self, neighbor_key: NeighborKey, msg: StacksMessage) -> Result<(), net_error> {
        let req = NetworkRequest::Relay(neighbor_key, msg);
        self.send_request(req)
    }

    /// Broadcast a message to our neighbors via the p2p network thread.
    /// Add relay information for each one.
    pub fn broadcast_message(&mut self, relay_hints: Vec<RelayData>, msg: StacksMessageType) -> Result<(), net_error> {
        let req = NetworkRequest::Broadcast(relay_hints, msg);
        self.send_request(req)
    }
}

impl NetworkHandleServer {
    pub fn new(chan_in: Receiver<NetworkRequest>, chan_out: SyncSender<Result<Option<ReplyHandleP2P>, net_error>>) -> NetworkHandleServer {
        NetworkHandleServer {
            chan_in: chan_in,
            chan_out: chan_out
        }
    }

    pub fn pair(bufsz: usize, result_bufsz: usize) -> (NetworkHandleServer, NetworkHandle) {
        let (msg_send, msg_recv) = sync_channel(bufsz);
        let (handle_send, handle_recv) = sync_channel(bufsz);
        let server = NetworkHandleServer::new(msg_recv, handle_send);
        let client = NetworkHandle::new(msg_send, handle_recv, result_bufsz);
        (server, client)
    }
}

#[derive(Debug, Clone, PartialEq, Copy)]
pub enum PeerNetworkWorkState {
    NeighborWalk,
    BlockInvSync,
    BlockDownload,
    Prune
}

pub struct PeerNetwork {
    pub local_peer: LocalPeer,
    pub peer_version: u32,
    pub chain_view: BurnchainView,

    pub peerdb: PeerDB,

    // ongoing p2p conversations (either they reached out to us, or we to them)
    pub peers: HashMap<usize, ConversationP2P>,
    pub sockets: HashMap<usize, mio_net::TcpStream>,
    pub events: HashMap<NeighborKey, usize>,
    pub connecting: HashMap<usize, (mio_net::TcpStream, bool)>,   // (socket, outbound?)
    pub bans: HashSet<usize>,

    // ongoing messages the network is sending via the p2p interface (not bound to a specific
    // conversation).
    pub relay_handles: HashMap<usize, VecDeque<ReplyHandleP2P>>,
    pub relayer_stats: RelayerStats,

    // handles for other threads to send/receive data to peers
    handles: VecDeque<NetworkHandleServer>,

    // network I/O
    network: Option<NetworkState>,
    p2p_network_handle: usize,
    http_network_handle: usize,

    // info on the burn chain we're tracking 
    pub burnchain: Burnchain,

    // connection options
    pub connection_opts: ConnectionOptions,

    // work state -- we can be walking, fetching block inventories, fetching blocks, pruning, etc.
    pub work_state: PeerNetworkWorkState,

    // neighbor walk state 
    pub walk: Option<NeighborWalk>,
    pub walk_deadline: u64,
    pub walk_count: u64,
    pub walk_total_step_count: u64,
    pub walk_result: NeighborWalkResult,        // last successful neighbor walk result
    
    // peer block inventory state
    pub inv_state: Option<InvState>,

    // peer block download state
    pub block_downloader: Option<BlockDownloader>,

    // do we need to do a prune at the end of the work state cycle?
    pub do_prune: bool,

    // prune state
    pub prune_deadline: u64,

    // how often we pruned a given inbound/outbound peer
    pub prune_outbound_counts: HashMap<NeighborKey, u64>,
    pub prune_inbound_counts: HashMap<NeighborKey, u64>,

    // http endpoint, used for driving HTTP conversations (some of which we initiate)
    pub http: HttpPeer
}

impl PeerNetwork {
    pub fn new(peerdb: PeerDB, local_peer: LocalPeer, peer_version: u32, burnchain: Burnchain, chain_view: BurnchainView, connection_opts: ConnectionOptions) -> PeerNetwork {
        let http = HttpPeer::new(local_peer.network_id, burnchain.clone(), chain_view.clone(), connection_opts.clone(), 0);
        PeerNetwork {
            local_peer: local_peer,
            peer_version: peer_version,
            chain_view: chain_view, 

            peerdb: peerdb,

            peers: HashMap::new(),
            sockets: HashMap::new(),
            events: HashMap::new(),
            connecting: HashMap::new(),
            bans: HashSet::new(),

            relay_handles: HashMap::new(),
            relayer_stats: RelayerStats::new(),

            handles: VecDeque::new(),
            network: None,
            p2p_network_handle: 0,
            http_network_handle: 0,

            burnchain: burnchain,
            connection_opts: connection_opts,

            work_state: PeerNetworkWorkState::NeighborWalk,

            walk: None,
            walk_deadline: 0,
            walk_count: 0,
            walk_total_step_count: 0,
            walk_result: NeighborWalkResult::new(),
            
            inv_state: None,
            block_downloader: None,

            do_prune: false,

            prune_deadline: 0,
            prune_outbound_counts : HashMap::new(),
            prune_inbound_counts : HashMap::new(),

            http: http,
        }
    }

<<<<<<< HEAD
    /// Call this instead of new()
    pub fn init(peerdb_path: &String, network_id: u32, peer_version: u32, burnchain: Burnchain, chain_view: BurnchainView, connection_opts: ConnectionOptions, p2p_port: u16, data_url: UrlString, local_peer_seed: Vec<u8>, asn4_path: Option<&String>) -> Result<PeerNetwork, net_error> {
        let asn4_entries = match asn4_path {
            Some(path) => ASEntry4::from_file(path)?,
            None => vec![]
        };

        let peerdb = PeerDB::connect(peerdb_path, true, network_id, burnchain.network_id, chain_view.burn_block_height + connection_opts.private_key_lifetime, p2p_port, data_url, local_peer_seed, &asn4_entries, None)
            .map_err(net_error::DBError)?;
        
        let local_peer = PeerDB::get_local_peer(peerdb.conn())
            .map_err(net_error::DBError)?;

        Ok(PeerNetwork::new(peerdb, local_peer, peer_version, burnchain, chain_view, connection_opts))
    }

=======
>>>>>>> 5b364972
    /// start serving.
    pub fn bind(&mut self, my_addr: &SocketAddr, http_addr: &SocketAddr) -> Result<(), net_error> {
        let mut net = NetworkState::new(800)?;

        let p2p_handle = net.bind(my_addr)?;
        let http_handle = net.bind(http_addr)?;

        test_debug!("{:?}: bound on p2p {:?}, http {:?}", &self.local_peer, my_addr, http_addr);

        self.network = Some(net);
        self.p2p_network_handle = p2p_handle;
        self.http_network_handle = http_handle;

        self.http.set_server_handle(http_handle);

        Ok(())
    }

    /// Run a closure with the network state
    pub fn with_network_state<F, R>(peer_network: &mut PeerNetwork, closure: F) -> Result<R, net_error>
    where
        F: FnOnce(&mut PeerNetwork, &mut NetworkState) -> Result<R, net_error>
    {
        let mut net = peer_network.network.take();
        let res = match net {
            Some(ref mut network_state) => {
                closure(peer_network, network_state)
            },
            None => {
                return Err(net_error::NotConnected);
            }
        };
        peer_network.network = net;
        res
    }
    
    /// Create a network handle for another thread to use to communicate with remote peers
    pub fn new_handle(&mut self, bufsz: usize, response_bufsz: usize) -> NetworkHandle {
        let (server, client) = NetworkHandleServer::pair(bufsz, response_bufsz);
        self.handles.push_back(server);
        client
    }

    /// Saturate a socket with a reply handle
    /// Return (number of bytes sent, whether or not there's more to send)
    fn do_saturate_p2p_socket(convo: &mut ConversationP2P, client_sock: &mut mio::net::TcpStream, handle: &mut ReplyHandleP2P) -> Result<(usize, bool), net_error> {
        let mut total_sent = 0;
        let mut flushed;
        
        loop {
            flushed = handle.try_flush()?;
            let send_res = convo.send(client_sock);
            match send_res {
                Err(e) => {
                    debug!("Failed to send data to socket {:?}: {:?}", client_sock, &e);
                    return Err(e);
                },
                Ok(sz) => {
                    total_sent += sz;
                    if sz == 0 {
                        break;
                    }
                }
            }
        }
        
        Ok((total_sent, flushed))
    }


    /// Saturate a socket with a reply handle.
    /// Return (number of bytes sent, whether or not there's more to send)
    pub fn saturate_p2p_socket(&mut self, event_id: usize, handle: &mut ReplyHandleP2P) -> Result<(usize, bool), net_error> {
        let convo_opt = self.peers.get_mut(&event_id);
        if convo_opt.is_none() {
            info!("No open socket for {}", event_id);
            return Err(net_error::PeerNotConnected);
        }
        
        let socket_opt = self.sockets.get_mut(&event_id);
        if socket_opt.is_none() {
            info!("No open socket for {}", event_id);
            return Err(net_error::PeerNotConnected);
        }
        
        let convo = convo_opt.unwrap();
        let client_sock = socket_opt.unwrap();

        PeerNetwork::do_saturate_p2p_socket(convo, client_sock, handle)
    }

    /// Send a message to a peer.
    /// Non-blocking -- caller has to call .try_flush() or .flush() on the resulting handle to make sure the data is
    /// actually sent.
    pub fn send_message(&mut self, neighbor_key: &NeighborKey, message: StacksMessage, ttl: u64) -> Result<ReplyHandleP2P, net_error> {
        let event_id_opt = self.events.get(&neighbor_key);
        if event_id_opt.is_none() {
            info!("Not connected to {:?}", &neighbor_key);
            return Err(net_error::NoSuchNeighbor);
        }

        let event_id = *(event_id_opt.unwrap());
        let convo_opt = self.peers.get_mut(&event_id);
        if convo_opt.is_none() {
            info!("No ongoing conversation with {:?}", &neighbor_key);
            return Err(net_error::PeerNotConnected);
        }

        let convo = convo_opt.unwrap();

        let mut rh = convo.send_signed_request(message, ttl)?;
        self.saturate_p2p_socket(event_id, &mut rh)?;
        
        // caller must send the remainder
        Ok(rh)
    }

    fn add_relay_handle(&mut self, event_id: usize, relay_handle: ReplyHandleP2P) -> () {
        if let Some(handle_list) = self.relay_handles.get_mut(&event_id) {
            handle_list.push_back(relay_handle);
        }
        else {
            let mut handle_list = VecDeque::new();
            handle_list.push_back(relay_handle);
            self.relay_handles.insert(event_id, handle_list);
        }
    }

    /// Relay a signed message to a peer.
    /// The peer network will take care of sending the data; no need to deal with a reply handle.
    /// Called from _within_ the p2p thread.
    pub fn relay_signed_message(&mut self, neighbor_key: &NeighborKey, message: StacksMessage) -> Result<(), net_error> {
        let event_id = {
            let event_id_opt = self.events.get(&neighbor_key);
            if event_id_opt.is_none() {
                info!("Not connected to {:?}", &neighbor_key);
                return Err(net_error::NoSuchNeighbor);
            }

            *(event_id_opt.unwrap())
        };

        let convo_opt = self.peers.get_mut(&event_id);
        if convo_opt.is_none() {
            info!("No ongoing conversation with {:?}", &neighbor_key);
            return Err(net_error::PeerNotConnected);
        }

        let convo = convo_opt.unwrap();
        let mut reply_handle = convo.relay_signed_message(message)?;

        let (num_sent, flushed) = self.saturate_p2p_socket(event_id, &mut reply_handle)?;
        if num_sent > 0 || !flushed {
            // keep trying to send
            self.add_relay_handle(event_id, reply_handle);
        }
        Ok(())
    }

    /// Broadcast a message to a list of neighbors
    pub fn broadcast_message(&mut self, mut neighbor_keys: Vec<NeighborKey>, relay_hints: Vec<RelayData>, message_payload: StacksMessageType) -> () {
        for nk in neighbor_keys.drain(..) {
            if let Some(event_id) = self.events.get(&nk) {
                let event_id = *event_id;
                if let Some(convo) = self.peers.get_mut(&event_id) {
                    match convo.sign_and_forward(&self.local_peer, &self.chain_view, relay_hints.clone(), message_payload.clone()) {
                        Ok(rh) => {
                            self.add_relay_handle(event_id, rh);
                        },
                        Err(e) => {
                            warn!("{:?}: Failed to broadcast message to {:?}: {:?}", &self.local_peer, nk, &e);
                        }
                    }
                }
            }
        }
    }

    /// Count how many outbound conversations are going on 
    pub fn count_outbound_conversations(peers: &HashMap<usize, ConversationP2P>) -> u64 {
        let mut ret = 0;
        for (_, convo) in peers.iter() {
            if convo.stats.outbound {
                ret += 1;
            }
        }
        ret
    }

    /// Count how many connections to a given IP address we have 
    pub fn count_ip_connections(ipaddr: &SocketAddr, sockets: &HashMap<usize, mio_net::TcpStream>) -> u64 {
        let mut ret = 0;
        for (_, socket) in sockets.iter() {
            match socket.peer_addr() {
                Ok(addr) => {
                    if addr.ip() == ipaddr.ip() {
                        ret += 1;
                    }
                },
                Err(_) => {}
            };
        }
        ret
    }

    /// Connect to a peer.
    /// Idempotent -- will not re-connect if already connected.
    pub fn connect_peer(&mut self, neighbor: &NeighborKey) -> Result<usize, net_error> {
        if self.is_registered(&neighbor) {
            let event_id = match self.events.get(&neighbor) {
                Some(eid) => *eid,
                None => unreachable!()
            };

            test_debug!("{:?}: already connected to {:?} as event {}", &self.local_peer, &neighbor, event_id);
            return Ok(event_id);
        }

        let next_event_id = match self.network {
            None => {
                test_debug!("{:?}: network not connected", &self.local_peer);
                return Err(net_error::NotConnected);
            },
            Some(ref mut network) => {
                let sock = NetworkState::connect(&neighbor.addrbytes.to_socketaddr(neighbor.port))?;
                let next_event_id = network.next_event_id();
                network.register(self.p2p_network_handle, next_event_id, &sock)?;

                self.connecting.insert(next_event_id, (sock, true));
                next_event_id
            }
        };

        Ok(next_event_id)
    }

    /// Sample the available connections to broadcast on.
    /// Up to MAX_BROADCAST_OUTBOUND_PEERS outbound connections will be used.
    /// Up to MAX_BROADCAST_INBOUND_PEERS inbound connections will be used.
    /// The outbound will be sampled according to their AS distribution
    /// The inbound will be sampled according to how rarely they send duplicate messages
    fn sample_broadcast_peers<R: RelayPayload>(&self, relay_hints: &Vec<RelayData>, payload: &R) -> Result<Vec<NeighborKey>, net_error> {
        // coalesce
        let mut outbound_neighbors = vec![];
        let mut inbound_neighbors = vec![];

        for (_, convo) in self.peers.iter() {
            let nk = convo.to_neighbor_key();
            if convo.is_outbound() {
                outbound_neighbors.push(nk);
            }
            else {
                inbound_neighbors.push(nk);
            }
        }

        let mut outbound_dist = self.relayer_stats.get_outbound_relay_rankings(&self.peerdb, &outbound_neighbors)?;
        let mut inbound_dist = self.relayer_stats.get_inbound_relay_rankings(&inbound_neighbors, payload, RELAY_DUPLICATE_INFERENCE_WARMUP);

        // don't send a message to anyone who sent this message to us
        for (_, convo) in self.peers.iter() {
            if let Some(pubkey) = convo.ref_public_key() {
                let pubkey_hash = Hash160::from_data(&pubkey.to_bytes());
                for rhint in relay_hints {
                    if rhint.peer.public_key_hash == pubkey_hash {
                        // don't send to this peer
                        let nk = convo.to_neighbor_key();

                        test_debug!("{:?}: Do not forward {} to {:?}, since it already saw this message", &self.local_peer, payload.get_id(), &nk);
                        outbound_dist.remove(&nk);
                        inbound_dist.remove(&nk);
                    }
                }
            }
        }

        let mut outbound_sample = RelayerStats::sample_neighbors(outbound_dist, MAX_BROADCAST_OUTBOUND_RECEIVERS);
        let mut inbound_sample = RelayerStats::sample_neighbors(inbound_dist, MAX_BROADCAST_INBOUND_RECEIVERS);

        outbound_sample.append(&mut inbound_sample);
        Ok(outbound_sample)
    }

    /// Dispatch a single request from another thread.
    /// Returns an option for a reply handle if the caller expects the peer to reply.
    fn dispatch_request(&mut self, request: NetworkRequest) -> Result<Option<ReplyHandleP2P>, net_error> {
        match request {
            NetworkRequest::Connect(neighbor_key) => {
                self.connect_peer(&neighbor_key)
                    .and_then(|_event_id| Ok(None))
            },
            NetworkRequest::Disconnect(neighbor_key) => {
                self.deregister_neighbor(&neighbor_key);
                Ok(None)
            },
            NetworkRequest::Ban(neighbor_keys) => {
                for neighbor_key in neighbor_keys.iter() {
                    test_debug!("Request to ban {:?}", neighbor_key);
                    match self.events.get(neighbor_key) {
                        Some(event_id) => {
                            test_debug!("Will ban {:?} (event {})", neighbor_key, event_id);
                            self.bans.insert(*event_id);
                        },
                        None => {}
                    }
                }
                Ok(None)
            },
            NetworkRequest::AdvertizeBlocks(blocks) => {
                if !(cfg!(test) && self.connection_opts.disable_block_advertisement) {
                    self.advertize_blocks(blocks)?;
                }
                Ok(None)
            }
            NetworkRequest::AdvertizeMicroblocks(mblocks) => {
                if !(cfg!(test) && self.connection_opts.disable_block_advertisement) {
                    self.advertize_microblocks(mblocks)?;
                }
                Ok(None)
            }
            NetworkRequest::Request(neighbor_key, msg, ttl) => {
                self.send_message(&neighbor_key, msg, ttl)
                    .and_then(|rh| Ok(Some(rh)))
            },
            NetworkRequest::Relay(neighbor_key, msg) => {
                self.relay_signed_message(&neighbor_key, msg)
                    .and_then(|_| Ok(None))
            },
            NetworkRequest::Broadcast(relay_hints, msg) => {
                // pick some neighbors. Note that only some messages can be broadcasted.
                let neighbor_keys = match msg {
                    StacksMessageType::Blocks(ref data) => {
                        // send to each neighbor that needs one
                        let mut all_neighbors = HashSet::new();
                        for (_, block) in data.blocks.iter() {
                            let mut neighbors = self.sample_broadcast_peers(&relay_hints, block)?;
                            for nk in neighbors.drain(..) {
                                all_neighbors.insert(nk);
                            }
                        }
                        Ok(all_neighbors.into_iter().collect())
                    }
                    StacksMessageType::Microblocks(ref data) => {
                        // send to each neighbor that needs at least one
                        let mut all_neighbors = HashSet::new();
                        for mblock in data.microblocks.iter() {
                            let mut neighbors = self.sample_broadcast_peers(&relay_hints, mblock)?;
                            for nk in neighbors.drain(..) {
                                all_neighbors.insert(nk);
                            }
                        }
                        Ok(all_neighbors.into_iter().collect())
                    },
                    StacksMessageType::Transaction(ref data) => self.sample_broadcast_peers(&relay_hints, data),
                    _ => {
                        // not suitable for broadcast
                        return Err(net_error::InvalidMessage);
                    }
                }?;
                self.broadcast_message(neighbor_keys, relay_hints, msg);
                Ok(None)
            }
        }
    }

    /// Process any handle requests from other threads.
    /// Returns the number of requests dispatched.
    fn dispatch_requests(&mut self) -> usize {
        let mut to_remove = vec![];
        let mut messages = vec![];
        let mut responses = vec![];
        let mut num_dispatched = 0;

        // receive all in-bound requests
        for i in 0..self.handles.len() {
            match self.handles.get(i) {
                Some(ref handle) => {
                    loop {
                        // drain all inbound requests
                        let inbound_request_res = handle.chan_in.try_recv();
                        match inbound_request_res {
                            Ok(inbound_request) => {
                                messages.push((i, inbound_request));
                            },
                            Err(TryRecvError::Empty) => {
                                // nothing to do
                                break;
                            },
                            Err(TryRecvError::Disconnected) => {
                                // dead; remove
                                to_remove.push(i);
                                break;
                            }
                        }
                    }
                },
                None => {}
            }
        }

        // dispatch all in-bound requests from waiting threads
        for (i, inbound_request) in messages {
            let dispatch_res = self.dispatch_request(inbound_request);
            responses.push((i, dispatch_res));
        }

        // send back all out-bound reply handles to waiting threads, causing them to wake up
        for (i, dispatch_res) in responses {
            match self.handles.get(i) {
                Some(handle) => {
                    let send_res = handle.chan_out.send(dispatch_res);
                    match send_res {
                        Ok(_) => {
                            num_dispatched += 1;
                        }
                        Err(_e) => {
                            // channel disconnected; remove
                            to_remove.push(i);
                        }
                    }
                },
                None => {}
            }
        }

        // clear out dead handles
        to_remove.reverse();
        for i in to_remove {
            self.handles.remove(i);
        }

        num_dispatched
    }

    /// Process ban requests.  Update the blacklist in the peer database.  Return the vec of event IDs to disconnect from.
    fn process_bans(&mut self) -> Result<Vec<usize>, net_error> {
        if cfg!(test) && self.connection_opts.disable_network_bans {
             return Ok(vec![]);
        }

        let mut tx = self.peerdb.tx_begin()?;
        let mut disconnect = vec![];
        for event_id in self.bans.drain() {
            let (neighbor_key, neighbor_info_opt) = match self.peers.get(&event_id) {
                Some(convo) => {
                    match Neighbor::from_conversation(&tx, convo)? {
                        Some(neighbor) => {
                            if neighbor.is_whitelisted() {
                                debug!("Misbehaving neighbor {:?} is whitelisted; will not punish", &neighbor.addr);
                                continue;
                            }
                            (convo.to_neighbor_key(), Some(neighbor))
                        }
                        None => {
                            test_debug!("No such neighbor in peer DB, but will ban nevertheless: {:?}", convo.to_neighbor_key());
                            (convo.to_neighbor_key(), None)
                        }
                    }
                },
                None => {
                    continue;
                }
            };

            disconnect.push(event_id);

            let now = get_epoch_time_secs();
            let penalty = 
                if let Some(neighbor_info) = neighbor_info_opt {
                    if neighbor_info.blacklisted < 0 || (neighbor_info.blacklisted as u64) < now + BLACKLIST_MIN_BAN_DURATION {
                        now + BLACKLIST_MIN_BAN_DURATION
                    }
                    else {
                        // already recently penalized; make ban length grow exponentially
                        if ((neighbor_info.blacklisted as u64) - now) * 2 < BLACKLIST_BAN_DURATION {
                            now + ((neighbor_info.blacklisted as u64) - now) * 2
                        }
                        else {
                            now + BLACKLIST_BAN_DURATION
                        }
                    }
                }
                else {
                    now + BLACKLIST_BAN_DURATION
                };

            debug!("Ban peer {:?} for {}s until {}", &neighbor_key, penalty - now, penalty);

            PeerDB::set_blacklist_peer(&mut tx, neighbor_key.network_id, &neighbor_key.addrbytes, neighbor_key.port, penalty)?;
        }

        tx.commit()?;
        Ok(disconnect)
    }

    /// Get the stored, non-expired public key for a remote peer (if we know of it)
    fn lookup_peer(&self, cur_block_height: u64, peer_addr: &SocketAddr) -> Result<Option<Neighbor>, net_error> {
        let conn = self.peerdb.conn();
        let addrbytes = PeerAddress::from_socketaddr(peer_addr);
        let neighbor_opt = PeerDB::get_peer(conn, self.local_peer.network_id, &addrbytes, peer_addr.port())
            .map_err(net_error::DBError)?;

        match neighbor_opt {
            None => Ok(None),
            Some(neighbor) => {
                if neighbor.expire_block < cur_block_height {
                    Ok(Some(neighbor))
                }
                else {
                    Ok(None)
                }
            }
        }
    }

    /// Get number of inbound connections we're servicing
    pub fn num_peers(&self) -> usize {
        self.sockets.len()
    }

    /// Check to see if we can register the given socket
    /// * we can't have registered this neighbor already
    /// * if this is inbound, we can't add more than self.num_clients
    fn can_register_peer(&mut self, neighbor_key: &NeighborKey, outbound: bool) -> Result<(), net_error> {
        if let Some(event_id) = self.get_event_id(&neighbor_key) {
            test_debug!("{:?}: already connected to {:?}", &self.local_peer, &neighbor_key);
            return Err(net_error::AlreadyConnected(event_id));
        }

        // blacklisted?
        let blacklisted = match PeerDB::get_peer(&self.peerdb.conn(), neighbor_key.network_id, &neighbor_key.addrbytes, neighbor_key.port)? {
            Some(neighbor) => neighbor.is_blacklisted(),
            None => false
        };

        if blacklisted {
            info!("{:?}: Peer {:?} is blacklisted; dropping", &self.local_peer, neighbor_key);
            return Err(net_error::Blacklisted);
        }

        // consider rate-limits on in-bound peers
        let num_outbound = PeerNetwork::count_outbound_conversations(&self.peers);
        if !outbound && (self.peers.len() as u64) - num_outbound >= self.connection_opts.num_clients {
            // too many inbounds 
            info!("{:?}: Too many inbound connections", &self.local_peer);
            return Err(net_error::TooManyPeers);
        }

        Ok(())
    }
    
    /// Low-level method to register a socket/event pair on the p2p network interface.
    /// Call only once the socket is registered with the underlying poller (so we can detect
    /// connection events).  If this method fails for some reason, it'll de-register the socket
    /// from the poller.
    /// outbound is true if we are the peer that started the connection (otherwise it's false)
    fn register_peer(&mut self, event_id: usize, socket: mio_net::TcpStream, outbound: bool) -> Result<(), net_error> {
        let client_addr = match socket.peer_addr() {
            Ok(addr) => addr,
            Err(e) => {
                warn!("Failed to get peer address of {:?}: {:?}", &socket, &e);
                self.deregister_socket(event_id, socket);
                return Err(net_error::SocketError);
            }
        };

        let neighbor_opt = match self.lookup_peer(self.chain_view.burn_block_height, &client_addr) {
            Ok(neighbor_opt) => neighbor_opt,
            Err(e) => {
                debug!("Failed to look up peer {}: {:?}", client_addr, &e);
                self.deregister_socket(event_id, socket);
                return Err(e);
            }
        };

        let (pubkey_opt, neighbor_key) = match neighbor_opt {
            Some(neighbor) => (Some(neighbor.public_key.clone()), neighbor.addr),
            None => (None, NeighborKey::from_socketaddr(self.peer_version, self.local_peer.network_id, &client_addr))       // TODO: this is _not_ the neighbor's peer version and network id!
        };

        match self.can_register_peer(&neighbor_key, outbound) {
            Ok(_) => {},
            Err(e) => {
                debug!("Could not register peer {:?}: {:?}", &neighbor_key, &e);
                self.deregister_socket(event_id, socket);
                return Err(e);
            }
        }

        let mut new_convo = ConversationP2P::new(self.local_peer.network_id, self.peer_version, &self.burnchain, &client_addr, &self.connection_opts, outbound, event_id);
        new_convo.set_public_key(pubkey_opt);
        
        debug!("{:?}: Registered {} as event {} ({:?},outbound={})", &self.local_peer, &client_addr, event_id, &neighbor_key, outbound);

        assert!(!self.sockets.contains_key(&event_id));
        assert!(!self.peers.contains_key(&event_id));

        self.sockets.insert(event_id, socket);
        self.peers.insert(event_id, new_convo);
        self.events.insert(neighbor_key, event_id);

        Ok(())
    }

    /// Are we connected to a remote host already?
    pub fn is_registered(&self, neighbor_key: &NeighborKey) -> bool {
        self.events.contains_key(&neighbor_key)
    }
    
    /// Get the event ID associated with a neighbor key 
    pub fn get_event_id(&self, neighbor_key: &NeighborKey) -> Option<usize> {
        let event_id_opt = match self.events.get(neighbor_key) {
             Some(eid) => Some(*eid),
             None => None
        };
        event_id_opt
    }

    /// Deregister a socket from our p2p network instance.
    fn deregister_socket(&mut self, event_id: usize, socket: mio_net::TcpStream) -> () {
        match self.network {
            Some(ref mut network) => {
                let _ = network.deregister(event_id, &socket);
            },
            None => {}
        }
    }

    /// Deregister a socket/event pair
    pub fn deregister_peer(&mut self, event_id: usize) -> () {
        test_debug!("{:?}: Disconnect event {}", &self.local_peer, event_id);
        if self.peers.contains_key(&event_id) {
            self.peers.remove(&event_id);
        }

        let mut to_remove : Vec<NeighborKey> = vec![];
        for (neighbor_key, ev_id) in self.events.iter() {
            if *ev_id == event_id {
                to_remove.push(neighbor_key.clone());
            }
        }
        for nk in to_remove {
            // remove events
            self.events.remove(&nk);
        }

        let mut to_remove : Vec<usize> = vec![];
        match self.network {
            None => {},
            Some(ref mut network) => {
                match self.sockets.get_mut(&event_id) {
                    None => {},
                    Some(ref sock) => {
                        let _ = network.deregister(event_id, sock);
                        to_remove.push(event_id);   // force it to close anyway
                    }
                }
            }
        }

        for event_id in to_remove {
            // remove socket
            self.sockets.remove(&event_id);
            self.connecting.remove(&event_id);
            self.relay_handles.remove(&event_id);
        }
    }

    /// Deregister by neighbor key 
    pub fn deregister_neighbor(&mut self, neighbor_key: &NeighborKey) -> () {
        debug!("Disconnect from {:?}", neighbor_key);
        let event_id = match self.events.get(&neighbor_key) {
            None => {
                return;
            }
            Some(eid) => *eid
        };
        self.deregister_peer(event_id);
    }

    /// Deregister and ban a neighbor
    pub fn deregister_and_ban_neighbor(&mut self, neighbor: &NeighborKey) -> () {
        debug!("Disconnect from and ban {:?}", neighbor);
        match self.events.get(neighbor) {
            Some(event_id) => {
                self.bans.insert(*event_id);
            }
            None => {}
        }
        
        // erase local state too
        match self.inv_state {
            Some(ref mut inv_state) => {
                inv_state.del_peer(neighbor);
            },
            None => {}
        }

        self.relayer_stats.process_neighbor_ban(neighbor);

        self.deregister_neighbor(neighbor);
    }

    /// Sign a p2p message to be sent to a particular peer we're having a conversation with.
    /// The peer must already be connected.
    pub fn sign_for_peer(&mut self, peer_key: &NeighborKey, message_payload: StacksMessageType) -> Result<StacksMessage, net_error> {
        match self.events.get(&peer_key) {
            None => {
                // not connected
                info!("Could not sign for peer {:?}: not connected", peer_key);
                Err(net_error::PeerNotConnected)
            },
            Some(event_id) => {
                match self.peers.get_mut(&event_id) {
                    None => {
                        Err(net_error::PeerNotConnected)
                    },
                    Some(ref mut convo) => {
                        convo.sign_message(&self.chain_view, &self.local_peer.private_key, message_payload)
                    }
                }
            }
        }
    }
    
    /// Process new inbound TCP connections we just accepted.
    /// Returns the event IDs of sockets we need to register
    fn process_new_sockets(&mut self, poll_state: &mut NetworkPollState) -> Result<Vec<usize>, net_error> {
        if self.network.is_none() {
            test_debug!("{:?}: network not connected", &self.local_peer);
            return Err(net_error::NotConnected);
        }

        let mut registered = vec![];

        for (event_id, client_sock) in poll_state.new.drain() {
            // event ID already used?
            if self.peers.contains_key(&event_id) {
                continue;
            }

            match self.network {
                Some(ref mut network) => {
                    // add to poller
                    if let Err(_e) = network.register(self.p2p_network_handle, event_id, &client_sock) {
                        continue;
                    }
                },
                None => {
                    test_debug!("{:?}: network not connected", &self.local_peer);
                    return Err(net_error::NotConnected);
                }
            }

            // start tracking it
            if let Err(_e) = self.register_peer(event_id, client_sock, false) {
                continue;
            }
            registered.push(event_id);
        }
    
        Ok(registered)
    }

    /// Process network traffic on a p2p conversation.
    /// Returns list of unhandled messages, and whether or not the convo is still alive.
    fn process_p2p_conversation(local_peer: &LocalPeer, peerdb: &mut PeerDB, burndb: &mut BurnDB, chainstate: &mut StacksChainState, chain_view: &BurnchainView, 
                                event_id: usize, client_sock: &mut mio_net::TcpStream, convo: &mut ConversationP2P) -> Result<(Vec<StacksMessage>, bool), net_error> {
        // get incoming bytes and update the state of this conversation.
        let mut convo_dead = false;
        let recv_res = convo.recv(client_sock);
        match recv_res {
            Err(e) => {
                match e {
                    net_error::PermanentlyDrained => {
                        // socket got closed, but we might still have pending unsolicited messages
                        debug!("{:?}: Remote peer disconnected event {} (socket {:?})", local_peer, event_id, &client_sock);
                    },
                    _ => {
                        debug!("{:?}: Failed to receive data on event {} (socket {:?}): {:?}", local_peer, event_id, &client_sock, &e);
                    }
                }
                convo_dead = true;
            },
            Ok(_) => {}
        }
    
        // react to inbound messages -- do we need to send something out, or fulfill requests
        // to other threads?  Try to chat even if the recv() failed, since we'll want to at
        // least drain the conversation inbox.
        let chat_res = convo.chat(local_peer, peerdb, burndb, chainstate, chain_view);
        let unhandled = match chat_res {
            Err(e) => {
                debug!("Failed to converse on event {} (socket {:?}): {:?}", event_id, &client_sock, &e);
                convo_dead = true;
                vec![]
            },
            Ok(unhandled_messages) => unhandled_messages
        };

        if !convo_dead {
            // (continue) sending out data in this conversation, if the conversation is still
            // ongoing
            let send_res = convo.send(client_sock);
            match send_res {
                Err(e) => {
                    debug!("Failed to send data to event {} (socket {:?}): {:?}", event_id, &client_sock, &e);
                    convo_dead = true;
                },
                Ok(_) => {}
            }
        }

        Ok((unhandled, !convo_dead))
    }

    /// Process any newly-connecting sockets
    fn process_connecting_sockets(&mut self, poll_state: &mut NetworkPollState) -> () {
        for event_id in poll_state.ready.iter() {
            if self.connecting.contains_key(event_id) {
                let (socket, outbound) = self.connecting.remove(event_id).unwrap();
                debug!("{:?}: Connected event {}: {:?} (outbound={})", &self.local_peer, event_id, &socket, outbound);

                if let Err(_e) = self.register_peer(*event_id, socket, outbound) {
                    debug!("{:?}: Failed to register connected event {}: {:?}", &self.local_peer, event_id, &_e);
                }
            }
        }
    }

    /// Process sockets that are ready, but specifically inbound or outbound only.
    /// Advance the state of all such conversations with remote peers.
    /// Return the list of events that correspond to failed conversations, as well as the set of
    /// unhandled messages grouped by event_id.
    fn process_ready_sockets(&mut self, burndb: &mut BurnDB, chainstate: &mut StacksChainState, poll_state: &mut NetworkPollState) -> (Vec<usize>, HashMap<usize, Vec<StacksMessage>>) {
        let mut to_remove = vec![];
        let mut unhandled : HashMap<usize, Vec<StacksMessage>> = HashMap::new();

        for event_id in &poll_state.ready {
            if !self.sockets.contains_key(&event_id) {
                test_debug!("Rogue socket event {}", event_id);
                to_remove.push(*event_id);
                continue;
            }

            let client_sock_opt = self.sockets.get_mut(&event_id);
            if client_sock_opt.is_none() {
                test_debug!("No such socket event {}", event_id);
                to_remove.push(*event_id);
                continue;
            }
            let client_sock = client_sock_opt.unwrap();

            match self.peers.get_mut(event_id) {
                Some(ref mut convo) => {
                    // activity on a p2p socket
                    debug!("{:?}: process p2p data from {:?}", &self.local_peer, convo);
                    let mut convo_unhandled = match PeerNetwork::process_p2p_conversation(&self.local_peer, &mut self.peerdb, burndb, chainstate, &self.chain_view, *event_id, client_sock, convo) {
                        Ok((convo_unhandled, alive)) => {
                            if !alive {
                                to_remove.push(*event_id);
                            }
                            convo_unhandled
                        },
                        Err(_e) => {
                            to_remove.push(*event_id);
                            continue;
                        }
                    };

                    // forward along unhandled messages from this peer
                    if unhandled.contains_key(event_id) {
                        unhandled.get_mut(event_id).unwrap().append(&mut convo_unhandled);
                    }
                    else {
                        unhandled.insert(*event_id, convo_unhandled);
                    }
                },
                None => {
                    warn!("Rogue event {} for socket {:?}", event_id, &client_sock);
                    to_remove.push(*event_id);
                }
            }
        }

        (to_remove, unhandled)
    }

    /// Get stats for a neighbor 
    pub fn get_neighbor_stats(&self, nk: &NeighborKey) -> Option<NeighborStats> {
        match self.events.get(&nk) {
            None => {
                None
            }
            Some(eid) => {
                match self.peers.get(&eid) {
                    None => {
                        None
                    },
                    Some(ref convo) => {
                        Some(convo.stats.clone())
                    }
                }
            }
        }
    }

    /// Update peer connections as a result of a peer graph walk.
    /// -- Drop broken connections.
    /// -- Update our frontier.
    /// -- Prune our frontier if it gets too big.
    fn process_neighbor_walk(&mut self, walk_result: NeighborWalkResult) -> () {
        for broken in walk_result.broken_connections.iter() {
            self.deregister_and_ban_neighbor(broken);
        }

        for dead in walk_result.dead_connections.iter() {
            self.deregister_neighbor(dead);
        }

        for replaced in walk_result.replaced_neighbors.iter() {
            self.deregister_neighbor(replaced);
        }

        // store for later
        self.walk_result = walk_result;
    }

    /// Queue up pings to everyone we haven't spoken to in a while to let them know that we're still
    /// alive.
    pub fn queue_ping_heartbeats(&mut self) -> () {
        let now = get_epoch_time_secs();
        let mut relay_handles = HashMap::new();
        for (_, convo) in self.peers.iter_mut() {
            if convo.stats.last_handshake_time > 0 && convo.stats.last_send_time + (convo.peer_heartbeat as u64) + NEIGHBOR_REQUEST_TIMEOUT < now {
                // haven't talked to this neighbor in a while
                let payload = StacksMessageType::Ping(PingData::new());
                let ping_res = convo.sign_message(&self.chain_view, &self.local_peer.private_key, payload);

                match ping_res {
                    Ok(ping) => {
                        // NOTE: use "relay" here because we don't intend to wait for a reply
                        // (the conversational logic will update our measure of this node's uptime)
                        match convo.relay_signed_message(ping) {
                            Ok(handle) => {
                                relay_handles.insert(convo.conn_id, handle);
                            },
                            Err(_e) => {
                                debug!("Outbox to {:?} is full; cannot ping", &convo);
                            }
                        };
                    },
                    Err(e) => {
                        debug!("Unable to create ping message for {:?}: {:?}", &convo, &e);
                    }
                };
            }
        }
        for (event_id, handle) in relay_handles.drain() {
            self.add_relay_handle(event_id, handle);
        }
    }

    /// Remove unresponsive peers
    fn disconnect_unresponsive(&mut self) -> () {
        let now = get_epoch_time_secs();
        let mut to_remove = vec![];
        for (event_id, convo) in self.peers.iter() {
            if convo.stats.last_handshake_time > 0 && convo.stats.last_contact_time + (convo.heartbeat as u64) + NEIGHBOR_REQUEST_TIMEOUT < now {
                // we haven't heard from this peer in too long a time 
                debug!("{:?}: Disconnect unresponsive peer {:?}", &self.local_peer, &convo);
                to_remove.push(*event_id);
            }
        }

        for event_id in to_remove.drain(0..) {
            self.deregister_peer(event_id);
        }
    }

    /// Prune inbound and outbound connections if we can 
    fn prune_connections(&mut self) -> () {
        if cfg!(test) && self.connection_opts.disable_network_prune {
             return;
        }

        test_debug!("Prune connections");
        let mut safe : HashSet<usize> = HashSet::new();
        let now = get_epoch_time_secs();

        // don't prune whitelisted peers 
        for (nk, event_id) in self.events.iter() {
            let neighbor = match PeerDB::get_peer(self.peerdb.conn(), self.local_peer.network_id, &nk.addrbytes, nk.port) {
                Ok(neighbor_opt) => {
                    match neighbor_opt {
                        Some(n) => n,
                        None => {
                            continue;
                        }
                    }
                },
                Err(e) => {
                    debug!("Failed to query {:?}: {:?}", &nk, &e);
                    return;
                }
            };
            if neighbor.whitelisted < 0 || (neighbor.whitelisted as u64) > now {
                test_debug!("{:?}: event {} is whitelisted: {:?}", &self.local_peer, event_id, &nk);
                safe.insert(*event_id);
            }
        }

        // if we're in the middle of a peer walk, then don't prune any outbound connections it established
        // (yet)
        match self.walk {
            Some(ref walk) => {
                for event_id in walk.events.iter() {
                    safe.insert(*event_id);
                }
            },
            None => {}
        };

        self.prune_frontier(&safe);
    }

    /// Regenerate our session private key and re-handshake with everyone.
    fn rekey(&mut self, old_local_peer_opt: Option<&LocalPeer>) -> () {
        assert!(old_local_peer_opt.is_some());
        let _old_local_peer = old_local_peer_opt.unwrap();

        // begin re-key 
        let mut msgs = HashMap::new();
        for (event_id, convo) in self.peers.iter_mut() {
            let nk = convo.to_neighbor_key();
            let handshake_data = HandshakeData::from_local_peer(&self.local_peer);
            let handshake = StacksMessageType::Handshake(handshake_data);

            debug!("{:?}: send re-key Handshake ({:?} --> {:?}) to {:?}", &self.local_peer, 
                   &to_hex(&Secp256k1PublicKey::from_private(&_old_local_peer.private_key).to_bytes_compressed()),
                   &to_hex(&Secp256k1PublicKey::from_private(&self.local_peer.private_key).to_bytes_compressed()), &nk);

            if let Ok(msg) = convo.sign_message(&self.chain_view, &_old_local_peer.private_key, handshake) {
                msgs.insert(nk, (*event_id, msg));
            }
        }

        for (nk, (event_id, msg)) in msgs.drain() {
            match self.send_message(&nk, msg, NEIGHBOR_REQUEST_TIMEOUT) {
                Ok(handle) => {
                    self.add_relay_handle(event_id, handle);
                },
                Err(e) => {
                    info!("Failed to rekey to {:?}: {:?}", &nk, &e);
                }
            }
        }
    }

    /*
    /// Flush relyed message handles
    fn flush_network_replies<P: ProtocolFamily>(_local_peer: &LocalPeer, handles: &mut VecDeque<NetworkReplyHandle<P>>) {
        if handles.len() > 0 {
            let mut unrelayed = VecDeque::new();
            for mut relay_handle in handles.drain(..) {
                let res = match relay_handle.try_flush() {
                    Ok(b) => b,
                    Err(_e) => {
                        // broken pipe
                        test_debug!("{:?}: broken relay handle: {:?}", &_local_peer, &_e);
                        continue;
                    }
                };
                if !res {
                    // still have data
                    unrelayed.push_back(relay_handle);
                }
            }
            handles.append(&mut unrelayed);
        }
    }
    */

    /// Flush relayed message handles, but don't block.
    /// Drop broken handles.
    /// Return the list of broken conversation event IDs
    fn flush_relay_handles(&mut self) -> Vec<usize> {
        let mut broken = vec![];
        let mut drained = vec![];

        // flush each outgoing conversation 
        for (event_id, handle_list) in self.relay_handles.iter_mut() {
            if handle_list.len() == 0 {
                drained.push(*event_id);
                continue;
            }

            if let (Some(ref mut socket), Some(ref mut convo)) = (self.sockets.get_mut(event_id), self.peers.get_mut(event_id)) {
                while handle_list.len() > 0 {
                    let handle = handle_list.front_mut().unwrap();
                    let (num_sent, flushed) = match PeerNetwork::do_saturate_p2p_socket(convo, socket, handle) {
                        Ok(x) => x,
                        Err(e) => {
                            info!("Broken connection on event {}: {:?}", event_id, &e);
                            broken.push(*event_id);
                            break;
                        }
                    };

                    if flushed && num_sent == 0 {
                        // message fully sent
                        let handle = handle_list.pop_front().unwrap();
                        
                        // if we're expecting a reply, go consume it out of the underlying
                        // connection
                        if handle.expects_reply() {
                            if let Ok(msg) = handle.try_recv() {
                                debug!("Got back internal message {} seq {}", msg.get_message_name(), msg.request_id());
                            }
                        }
                        continue;
                    }
                    else if num_sent == 0 {
                        // saturated
                        break;
                    }
                }
            }
        }

        for empty in drained.drain(..) {
            self.relay_handles.remove(&empty);
        }

        broken
    }

    /// Update the state of our neighbor walk.
    /// Return true if we finish.
    fn do_network_neighbor_walk(&mut self) -> Result<bool, net_error> {
        if cfg!(test) && self.connection_opts.disable_neighbor_walk {
            test_debug!("neighbor walk is disabled");
            return Ok(true);
        }

        // walk the peer graph and deal with new/dropped connections
        let (done, walk_result_opt) = self.walk_peer_graph();
        match walk_result_opt {
            None => {},
            Some(walk_result) => {
                // remember to prune later, if need be
                self.do_prune = walk_result.do_prune;
                self.process_neighbor_walk(walk_result);

                // proceed to synchronize block invs 
                self.work_state = PeerNetworkWorkState::BlockInvSync;
            }
        }
        Ok(done)
    }

    /// Update the state of our neighbors' block inventories.
    /// Return true if we finish
    fn do_network_inv_sync(&mut self, burndb: &mut BurnDB) -> Result<bool, net_error> {
        if cfg!(test) && self.connection_opts.disable_inv_sync {
            if self.inv_state.is_none() {
                self.init_inv_sync(burndb);
            }
            
            test_debug!("{:?}: inv sync is disabled", &self.local_peer);
            return Ok(true);
        }

        // synchronize peer block inventories 
        let (done, mut dead_neighbors, mut broken_neighbors) = self.sync_peer_block_invs(burndb)?;
        
        // disconnect and ban broken peers
        for broken in broken_neighbors.drain(..) {
            self.deregister_and_ban_neighbor(&broken);
        }

        // disconnect from dead connections
        for dead in dead_neighbors.drain(..) {
            self.deregister_neighbor(&dead);
        }

        Ok(done)
    }

    /// Download blocks, and add them to our network result.
    fn do_network_block_download(&mut self, burndb: &mut BurnDB, chainstate: &mut StacksChainState, dns_client: &mut DNSClient, network_result: &mut NetworkResult) -> Result<bool, net_error> {
        if cfg!(test) && self.connection_opts.disable_block_download {
            if self.block_downloader.is_none() {
                self.init_block_downloader();
            }
            
            test_debug!("{:?}: block download is disabled", &self.local_peer);
            return Ok(true);
        }

        let (done, mut blocks, mut microblocks, mut broken_http_peers, mut broken_p2p_peers) = self.download_blocks(burndb, chainstate, dns_client)?;

        network_result.blocks.append(&mut blocks);
        network_result.confirmed_microblocks.append(&mut microblocks);

        if cfg!(test) {
            let mut block_set = HashSet::new();
            let mut microblock_set = HashSet::new();

            for (_, block) in network_result.blocks.iter() {
                if block_set.contains(&block.block_hash()) {
                    test_debug!("Duplicate block {}", block.block_hash());
                }
                block_set.insert(block.block_hash());
            }

            for (_, mblocks) in network_result.confirmed_microblocks.iter() {
                for mblock in mblocks.iter() {
                    if microblock_set.contains(&mblock.block_hash()) {
                        test_debug!("Duplicate microblock {}", mblock.block_hash());
                    }
                    microblock_set.insert(mblock.block_hash());
                }
            }
        }

        let _ = PeerNetwork::with_network_state(self, |ref mut network, ref mut network_state| {
            for dead_event in broken_http_peers.drain(..) {
                debug!("{:?}: De-register broken HTTP connection {}", &network.local_peer, dead_event);
                network.http.deregister_http(network_state, dead_event);
            }
            Ok(())
        });

        for broken_neighbor in broken_p2p_peers.drain(..) {
            debug!("{:?}: De-register broken neighbor {:?}", &self.local_peer, &broken_neighbor);
            self.deregister_and_ban_neighbor(&broken_neighbor);
        }

        Ok(done)
    }

    /// Do the actual work in the state machine.
    /// Return true if we need to prune connections.
    fn do_network_work(&mut self, 
                       burndb: &mut BurnDB, 
                       chainstate: &mut StacksChainState, 
                       mut dns_client_opt: Option<&mut DNSClient>, 
                       network_result: &mut NetworkResult) -> Result<bool, net_error> {

        // do some Actual Work(tm)
        let mut do_prune = false;
        debug!("{:?}: network work state is {:?}", &self.local_peer, &self.work_state);

        match self.work_state {
            PeerNetworkWorkState::NeighborWalk => {
                // walk the peer graph and deal with new/dropped connections
                if self.do_network_neighbor_walk()? {
                    // proceed to synchronize block invs
                    self.work_state = PeerNetworkWorkState::BlockInvSync;
                }
            },
            PeerNetworkWorkState::BlockInvSync => {
                // synchronize peer block inventories 
                if self.do_network_inv_sync(burndb)? {
                    // proceed to get blocks
                    self.work_state = PeerNetworkWorkState::BlockDownload;
                }
            },
            PeerNetworkWorkState::BlockDownload => {
                // go fetch blocks
                match dns_client_opt {
                    Some(ref mut dns_client) => {
                        if self.do_network_block_download(burndb, chainstate, *dns_client, network_result)? {
                            // advance work state
                            self.work_state = PeerNetworkWorkState::Prune;
                        }
                    },
                    None => {
                        // skip this step -- no DNS client available
                        test_debug!("{:?}: no DNS client provided; skipping block download", &self.local_peer);
                        self.work_state = PeerNetworkWorkState::Prune;
                    }
                }
            },
            PeerNetworkWorkState::Prune => {
                // clear out neighbor connections after we finish sending
                if self.do_prune {
                    do_prune = true;
                    self.do_prune = false;
                }

                // restart
                self.work_state = PeerNetworkWorkState::NeighborWalk;
            }
        }

        Ok(do_prune)
    }

    /// Given an event ID, find the other event ID corresponding
    /// to the same remote peer.  There will be at most two such events 
    /// -- one registered as the inbound connection, and one registered as the
    /// outbound connection.
    fn find_reciprocal_event(&self, event_id: usize) -> Option<usize> {
        let pubkey = match self.peers.get(&event_id) {
            Some(convo) => match convo.get_public_key() {
                Some(pubk) => pubk,
                None => {
                    return None;
                }
            },
            None => {
                return None;
            }
        };

        for (ev_id, convo) in self.peers.iter() {
            if *ev_id == event_id {
                continue;
            }
            if let Some(pubk) = convo.ref_public_key() {
                if *pubk == pubkey {
                    return Some(*ev_id);
                }
            }
        }
        None
    }

    /// Given an event ID, find the NeighborKey that corresponds to the outbound connection we have
    /// to the peer the event ID references.  This checks both the conversation referenced by the
    /// event ID, as well as the reciprocal conversation of the event ID.
    pub fn find_outbound_neighbor(&self, event_id: usize) -> Option<NeighborKey> {
        let (is_authenticated, is_outbound, neighbor_key) = match self.peers.get(&event_id) {
            Some(convo) => (convo.is_authenticated(), convo.is_outbound(), convo.to_neighbor_key()),
            None => {
                test_debug!("No such neighbor event={}", event_id);
                return None;
            }
        };

        let outbound_neighbor_key = 
            if !is_outbound {
                let reciprocal_event_id = match self.find_reciprocal_event(event_id) {
                    Some(re) => re,
                    None => {
                        test_debug!("{:?}: no reciprocal conversation for {:?}", &self.local_peer, &neighbor_key);
                        return None;
                    }
                };

                let (reciprocal_is_authenticated, reciprocal_is_outbound, reciprocal_neighbor_key) = match self.peers.get(&reciprocal_event_id) {
                    Some(convo) => (convo.is_authenticated(), convo.is_outbound(), convo.to_neighbor_key()),
                    None => {
                        test_debug!("{:?}: No reciprocal conversation for {} (event={})", &self.local_peer, &neighbor_key, event_id);
                        return None;
                    }
                };

                if !is_authenticated && !reciprocal_is_authenticated {
                    test_debug!("{:?}: {:?} and {:?} are not authenticated", &self.local_peer, &neighbor_key, &reciprocal_neighbor_key);
                    return None;
                }

                if !is_outbound && !reciprocal_is_outbound {
                    test_debug!("{:?}: {:?} and {:?} are not outbound", &self.local_peer, &neighbor_key, &reciprocal_neighbor_key);
                    return None;
                }

                reciprocal_neighbor_key
            }
            else {
                neighbor_key
            };

        Some(outbound_neighbor_key)
    }

    /// Update a peer's inventory state to indicate that the given block is available.
    /// If updated, return the sortition height of the bit in the inv that was set.
    fn handle_unsolicited_inv_update(&mut self, burndb: &BurnDB, event_id: usize, outbound_neighbor_key: &NeighborKey, consensus_hash: &ConsensusHash, burn_header_hash: &BurnchainHeaderHash, microblocks: bool) -> Option<u64> {
        let block_sortition_height = match self.inv_state {
            Some(ref mut inv) => {
                let res = 
                    if microblocks {
                        inv.set_microblocks_available(outbound_neighbor_key, burndb, consensus_hash, burn_header_hash)
                    }
                    else {
                        inv.set_block_available(outbound_neighbor_key, burndb, consensus_hash, burn_header_hash)
                    };

                match res {
                    Ok(Some(block_height)) => block_height,
                    Ok(None) => {
                        info!("Peer {:?} already known to have {} for {}", &outbound_neighbor_key, if microblocks { "streamed microblocks" } else { "blocks" }, burn_header_hash);
                        return None;
                    },
                    Err(net_error::InvalidMessage) => {
                        // punish this peer
                        info!("Peer {:?} sent an invalid update for {}", &outbound_neighbor_key, if microblocks { "streamed microblocks" } else { "blocks" });
                        self.bans.insert(event_id);

                        if let Some(outbound_event_id) = self.events.get(&outbound_neighbor_key) {
                            self.bans.insert(*outbound_event_id);
                        }
                        return None;
                    },
                    Err(e) => {
                        warn!("Failed to update inv state for {:?}: {:?}", &outbound_neighbor_key, &e);
                        return None;
                    }
                }
            },
            None => {
                return None;
            }
        };
        Some(block_sortition_height)
    }

    /// Handle unsolicited BlocksAvailable.
    /// Update our inv for this peer.
    /// Mask errors.
    fn handle_unsolicited_BlocksAvailable(&mut self, burndb: &BurnDB, event_id: usize, new_blocks: &BlocksAvailableData) -> () {
        let outbound_neighbor_key = match self.find_outbound_neighbor(event_id) {
            Some(onk) => onk,
            None => {
                return;
            }
        };

        test_debug!("{:?}: Process BlocksAvailable from {:?} with {} entries", &self.local_peer, outbound_neighbor_key, new_blocks.available.len());

        for (consensus_hash, burn_header_hash) in new_blocks.available.iter() {
            let block_sortition_height = match self.handle_unsolicited_inv_update(burndb, event_id, &outbound_neighbor_key, consensus_hash, burn_header_hash, false) {
                Some(bsh) => bsh,
                None => {
                    continue;
                }
            };

            // have the downloader request this block if it's new
            match self.block_downloader {
                Some(ref mut downloader) => {
                    downloader.hint_block_sortition_height_available(block_sortition_height);
                },
                None => {}
            }
        }
    }
    
    /// Handle unsolicited MicroblocksAvailable.
    /// Update our inv for this peer.
    /// Mask errors.
    fn handle_unsolicited_MicroblocksAvailable(&mut self, burndb: &BurnDB, event_id: usize, new_mblocks: &BlocksAvailableData) -> () {
        let outbound_neighbor_key = match self.find_outbound_neighbor(event_id) {
            Some(onk) => onk,
            None => {
                return;
            }
        };

        test_debug!("{:?}: Process MicroblocksAvailable from {:?} with {} entries", &self.local_peer, outbound_neighbor_key, new_mblocks.available.len());

        for (consensus_hash, burn_header_hash) in new_mblocks.available.iter() {
            let mblock_sortition_height = match self.handle_unsolicited_inv_update(burndb, event_id, &outbound_neighbor_key, consensus_hash, burn_header_hash, true) {
                Some(bsh) => bsh,
                None => {
                    continue;
                }
            };

            // have the downloader request this block if it's new
            match self.block_downloader {
                Some(ref mut downloader) => {
                    downloader.hint_microblock_sortition_height_available(mblock_sortition_height);
                },
                None => {}
            }
        }
    }
    
    /// Handle unsolicited BlocksData.
    /// Don't (yet) validate the data, but do update our inv for the peer that sent it.
    /// Mask errors.
    fn handle_unsolicited_BlocksData(&mut self, burndb: &BurnDB, event_id: usize, new_blocks: &BlocksData) -> () {
        let outbound_neighbor_key = match self.find_outbound_neighbor(event_id) {
            Some(onk) => onk,
            None => {
                return;
            }
        };

        test_debug!("{:?}: Process BlocksData from {:?} with {} entries", &self.local_peer, outbound_neighbor_key, new_blocks.blocks.len());

        for (burn_header_hash, block) in new_blocks.blocks.iter() {
            let sn = match BurnDB::get_block_snapshot(burndb.conn(), burn_header_hash) {
                Ok(Some(sn)) => sn,
                Ok(None) => {
                    // ignore
                    continue;
                },
                Err(e) => {
                    warn!("Failed to query block snapshot for {}: {:?}", burn_header_hash, &e);
                    continue;
                }
            };

            if sn.winning_stacks_block_hash != block.block_hash() {
                info!("Ignoring block {} -- winning block was {} (sortition: {})", block.block_hash(), sn.winning_stacks_block_hash, sn.sortition);
                continue;
            }

            self.handle_unsolicited_inv_update(burndb, event_id, &outbound_neighbor_key, &sn.consensus_hash, burn_header_hash, false);
        }
    }
    
    /// Handle unsolicited messages propagated up to us from our ongoing ConversationP2Ps.
    /// Right now, this is just BlocksAvailables -- update our inv state for the peer that sent it.
    /// Return messages that we couldn't handle here, but key them by neighbor, not event.
    fn handle_unsolicited_messages(&mut self, burndb: &mut BurnDB, mut unsolicited: HashMap<usize, Vec<StacksMessage>>) -> Result<HashMap<NeighborKey, Vec<StacksMessage>>, net_error> {
        let mut unhandled : HashMap<NeighborKey, Vec<StacksMessage>> = HashMap::new();
        for (event_id, messages) in unsolicited.drain() {
            let neighbor_key = match self.peers.get(&event_id) {
                Some(convo) => convo.to_neighbor_key(),
                None => {
                    test_debug!("No such neighbor event={}, dropping message", event_id);
                    continue;
                }
            };
            for message in messages {
                match message.payload {
                    // Update our inv state for this peer, but only do so if we have an
                    // outbound connection to it and it's authenticated (we don't synchronize inv
                    // state with inbound peers).  Since we will have received this message
                    // from an _inbound_ conversation, we need to find the reciprocal _outbound_
                    // conversation and use _that_ conversation's neighbor key to identify
                    // which inventory we need to update. 
                    StacksMessageType::BlocksAvailable(ref new_blocks) => {
                        self.handle_unsolicited_BlocksAvailable(burndb, event_id, new_blocks);
                    },
                    StacksMessageType::MicroblocksAvailable(ref new_mblocks) => {
                        self.handle_unsolicited_MicroblocksAvailable(burndb, event_id, new_mblocks);
                    },
                    StacksMessageType::Blocks(ref new_blocks) => {
                        // update inv state for this peer
                        self.handle_unsolicited_BlocksData(burndb, event_id, new_blocks);
                        
                        // forward to relayer for processing
                        if let Some(msgs) = unhandled.get_mut(&neighbor_key) {
                            msgs.push(message);
                        }
                        else {
                            unhandled.insert(neighbor_key.clone(), vec![message]);
                        }
                    },
                    _ => {
                        if let Some(msgs) = unhandled.get_mut(&neighbor_key) {
                            msgs.push(message);
                        }
                        else {
                            unhandled.insert(neighbor_key.clone(), vec![message]);
                        }
                    }
                }
            }
        }
        Ok(unhandled)
    }
    

    /// Update p2p networking state.
    /// -- accept new connections
    /// -- send data on ready sockets
    /// -- receive data on ready sockets
    /// -- clear out timed-out requests
    fn dispatch_network(&mut self,
                        network_result: &mut NetworkResult,
                        burndb: &mut BurnDB, 
                        chainstate: &mut StacksChainState, 
                        dns_client_opt: Option<&mut DNSClient>, 
                        mut poll_state: NetworkPollState) -> Result<(), net_error> {

        if self.network.is_none() {
            test_debug!("{:?}: network not connected", &self.local_peer);
            return Err(net_error::NotConnected);
        }

        // update burnchain snapshot
        self.chain_view = {
            let mut tx = burndb.tx_begin().map_err(net_error::DBError)?;
            BurnDB::get_burnchain_view(&mut tx, &self.burnchain).map_err(net_error::DBError)?
        };
       
        // update local-peer state
        self.local_peer = PeerDB::get_local_peer(self.peerdb.conn())
            .map_err(net_error::DBError)?;

        // set up new inbound conversations
        self.process_new_sockets(&mut poll_state)?;
    
        // set up sockets that have finished connecting
        self.process_connecting_sockets(&mut poll_state);

        // run existing conversations, clear out broken ones, and get back messages forwarded to us
        let (error_events, unsolicited_messages) = self.process_ready_sockets(burndb, chainstate, &mut poll_state);
        for error_event in error_events {
            debug!("{:?}: Failed connection on event {}", &self.local_peer, error_event);
            self.deregister_peer(error_event);
        }
        let unhandled_messages = self.handle_unsolicited_messages(burndb, unsolicited_messages)?;
        network_result.consume_unsolicited(unhandled_messages);

        // do some Actual Work(tm)
        // do this _after_ processing new sockets, so the act of opening a socket doesn't trample
        // an already-used network ID
        let do_prune = self.do_network_work(burndb, chainstate, dns_client_opt, network_result)?;
        if do_prune {
            // prune back our connections if it's been a while
            // (only do this if we're done with all other tasks).
            // Also, process banned peers.
            let mut dead_events = self.process_bans()?;
            for dead in dead_events.drain(..) {
                debug!("{:?}: Banned connection on event {}", &self.local_peer, dead);
                self.deregister_peer(dead);
            }
            self.prune_connections();
        }
        
        // remove timed-out requests from other threads 
        for (_, convo) in self.peers.iter_mut() {
            convo.clear_timeouts();
        }
        
        // clear out peers that we haven't heard from in our heartbeat interval
        self.disconnect_unresponsive();
        
        // queue up pings to neighbors we haven't spoken to in a while
        self.queue_ping_heartbeats();
        
        // move conversations along
        let error_events = self.flush_relay_handles();
        for error_event in error_events {
            debug!("{:?}: Failed connection on event {}", &self.local_peer, error_event);
            self.deregister_peer(error_event);
        }

        // is our key about to expire?  do we need to re-key?
        // NOTE: must come last since it invalidates local_peer
        if self.local_peer.private_key_expire < self.chain_view.burn_block_height + 1 {
            let new_local_peer = self.peerdb.rekey(self.local_peer.private_key_expire + self.connection_opts.private_key_lifetime)
                .map_err(net_error::DBError)?;

            let old_local_peer = self.local_peer.clone();
            self.local_peer = new_local_peer;
            self.rekey(Some(&old_local_peer));
        }

        // update our relay statistics, so we know who to forward messages to
        self.update_relayer_stats(&network_result);

        // finally, handle network I/O requests from other threads, and get back reply handles to them.
        // do this after processing new sockets, so we don't accidentally re-use an event ID.
        self.dispatch_requests();
    
        Ok(())
    }

    /// Top-level main-loop circuit to take.
    /// -- polls the peer network and http network server sockets to get new sockets and detect ready sockets
    /// -- carries out network conversations
    /// -- receives and dispatches requests from other threads
    /// -- runs the p2p and http peer main loop
    /// Returns the table of unhandled network messages to be acted upon, keyed by the neighbors
    /// that sent them (i.e. keyed by their event IDs)
    pub fn run(&mut self, burndb: &mut BurnDB, chainstate: &mut StacksChainState, mempool: &mut MemPoolDB, dns_client_opt: Option<&mut DNSClient>, poll_timeout: u64) -> Result<NetworkResult, net_error> {
        let mut poll_states = match self.network {
            None => {
                test_debug!("{:?}: network not connected", &self.local_peer);
                Err(net_error::NotConnected)
            },
            Some(ref mut network) => {
                debug!(">>>>>>>>>>>>>>>>>>>>>>> Begin Poll >>>>>>>>>>>>>>>>>>>>>>>>>>>>");
                let poll_result = network.poll(poll_timeout);
                debug!("<<<<<<<<<<<<<<<<<<<<<<<< End Poll <<<<<<<<<<<<<<<<<<<<<<<<<<<<");
                poll_result
            }
        }?;

        let p2p_poll_state = poll_states.remove(&self.p2p_network_handle).expect("BUG: no poll state for p2p network handle");
        let http_poll_state = poll_states.remove(&self.http_network_handle).expect("BUG: no poll state for http network handle");
  
        let mut result = NetworkResult::new();

        PeerNetwork::with_network_state(self, |ref mut network, ref mut network_state| {
            let http_stacks_msgs = network.http.run(network_state, network.chain_view.clone(), burndb, &mut network.peerdb, chainstate, mempool, http_poll_state)?;
            result.consume_http_uploads(http_stacks_msgs);
            Ok(())
        })?;
        
        self.dispatch_network(&mut result, burndb, chainstate, dns_client_opt, p2p_poll_state)?;

        Ok(result)
    }
}

#[cfg(test)]
mod test {

    use super::*;
    use net::*;
    use net::db::*;
    use net::codec::*;
    use std::thread;
    use std::time;
    use util::log;
    use util::sleep_ms;
    use burnchains::*;
    use burnchains::burnchain::*;

    use rand::RngCore;
    use rand;

    fn make_random_peer_address() -> PeerAddress {
        let mut rng = rand::thread_rng();
        let mut bytes = [0u8; 16];
        rng.fill_bytes(&mut bytes);
        PeerAddress(bytes)
    }

    fn make_test_neighbor(port: u16) -> Neighbor {
        let neighbor = Neighbor {
            addr: NeighborKey {
                peer_version: 0x12345678,
                network_id: 0x9abcdef0,
                addrbytes: PeerAddress([0x00,0x00,0x00,0x00,0x00,0x00,0x00,0x00,0x00,0x00,0xff,0xff,0x7f,0x00,0x00,0x01]),
                port: port,
            },
            public_key: Secp256k1PublicKey::from_hex("02fa66b66f8971a8cd4d20ffded09674e030f0f33883f337f34b95ad4935bac0e3").unwrap(),
            expire_block: 23456,
            last_contact_time: 1552509642,
            whitelisted: -1,
            blacklisted: -1,
            asn: 34567,
            org: 45678,
            in_degree: 1,
            out_degree: 1
        };
        neighbor
    }

    fn make_test_p2p_network(initial_neighbors: &Vec<Neighbor>) -> PeerNetwork {
        let mut conn_opts = ConnectionOptions::default();
        conn_opts.inbox_maxlen = 5;
        conn_opts.outbox_maxlen = 5;

        let first_burn_hash = BurnchainHeaderHash::from_hex("0000000000000000000000000000000000000000000000000000000000000000").unwrap();

        let burnchain = Burnchain {
            peer_version: 0x012345678,
            network_id: 0x9abcdef0,
            chain_name: "bitcoin".to_string(),
            network_name: "testnet".to_string(),
            working_dir: "/nope".to_string(),
            consensus_hash_lifetime: 24,
            stable_confirmations: 7,
            first_block_height: 50,
            first_block_hash: first_burn_hash.clone(),
        };

        let mut burnchain_view = BurnchainView {
            burn_block_height: 12345,
            burn_consensus_hash: ConsensusHash::from_hex("1111111111111111111111111111111111111111").unwrap(),
            burn_stable_block_height: 12339,
            burn_stable_consensus_hash: ConsensusHash::from_hex("2222222222222222222222222222222222222222").unwrap(),
            last_consensus_hashes: HashMap::new()
        };
        burnchain_view.make_test_data();

        let db = PeerDB::connect_memory(0x9abcdef0, 0, 23456, "http://test-p2p.com".into(), &vec![], initial_neighbors).unwrap();
        let local_peer = PeerDB::get_local_peer(db.conn()).unwrap();
        let p2p = PeerNetwork::new(db, local_peer, 0x12345678, burnchain, burnchain_view, conn_opts);
        p2p
    }

    // tests connect_peer() and relay_signed_message()
    #[test]
    #[ignore]
    fn test_dispatch_requests_connect_and_message_relay() {
        let neighbor = make_test_neighbor(2100);

        let mut p2p = make_test_p2p_network(&vec![]);

        let ping = StacksMessage::new(p2p.peer_version, p2p.local_peer.network_id,
                                      p2p.chain_view.burn_block_height,
                                      &p2p.chain_view.burn_consensus_hash,
                                      p2p.chain_view.burn_stable_block_height,
                                      &p2p.chain_view.burn_stable_consensus_hash,
                                      StacksMessageType::Ping(PingData::new()));

        let mut h = p2p.new_handle(1, 0);

        use std::net::TcpListener;
        let listener = TcpListener::bind("127.0.0.1:2100").unwrap();

        // start fake neighbor endpoint, which will accept once and wait 5 seconds
        let endpoint_thread = thread::spawn(move || {
            let (sock, addr) = listener.accept().unwrap();
            test_debug!("Accepted {:?}", &addr);
            thread::sleep(time::Duration::from_millis(5000));
        });
        
        p2p.bind(&"127.0.0.1:2000".parse().unwrap(), &"127.0.0.1:2001".parse().unwrap()).unwrap();

        // start dispatcher
        let p2p_thread = thread::spawn(move || {
            for i in 0..5 {
                test_debug!("dispatch batch {}", i);

                let dispatch_count = p2p.dispatch_requests();
                if dispatch_count >= 1 {
                    test_debug!("Dispatched {} requests", dispatch_count);
                }

                let mut poll_states = match p2p.network {
                    None => {
                        panic!("network not connected");
                    },
                    Some(ref mut network) => {
                        network.poll(100).unwrap()
                    }
                };

                let mut p2p_poll_state = poll_states.remove(&p2p.p2p_network_handle).unwrap();

                p2p.process_new_sockets(&mut p2p_poll_state).unwrap();
                p2p.process_connecting_sockets(&mut p2p_poll_state);

                thread::sleep(time::Duration::from_millis(1000));
            }
        });

        h.connect_peer(neighbor.addr.clone()).unwrap();

        // will eventually accept
        let mut sent = false;
        for i in 0..10 {
            match h.relay_signed_message(neighbor.addr.clone(), ping.clone()) {
                Ok(_) => {
                    sent = true;
                    break;
                },
                Err(net_error::NoSuchNeighbor) => {
                    test_debug!("Failed to relay; try again in {} ms", (i + 1) * 1000);
                    sleep_ms((i + 1) * 1000);
                },
                Err(e) => {
                    eprintln!("{:?}", &e);
                    assert!(false);
                }
            }
        }

        if !sent {
            error!("Failed to relay to neighbor");
            assert!(false);
        }

        // should be unable to relay to a nonexistent neighbor
        let nonexistent_neighbor = NeighborKey {
            peer_version: 0x12345678,
            network_id: 0x9abcdef0,
            addrbytes: PeerAddress([0x00,0x01,0x02,0x03,0x04,0x05,0x06,0x07,0x08,0x09,0x0a,0x0b,0x0c,0x0d,0x0e,0x0f]),
            port: 12346,
        };

        let res = h.relay_signed_message(nonexistent_neighbor, ping.clone());
        assert_eq!(res, Err(net_error::NoSuchNeighbor));

        p2p_thread.join().unwrap();
        test_debug!("dispatcher thread joined");

        endpoint_thread.join().unwrap();
        test_debug!("fake endpoint thread joined");
    }
    
    #[test]
    #[ignore]
    fn test_dispatch_requests_connect_and_ban() {
        let neighbor = make_test_neighbor(2200);

        let mut p2p = make_test_p2p_network(&vec![]);

        let ping = StacksMessage::new(p2p.peer_version, p2p.local_peer.network_id,
                                      p2p.chain_view.burn_block_height,
                                      &p2p.chain_view.burn_consensus_hash,
                                      p2p.chain_view.burn_stable_block_height,
                                      &p2p.chain_view.burn_stable_consensus_hash,
                                      StacksMessageType::Ping(PingData::new()));

        let mut h = p2p.new_handle(1, 0);

        use std::net::TcpListener;
        let listener = TcpListener::bind("127.0.0.1:2200").unwrap();

        // start fake neighbor endpoint, which will accept once and wait 5 seconds
        let endpoint_thread = thread::spawn(move || {
            let (sock, addr) = listener.accept().unwrap();
            test_debug!("Accepted {:?}", &addr);
            thread::sleep(time::Duration::from_millis(5000));
        });
        
        p2p.bind(&"127.0.0.1:2010".parse().unwrap(), &"127.0.0.1:2011".parse().unwrap()).unwrap();

        let (sx, rx) = sync_channel(1);

        // start dispatcher, and relay back the list of peers we banned
        let p2p_thread = thread::spawn(move || {
            let mut banned_peers = vec![];
            for i in 0..5 {
                test_debug!("dispatch batch {}", i);

                let dispatch_count = p2p.dispatch_requests();
                if dispatch_count >= 1 {
                    test_debug!("Dispatched {} requests", dispatch_count);
                }

                let mut poll_state = match p2p.network {
                    None => {
                        panic!("network not connected");
                    },
                    Some(ref mut network) => {
                        network.poll(100).unwrap()
                    }
                };

                let mut p2p_poll_state = poll_state.remove(&p2p.p2p_network_handle).unwrap();

                p2p.process_new_sockets(&mut p2p_poll_state).unwrap();
                p2p.process_connecting_sockets(&mut p2p_poll_state);

                let mut banned = p2p.process_bans().unwrap();
                if banned.len() > 0 {
                    test_debug!("Banned {} peer(s)", banned.len());
                }

                banned_peers.append(&mut banned);

                thread::sleep(time::Duration::from_millis(1000));
            }

            let _ = sx.send(banned_peers);
        });

        h.connect_peer(neighbor.addr.clone()).unwrap();

        // will eventually accept and ban
        let mut sent = false;
        for i in 0..10 {
            match h.ban_peers(vec![neighbor.addr.clone()]) {
                Ok(_) => {
                    sent = true;
                    break;
                },
                Err(e) => {
                    eprintln!("{:?}", &e);
                    assert!(false);
                }
            }
        }

        if !sent {
            error!("Failed to relay to neighbor");
            assert!(false);
        }

        let banned = rx.recv().unwrap();
        assert_eq!(banned.len(), 1);

        p2p_thread.join().unwrap();
        test_debug!("dispatcher thread joined");

        endpoint_thread.join().unwrap();
        test_debug!("fake endpoint thread joined");
    }

    /*
    #[test]
    fn test_neighbors_connect() {
        let mut burnchain_view = BurnchainView {
            burn_block_height: 12345,
            burn_consensus_hash: ConsensusHash::from_hex("1111111111111111111111111111111111111111").unwrap(),
            burn_stable_block_height: 12339,
            burn_stable_consensus_hash: ConsensusHash::from_hex("2222222222222222222222222222222222222222").unwrap(),
            last_consensus_hashes: HashMap::new()
        };
        burnchain_view.make_test_data();

        let mut peers = vec![];
        for i in 0..10 {
            let config = TestPeerConfig::from_port(33000 + i);
            let peer = TestPeer::new(config);
            peers.push(peer);
        }
            
        let mut p2p = make_test_p2p_network(&vec![]);
        let thread_local_peer = PeerDB::get_local_peer(&p2p.peerdb.conn()).unwrap();
    */

}<|MERGE_RESOLUTION|>--- conflicted
+++ resolved
@@ -371,25 +371,6 @@
         }
     }
 
-<<<<<<< HEAD
-    /// Call this instead of new()
-    pub fn init(peerdb_path: &String, network_id: u32, peer_version: u32, burnchain: Burnchain, chain_view: BurnchainView, connection_opts: ConnectionOptions, p2p_port: u16, data_url: UrlString, local_peer_seed: Vec<u8>, asn4_path: Option<&String>) -> Result<PeerNetwork, net_error> {
-        let asn4_entries = match asn4_path {
-            Some(path) => ASEntry4::from_file(path)?,
-            None => vec![]
-        };
-
-        let peerdb = PeerDB::connect(peerdb_path, true, network_id, burnchain.network_id, chain_view.burn_block_height + connection_opts.private_key_lifetime, p2p_port, data_url, local_peer_seed, &asn4_entries, None)
-            .map_err(net_error::DBError)?;
-        
-        let local_peer = PeerDB::get_local_peer(peerdb.conn())
-            .map_err(net_error::DBError)?;
-
-        Ok(PeerNetwork::new(peerdb, local_peer, peer_version, burnchain, chain_view, connection_opts))
-    }
-
-=======
->>>>>>> 5b364972
     /// start serving.
     pub fn bind(&mut self, my_addr: &SocketAddr, http_addr: &SocketAddr) -> Result<(), net_error> {
         let mut net = NetworkState::new(800)?;
