--- conflicted
+++ resolved
@@ -1079,29 +1079,6 @@
     pub nonce_proof: Option<String>,
 }
 
-<<<<<<< HEAD
-#[derive(Serialize, Deserialize)]
-pub struct PostTransactionRequestBody {
-    pub tx: String,
-    pub attachment: Option<String>,
-}
-
-#[derive(Debug, Clone, PartialEq, Serialize, Deserialize)]
-pub struct GetAttachmentResponse {
-    pub attachment: Attachment,
-}
-
-#[derive(Debug, Clone, PartialEq, Serialize, Deserialize)]
-pub struct GetAttachmentsInvResponse {
-    pub block_id: StacksBlockId,
-    pub pages: Vec<AttachmentPage>,
-}
-
-#[derive(Debug, Clone, PartialEq, Serialize, Deserialize)]
-pub struct AttachmentPage {
-    pub index: u32,
-    pub inventory: Vec<u8>,
-=======
 #[derive(Debug, Clone, PartialEq, Serialize, Deserialize)]
 pub enum UnconfirmedTransactionStatus {
     Microblock {
@@ -1115,7 +1092,29 @@
 pub struct UnconfirmedTransactionResponse {
     pub tx: String,
     pub status: UnconfirmedTransactionStatus,
->>>>>>> 9b58b1f0
+}
+
+#[derive(Serialize, Deserialize)]
+pub struct PostTransactionRequestBody {
+    pub tx: String,
+    pub attachment: Option<String>,
+}
+
+#[derive(Debug, Clone, PartialEq, Serialize, Deserialize)]
+pub struct GetAttachmentResponse {
+    pub attachment: Attachment,
+}
+
+#[derive(Debug, Clone, PartialEq, Serialize, Deserialize)]
+pub struct GetAttachmentsInvResponse {
+    pub block_id: StacksBlockId,
+    pub pages: Vec<AttachmentPage>,
+}
+
+#[derive(Debug, Clone, PartialEq, Serialize, Deserialize)]
+pub struct AttachmentPage {
+    pub index: u32,
+    pub inventory: Vec<u8>,
 }
 
 /// Request ID to use or expect from non-Stacks HTTP clients.
@@ -1199,12 +1198,8 @@
     GetMicroblocksIndexed(HttpRequestMetadata, StacksBlockId),
     GetMicroblocksConfirmed(HttpRequestMetadata, StacksBlockId),
     GetMicroblocksUnconfirmed(HttpRequestMetadata, StacksBlockId, u16),
-<<<<<<< HEAD
+    GetTransactionUnconfirmed(HttpRequestMetadata, Txid),
     PostTransaction(HttpRequestMetadata, StacksTransaction, Option<Attachment>),
-=======
-    GetTransactionUnconfirmed(HttpRequestMetadata, Txid),
-    PostTransaction(HttpRequestMetadata, StacksTransaction),
->>>>>>> 9b58b1f0
     PostMicroblock(HttpRequestMetadata, StacksMicroblock, Option<StacksBlockId>),
     GetAccount(
         HttpRequestMetadata,
@@ -1336,12 +1331,9 @@
     GetAccount(HttpResponseMetadata, AccountEntryResponse),
     GetContractABI(HttpResponseMetadata, ContractInterface),
     GetContractSrc(HttpResponseMetadata, ContractSrcResponse),
-<<<<<<< HEAD
+    UnconfirmedTransaction(HttpResponseMetadata, UnconfirmedTransactionResponse),
     GetAttachment(HttpResponseMetadata, GetAttachmentResponse),
     GetAttachmentsInv(HttpResponseMetadata, GetAttachmentsInvResponse),
-=======
-    UnconfirmedTransaction(HttpResponseMetadata, UnconfirmedTransactionResponse),
->>>>>>> 9b58b1f0
     OptionsPreflight(HttpResponseMetadata),
     // peer-given error responses
     BadRequest(HttpResponseMetadata, String),
