// Copyright (C) 2013-2020 Blockstack PBC, a public benefit corporation
// Copyright (C) 2020 Stacks Open Internet Foundation
//
// This program is free software: you can redistribute it and/or modify
// it under the terms of the GNU General Public License as published by
// the Free Software Foundation, either version 3 of the License, or
// (at your option) any later version.
//
// This program is distributed in the hope that it will be useful,
// but WITHOUT ANY WARRANTY; without even the implied warranty of
// MERCHANTABILITY or FITNESS FOR A PARTICULAR PURPOSE.  See the
// GNU General Public License for more details.
//
// You should have received a copy of the GNU General Public License
// along with this program.  If not, see <http://www.gnu.org/licenses/>.

use std::borrow::Borrow;
use std::cmp::PartialEq;
use std::collections::{HashMap, HashSet};
use std::convert::From;
use std::convert::TryFrom;
use std::error;
use std::fmt;
use std::hash::Hash;
use std::hash::Hasher;
use std::io;
use std::io::prelude::*;
use std::io::{Read, Write};
use std::net::IpAddr;
use std::net::Ipv4Addr;
use std::net::Ipv6Addr;
use std::net::SocketAddr;
use std::ops::Deref;
use std::str::FromStr;

use rand::thread_rng;
use rand::RngCore;
use regex::Regex;
use rusqlite;
use serde::de::Error as de_Error;
use serde::ser::Error as ser_Error;
use serde::{Deserialize, Serialize};
use serde_json;
use url;

use crate::burnchains::Txid;
use crate::chainstate::burn::ConsensusHash;
use crate::chainstate::coordinator::Error as coordinator_error;
use crate::chainstate::stacks::db::blocks::MemPoolRejection;
use crate::chainstate::stacks::index::Error as marf_error;
use crate::chainstate::stacks::Error as chainstate_error;
use crate::chainstate::stacks::{
    Error as chain_error, StacksBlock, StacksMicroblock, StacksPublicKey, StacksTransaction,
    TransactionPayload,
};
use crate::clarity_vm::clarity::Error as clarity_error;
use crate::core::mempool::*;
use crate::core::POX_REWARD_CYCLE_LENGTH;
use crate::net::atlas::{Attachment, AttachmentInstance};
use crate::net::http::HttpReservedHeader;
use crate::util_lib::bloom::{BloomFilter, BloomNodeHasher};
use crate::util_lib::boot::boot_code_tx_auth;
use crate::util_lib::db::DBConn;
use crate::util_lib::db::Error as db_error;
use crate::util_lib::strings::UrlString;
use clarity::vm::types::TraitIdentifier;
use clarity::vm::{
    analysis::contract_interface_builder::ContractInterface, types::PrincipalData, ClarityName,
    ContractName, Value,
};
use stacks_common::codec::Error as codec_error;
use stacks_common::codec::StacksMessageCodec;
use stacks_common::codec::{read_next, write_next};
use stacks_common::util::get_epoch_time_secs;
use stacks_common::util::hash::Hash160;
use stacks_common::util::hash::DOUBLE_SHA256_ENCODED_SIZE;
use stacks_common::util::hash::HASH160_ENCODED_SIZE;
use stacks_common::util::hash::{hex_bytes, to_hex};
use stacks_common::util::log;
use stacks_common::util::secp256k1::MessageSignature;
use stacks_common::util::secp256k1::Secp256k1PublicKey;
use stacks_common::util::secp256k1::MESSAGE_SIGNATURE_ENCODED_SIZE;

use crate::chainstate::stacks::StacksBlockHeader;

use crate::codec::BURNCHAIN_HEADER_HASH_ENCODED_SIZE;
use crate::cost_estimates::FeeRateEstimate;
use crate::types::chainstate::BlockHeaderHash;
use crate::types::chainstate::PoxId;
use crate::types::chainstate::{BurnchainHeaderHash, StacksAddress, StacksBlockId};
use crate::types::StacksPublicKeyBuffer;
use crate::util::hash::Sha256Sum;
use crate::vm::costs::ExecutionCost;

use self::dns::*;
pub use self::http::StacksHttp;

use crate::core::StacksEpoch;

/// Implements `ASEntry4` object, which is used in db.rs to store the AS number of an IP address.
pub mod asn;
/// Implements the Atlas network. This network uses the infrastructure created in `src/net` to
/// discover peers, query attachment inventories, and download attachments.
pub mod atlas;
/// Implements the `ConversationP2P` object, a host-to-host session abstraction which allows
/// the node to recieve `StacksMessage` instances. The downstream consumer of this API is `PeerNetwork`.
/// To use OSI terminology, this module implements the session & presentation layers of the P2P network.
/// Other functionality includes (but is not limited to):
///     * set up & tear down of sessions
///     * dealing with and responding to invalid messages
///     * rate limiting messages  
pub mod chat;
/// Implements serialization and deserialization for `StacksMessage` types.
/// Also has functionality to sign, verify, and ensure well-formedness of messages.
pub mod codec;
pub mod connection;
pub mod db;
/// Implements `DNSResolver`, a simple DNS resolver state machine. Also implements `DNSClient`,
/// which serves as an API for `DNSResolver`.  
pub mod dns;
pub mod download;
pub mod http;
pub mod inv;
pub mod neighbors;
pub mod p2p;
/// Implements wrapper around `mio` crate, which itself is a wrapper around Linux's `epoll(2)` syscall.
/// Creates a pollable interface for sockets, and provides an API for registering and deregistering
/// sockets. This is used to control how many sockets are allocated for the two network servers: the
/// p2p server and the http server.
pub mod poll;
pub mod prune;
pub mod relay;
pub mod rpc;
pub mod server;

#[derive(Debug)]
pub enum Error {
    /// Failed to encode
    SerializeError(String),
    /// Failed to read
    ReadError(io::Error),
    /// Failed to decode
    DeserializeError(String),
    /// Failed to write
    WriteError(io::Error),
    /// Underflow -- not enough bytes to form the message
    UnderflowError(String),
    /// Overflow -- message too big
    OverflowError(String),
    /// Wrong protocol family
    WrongProtocolFamily,
    /// Array is too big
    ArrayTooLong,
    /// Receive timed out
    RecvTimeout,
    /// Error signing a message
    SigningError(String),
    /// Error verifying a message
    VerifyingError(String),
    /// Read stream is drained.  Try again
    TemporarilyDrained,
    /// Read stream has reached EOF (socket closed, end-of-file reached, etc.)
    PermanentlyDrained,
    /// Failed to read from the FS
    FilesystemError,
    /// Database error
    DBError(db_error),
    /// Socket mutex was poisoned
    SocketMutexPoisoned,
    /// Socket not instantiated
    SocketNotConnectedToPeer,
    /// Not connected to peer
    ConnectionBroken,
    /// Connection could not be (re-)established
    ConnectionError,
    /// Too many outgoing messages
    OutboxOverflow,
    /// Too many incoming messages
    InboxOverflow,
    /// Send error
    SendError(String),
    /// Recv error
    RecvError(String),
    /// Invalid message
    InvalidMessage,
    /// Invalid network handle
    InvalidHandle,
    /// Network handle is full
    FullHandle,
    /// Invalid handshake
    InvalidHandshake,
    /// Stale neighbor
    StaleNeighbor,
    /// No such neighbor
    NoSuchNeighbor,
    /// Failed to bind
    BindError,
    /// Failed to poll
    PollError,
    /// Failed to accept
    AcceptError,
    /// Failed to register socket with poller
    RegisterError,
    /// Failed to query socket metadata
    SocketError,
    /// server is not bound to a socket
    NotConnected,
    /// Remote peer is not connected
    PeerNotConnected,
    /// Too many peers
    TooManyPeers,
    /// Peer already connected
    AlreadyConnected(usize, NeighborKey),
    /// Message already in progress
    InProgress,
    /// Peer is denied
    Denied,
    /// Data URL is not known
    NoDataUrl,
    /// Peer is transmitting too fast
    PeerThrottled,
    /// Error resolving a DNS name
    LookupError(String),
    /// MARF error, percolated up from chainstate
    MARFError(marf_error),
    /// Clarity VM error, percolated up from chainstate
    ClarityError(clarity_error),
    /// Catch-all for chainstate errors that don't map cleanly into network errors
    ChainstateError(String),
    /// Catch-all for errors that a client should receive more information about
    ClientError(ClientError),
    /// Coordinator hung up
    CoordinatorClosed,
    /// view of state is stale (e.g. from the sortition db)
    StaleView,
    /// Tried to connect to myself
    ConnectionCycle,
    /// Requested data not found
    NotFoundError,
    /// Transient error (akin to EAGAIN)
    Transient(String),
    /// Expected end-of-stream, but had more data
    ExpectedEndOfStream,
}

impl From<codec_error> for Error {
    fn from(e: codec_error) -> Self {
        match e {
            codec_error::SerializeError(s) => Error::SerializeError(s),
            codec_error::ReadError(e) => Error::ReadError(e),
            codec_error::DeserializeError(s) => Error::DeserializeError(s),
            codec_error::WriteError(e) => Error::WriteError(e),
            codec_error::UnderflowError(s) => Error::UnderflowError(s),
            codec_error::OverflowError(s) => Error::OverflowError(s),
            codec_error::ArrayTooLong => Error::ArrayTooLong,
        }
    }
}

/// Enum for passing data for ClientErrors
#[derive(Debug, Clone, PartialEq)]
pub enum ClientError {
    /// Catch-all
    Message(String),
    /// 404
    NotFound(String),
}

impl error::Error for ClientError {
    fn cause(&self) -> Option<&dyn error::Error> {
        None
    }
}

impl fmt::Display for ClientError {
    fn fmt(&self, f: &mut fmt::Formatter) -> fmt::Result {
        match self {
            ClientError::Message(s) => write!(f, "{}", s),
            ClientError::NotFound(s) => write!(f, "HTTP path not matched: {}", s),
        }
    }
}

impl fmt::Display for Error {
    fn fmt(&self, f: &mut fmt::Formatter) -> fmt::Result {
        match *self {
            Error::SerializeError(ref s) => fmt::Display::fmt(s, f),
            Error::DeserializeError(ref s) => fmt::Display::fmt(s, f),
            Error::ReadError(ref io) => fmt::Display::fmt(io, f),
            Error::WriteError(ref io) => fmt::Display::fmt(io, f),
            Error::UnderflowError(ref s) => fmt::Display::fmt(s, f),
            Error::OverflowError(ref s) => fmt::Display::fmt(s, f),
            Error::WrongProtocolFamily => write!(f, "Improper use of protocol family"),
            Error::ArrayTooLong => write!(f, "Array too long"),
            Error::RecvTimeout => write!(f, "Packet receive timeout"),
            Error::SigningError(ref s) => fmt::Display::fmt(s, f),
            Error::VerifyingError(ref s) => fmt::Display::fmt(s, f),
            Error::TemporarilyDrained => {
                write!(f, "Temporarily out of bytes to read; try again later")
            }
            Error::PermanentlyDrained => write!(f, "Out of bytes to read"),
            Error::FilesystemError => write!(f, "Disk I/O error"),
            Error::DBError(ref e) => fmt::Display::fmt(e, f),
            Error::SocketMutexPoisoned => write!(f, "socket mutex was poisoned"),
            Error::SocketNotConnectedToPeer => write!(f, "not connected to peer"),
            Error::ConnectionBroken => write!(f, "connection to peer node is broken"),
            Error::ConnectionError => write!(f, "connection to peer could not be (re-)established"),
            Error::OutboxOverflow => write!(f, "too many outgoing messages queued"),
            Error::InboxOverflow => write!(f, "too many messages pending"),
            Error::SendError(ref s) => fmt::Display::fmt(s, f),
            Error::RecvError(ref s) => fmt::Display::fmt(s, f),
            Error::InvalidMessage => write!(f, "invalid message (malformed or bad signature)"),
            Error::InvalidHandle => write!(f, "invalid network handle"),
            Error::FullHandle => write!(f, "network handle is full and needs to be drained"),
            Error::InvalidHandshake => write!(f, "invalid handshake from remote peer"),
            Error::StaleNeighbor => write!(f, "neighbor is too far behind the chain tip"),
            Error::NoSuchNeighbor => write!(f, "no such neighbor"),
            Error::BindError => write!(f, "Failed to bind to the given address"),
            Error::PollError => write!(f, "Failed to poll"),
            Error::AcceptError => write!(f, "Failed to accept connection"),
            Error::RegisterError => write!(f, "Failed to register socket with poller"),
            Error::SocketError => write!(f, "Socket error"),
            Error::NotConnected => write!(f, "Not connected to peer network"),
            Error::PeerNotConnected => write!(f, "Remote peer is not connected to us"),
            Error::TooManyPeers => write!(f, "Too many peer connections open"),
            Error::AlreadyConnected(ref _id, ref _nk) => write!(f, "Peer already connected"),
            Error::InProgress => write!(f, "Message already in progress"),
            Error::Denied => write!(f, "Peer is denied"),
            Error::NoDataUrl => write!(f, "No data URL available"),
            Error::PeerThrottled => write!(f, "Peer is transmitting too fast"),
            Error::LookupError(ref s) => fmt::Display::fmt(s, f),
            Error::ChainstateError(ref s) => fmt::Display::fmt(s, f),
            Error::ClarityError(ref e) => fmt::Display::fmt(e, f),
            Error::MARFError(ref e) => fmt::Display::fmt(e, f),
            Error::ClientError(ref e) => write!(f, "ClientError: {}", e),
            Error::CoordinatorClosed => write!(f, "Coordinator hung up"),
            Error::StaleView => write!(f, "State view is stale"),
            Error::ConnectionCycle => write!(f, "Tried to connect to myself"),
            Error::NotFoundError => write!(f, "Requested data not found"),
            Error::Transient(ref s) => write!(f, "Transient network error: {}", s),
            Error::ExpectedEndOfStream => write!(f, "Expected end-of-stream"),
        }
    }
}

impl error::Error for Error {
    fn cause(&self) -> Option<&dyn error::Error> {
        match *self {
            Error::SerializeError(ref _s) => None,
            Error::ReadError(ref io) => Some(io),
            Error::DeserializeError(ref _s) => None,
            Error::WriteError(ref io) => Some(io),
            Error::UnderflowError(ref _s) => None,
            Error::OverflowError(ref _s) => None,
            Error::WrongProtocolFamily => None,
            Error::ArrayTooLong => None,
            Error::RecvTimeout => None,
            Error::SigningError(ref _s) => None,
            Error::VerifyingError(ref _s) => None,
            Error::TemporarilyDrained => None,
            Error::PermanentlyDrained => None,
            Error::FilesystemError => None,
            Error::DBError(ref e) => Some(e),
            Error::SocketMutexPoisoned => None,
            Error::SocketNotConnectedToPeer => None,
            Error::ConnectionBroken => None,
            Error::ConnectionError => None,
            Error::OutboxOverflow => None,
            Error::InboxOverflow => None,
            Error::SendError(ref _s) => None,
            Error::RecvError(ref _s) => None,
            Error::InvalidMessage => None,
            Error::InvalidHandle => None,
            Error::FullHandle => None,
            Error::InvalidHandshake => None,
            Error::StaleNeighbor => None,
            Error::NoSuchNeighbor => None,
            Error::BindError => None,
            Error::PollError => None,
            Error::AcceptError => None,
            Error::RegisterError => None,
            Error::SocketError => None,
            Error::NotConnected => None,
            Error::PeerNotConnected => None,
            Error::TooManyPeers => None,
            Error::AlreadyConnected(ref _id, ref _nk) => None,
            Error::InProgress => None,
            Error::Denied => None,
            Error::NoDataUrl => None,
            Error::PeerThrottled => None,
            Error::LookupError(ref _s) => None,
            Error::ChainstateError(ref _s) => None,
            Error::ClientError(ref e) => Some(e),
            Error::ClarityError(ref e) => Some(e),
            Error::MARFError(ref e) => Some(e),
            Error::CoordinatorClosed => None,
            Error::StaleView => None,
            Error::ConnectionCycle => None,
            Error::NotFoundError => None,
            Error::Transient(ref _s) => None,
            Error::ExpectedEndOfStream => None,
        }
    }
}

impl From<chain_error> for Error {
    fn from(e: chain_error) -> Error {
        match e {
            chain_error::InvalidStacksBlock(s) => {
                Error::ChainstateError(format!("Invalid stacks block: {}", s))
            }
            chain_error::InvalidStacksMicroblock(msg, hash) => {
                Error::ChainstateError(format!("Invalid stacks microblock {:?}: {}", hash, msg))
            }
            chain_error::InvalidStacksTransaction(s, _) => {
                Error::ChainstateError(format!("Invalid stacks transaction: {}", s))
            }
            chain_error::PostConditionFailed(s) => {
                Error::ChainstateError(format!("Postcondition failed: {}", s))
            }
            chain_error::ClarityError(e) => Error::ClarityError(e),
            chain_error::DBError(e) => Error::DBError(e),
            chain_error::NetError(e) => e,
            chain_error::MARFError(e) => Error::MARFError(e),
            chain_error::ReadError(e) => Error::ReadError(e),
            chain_error::WriteError(e) => Error::WriteError(e),
            _ => Error::ChainstateError(format!("Stacks chainstate error: {:?}", &e)),
        }
    }
}

impl From<db_error> for Error {
    fn from(e: db_error) -> Error {
        Error::DBError(e)
    }
}

impl From<rusqlite::Error> for Error {
    fn from(e: rusqlite::Error) -> Error {
        Error::DBError(db_error::SqliteError(e))
    }
}

#[cfg(test)]
impl PartialEq for Error {
    /// (make I/O errors comparable for testing purposes)
    fn eq(&self, other: &Self) -> bool {
        let s1 = format!("{:?}", self);
        let s2 = format!("{:?}", other);
        s1 == s2
    }
}

/// A container for an IPv4 or IPv6 address.
/// Rules:
/// -- If this is an IPv6 address, the octets are in network byte order
/// -- If this is an IPv4 address, the octets must encode an IPv6-to-IPv4-mapped address
pub struct PeerAddress([u8; 16]);
impl_array_newtype!(PeerAddress, u8, 16);
impl_array_hexstring_fmt!(PeerAddress);
impl_byte_array_newtype!(PeerAddress, u8, 16);

impl Serialize for PeerAddress {
    fn serialize<S: serde::Serializer>(&self, s: S) -> Result<S::Ok, S::Error> {
        let inst = format!("{}", self.to_socketaddr(0).ip());
        s.serialize_str(inst.as_str())
    }
}

impl<'de> Deserialize<'de> for PeerAddress {
    fn deserialize<D: serde::Deserializer<'de>>(d: D) -> Result<PeerAddress, D::Error> {
        let inst = String::deserialize(d)?;
        let ip = inst.parse::<IpAddr>().map_err(de_Error::custom)?;

        Ok(PeerAddress::from_ip(&ip))
    }
}

impl PeerAddress {
    pub fn from_slice(bytes: &[u8]) -> Option<PeerAddress> {
        if bytes.len() != 16 {
            return None;
        }

        let mut bytes16 = [0u8; 16];
        bytes16.copy_from_slice(&bytes[0..16]);
        Some(PeerAddress(bytes16))
    }

    /// Is this an IPv4 address?
    pub fn is_ipv4(&self) -> bool {
        self.ipv4_octets().is_some()
    }

    /// Get the octet representation of this peer address as an IPv4 address.
    /// The last 4 bytes of the list contain the IPv4 address.
    /// This method returns None if the bytes don't encode a valid IPv4-mapped address (i.e. ::ffff:0:0/96)
    pub fn ipv4_octets(&self) -> Option<[u8; 4]> {
        if self.0[0..12]
            != [
                0x00, 0x00, 0x00, 0x00, 0x00, 0x00, 0x00, 0x00, 0x00, 0x00, 0xff, 0xff,
            ]
        {
            return None;
        }
        let mut ret = [0u8; 4];
        ret.copy_from_slice(&self.0[12..16]);
        Some(ret)
    }

    /// Return the bit representation of this peer address as an IPv4 address, in network byte
    /// order.  Return None if this is not an IPv4 address.
    pub fn ipv4_bits(&self) -> Option<u32> {
        let octets_opt = self.ipv4_octets();
        if octets_opt.is_none() {
            return None;
        }

        let octets = octets_opt.unwrap();
        Some(
            ((octets[0] as u32) << 24)
                | ((octets[1] as u32) << 16)
                | ((octets[2] as u32) << 8)
                | (octets[3] as u32),
        )
    }

    /// Convert to SocketAddr
    pub fn to_socketaddr(&self, port: u16) -> SocketAddr {
        if self.is_ipv4() {
            SocketAddr::new(
                IpAddr::V4(Ipv4Addr::new(
                    self.0[12], self.0[13], self.0[14], self.0[15],
                )),
                port,
            )
        } else {
            let addr_words: [u16; 8] = [
                ((self.0[0] as u16) << 8) | (self.0[1] as u16),
                ((self.0[2] as u16) << 8) | (self.0[3] as u16),
                ((self.0[4] as u16) << 8) | (self.0[5] as u16),
                ((self.0[6] as u16) << 8) | (self.0[7] as u16),
                ((self.0[8] as u16) << 8) | (self.0[9] as u16),
                ((self.0[10] as u16) << 8) | (self.0[11] as u16),
                ((self.0[12] as u16) << 8) | (self.0[13] as u16),
                ((self.0[14] as u16) << 8) | (self.0[15] as u16),
            ];

            SocketAddr::new(
                IpAddr::V6(Ipv6Addr::new(
                    addr_words[0],
                    addr_words[1],
                    addr_words[2],
                    addr_words[3],
                    addr_words[4],
                    addr_words[5],
                    addr_words[6],
                    addr_words[7],
                )),
                port,
            )
        }
    }

    /// Convert from socket address
    pub fn from_socketaddr(addr: &SocketAddr) -> PeerAddress {
        PeerAddress::from_ip(&addr.ip())
    }

    /// Convert from IP address
    pub fn from_ip(addr: &IpAddr) -> PeerAddress {
        match addr {
            IpAddr::V4(ref addr) => {
                let octets = addr.octets();
                PeerAddress([
                    0x00, 0x00, 0x00, 0x00, 0x00, 0x00, 0x00, 0x00, 0x00, 0x00, 0xff, 0xff,
                    octets[0], octets[1], octets[2], octets[3],
                ])
            }
            IpAddr::V6(ref addr) => {
                let words = addr.segments();
                PeerAddress([
                    (words[0] >> 8) as u8,
                    (words[0] & 0xff) as u8,
                    (words[1] >> 8) as u8,
                    (words[1] & 0xff) as u8,
                    (words[2] >> 8) as u8,
                    (words[2] & 0xff) as u8,
                    (words[3] >> 8) as u8,
                    (words[3] & 0xff) as u8,
                    (words[4] >> 8) as u8,
                    (words[4] & 0xff) as u8,
                    (words[5] >> 8) as u8,
                    (words[5] & 0xff) as u8,
                    (words[6] >> 8) as u8,
                    (words[6] & 0xff) as u8,
                    (words[7] >> 8) as u8,
                    (words[7] & 0xff) as u8,
                ])
            }
        }
    }

    /// Convert from ipv4 octets
    pub fn from_ipv4(o1: u8, o2: u8, o3: u8, o4: u8) -> PeerAddress {
        PeerAddress([
            0x00, 0x00, 0x00, 0x00, 0x00, 0x00, 0x00, 0x00, 0x00, 0x00, 0xff, 0xff, o1, o2, o3, o4,
        ])
    }

    /// Is this the any-network address?  i.e. 0.0.0.0 (v4) or :: (v6)?
    pub fn is_anynet(&self) -> bool {
        self.0 == [0x00; 16] || self == &PeerAddress::from_ipv4(0, 0, 0, 0)
    }

    /// Is this a private IP address?
    pub fn is_in_private_range(&self) -> bool {
        if self.is_ipv4() {
            // 10.0.0.0/8, 172.16.0.0/12, or 192.168.0.0/16
            self.0[12] == 10
                || (self.0[12] == 172 && self.0[13] >= 16 && self.0[13] <= 31)
                || (self.0[12] == 192 && self.0[13] == 168)
        } else {
            self.0[0] >= 0xfc
        }
    }
}

pub const STACKS_PUBLIC_KEY_ENCODED_SIZE: u32 = 33;

/// supported HTTP content types
#[derive(Debug, Clone, PartialEq)]
pub enum HttpContentType {
    Bytes,
    Text,
    JSON,
}

impl fmt::Display for HttpContentType {
    fn fmt(&self, f: &mut fmt::Formatter) -> fmt::Result {
        write!(f, "{}", self.as_str())
    }
}

impl HttpContentType {
    pub fn as_str(&self) -> &'static str {
        match *self {
            HttpContentType::Bytes => "application/octet-stream",
            HttpContentType::Text => "text/plain",
            HttpContentType::JSON => "application/json",
        }
    }
}

impl FromStr for HttpContentType {
    type Err = codec_error;

    fn from_str(header: &str) -> Result<HttpContentType, codec_error> {
        let s = header.to_string().to_lowercase();
        if s == "application/octet-stream" {
            Ok(HttpContentType::Bytes)
        } else if s == "text/plain" {
            Ok(HttpContentType::Text)
        } else if s == "application/json" {
            Ok(HttpContentType::JSON)
        } else {
            Err(codec_error::DeserializeError(
                "Unsupported HTTP content type".to_string(),
            ))
        }
    }
}

/// HTTP request preamble
#[derive(Debug, Clone, PartialEq)]
pub struct HttpRequestPreamble {
    pub version: HttpVersion,
    pub verb: String,
    pub path: String,
    pub host: PeerHost,
    pub content_type: Option<HttpContentType>,
    pub content_length: Option<u32>,
    pub keep_alive: bool,
    pub headers: HashMap<String, String>,
}

/// HTTP response preamble
#[derive(Debug, Clone, PartialEq)]
pub struct HttpResponsePreamble {
    pub status_code: u16,
    pub reason: String,
    pub keep_alive: bool,
    pub content_length: Option<u32>, // if not given, then content will be transfer-encoed: chunked
    pub content_type: HttpContentType, // required header
    pub request_id: u32,             // X-Request-ID
    pub headers: HashMap<String, String>,
}

/// Maximum size an HTTP request or response preamble can be (within reason)
pub const HTTP_PREAMBLE_MAX_ENCODED_SIZE: u32 = 4096;
pub const HTTP_PREAMBLE_MAX_NUM_HEADERS: usize = 64;

/// P2P message preamble -- included in all p2p network messages
#[derive(Debug, Clone, PartialEq)]
pub struct Preamble {
    pub peer_version: u32,                           // software version
    pub network_id: u32,                             // mainnet, testnet, etc.
    pub seq: u32, // message sequence number -- pairs this message to a request
    pub burn_block_height: u64, // last-seen block height (at chain tip)
    pub burn_block_hash: BurnchainHeaderHash, // hash of the last-seen burn block
    pub burn_stable_block_height: u64, // latest stable block height (e.g. chain tip minus 7)
    pub burn_stable_block_hash: BurnchainHeaderHash, // latest stable burnchain header hash.
    pub additional_data: u32, // RESERVED; pointer to additional data (should be all 0's if not used)
    pub signature: MessageSignature, // signature from the peer that sent this
    pub payload_len: u32,     // length of the following payload, including relayers vector
}

/// Request for a block inventory or a list of blocks.
/// Aligned to a PoX reward cycle.
#[derive(Debug, Clone, PartialEq)]
pub struct GetBlocksInv {
    pub consensus_hash: ConsensusHash, // consensus hash at the start of the reward cycle
    pub num_blocks: u16,               // number of blocks to ask for
}

/// A bit vector that describes which block and microblock data node has data for in a given burn
/// chain block range.  Sent in reply to a GetBlocksInv.
#[derive(Debug, Clone, PartialEq)]
pub struct BlocksInvData {
    pub bitlen: u16, // number of bits represented in bitvec (not to exceed PoX reward cycle length).  Bits correspond to sortitions on the canonical burn chain fork.
    pub block_bitvec: Vec<u8>, // bitmap of which blocks the peer has, in sortition order.  block_bitvec[i] & (1 << j) != 0 means that this peer has the block for sortition 8*i + j
    pub microblocks_bitvec: Vec<u8>, // bitmap of which confirmed micrblocks the peer has, in sortition order.  microblocks_bitvec[i] & (1 << j) != 0 means that this peer has the microblocks produced by sortition 8*i + j
}

/// Request for a PoX bitvector range.
/// Requests bits for [start_reward_cycle, start_reward_cycle + num_anchor_blocks)
#[derive(Debug, Clone, PartialEq)]
pub struct GetPoxInv {
    pub consensus_hash: ConsensusHash,
    pub num_cycles: u16, // how many bits to expect
}

/// Response to a GetPoxInv request
#[derive(Debug, Clone, PartialEq)]
pub struct PoxInvData {
    pub bitlen: u16,         // number of bits represented
    pub pox_bitvec: Vec<u8>, // a bit will be '1' if the node knows for sure the status of its reward cycle's anchor block; 0 if not.
}

#[derive(Debug, Clone, PartialEq)]
pub struct BlocksDatum(pub ConsensusHash, pub StacksBlock);

/// Blocks pushed
#[derive(Debug, Clone, PartialEq)]
pub struct BlocksData {
    pub blocks: Vec<BlocksDatum>,
}

/// Microblocks pushed
#[derive(Debug, Clone, PartialEq)]
pub struct MicroblocksData {
    pub index_anchor_block: StacksBlockId,
    pub microblocks: Vec<StacksMicroblock>,
}

/// Block available hint
#[derive(Debug, Clone, PartialEq)]
pub struct BlocksAvailableData {
    pub available: Vec<(ConsensusHash, BurnchainHeaderHash)>,
}

/// A descriptor of a peer
#[derive(Clone, PartialEq, Eq, Hash, PartialOrd, Ord, Serialize, Deserialize)]
pub struct NeighborAddress {
    #[serde(rename = "ip")]
    pub addrbytes: PeerAddress,
    pub port: u16,
    pub public_key_hash: Hash160, // used as a hint; useful for when a node trusts another node to be honest about this
}

impl fmt::Display for NeighborAddress {
    fn fmt(&self, f: &mut fmt::Formatter) -> fmt::Result {
        write!(
            f,
            "{:?}://{:?}",
            &self.public_key_hash,
            &self.addrbytes.to_socketaddr(self.port)
        )
    }
}

impl fmt::Debug for NeighborAddress {
    fn fmt(&self, f: &mut fmt::Formatter) -> fmt::Result {
        write!(
            f,
            "{:?}://{:?}",
            &self.public_key_hash,
            &self.addrbytes.to_socketaddr(self.port)
        )
    }
}

impl NeighborAddress {
    pub fn clear_public_key(&mut self) -> () {
        self.public_key_hash = Hash160([0u8; 20]);
    }

    pub fn from_neighbor_key(nk: NeighborKey, pkh: Hash160) -> NeighborAddress {
        NeighborAddress {
            addrbytes: nk.addrbytes,
            port: nk.port,
            public_key_hash: pkh,
        }
    }
}

/// A descriptor of a list of known peers
#[derive(Debug, Clone, PartialEq, Serialize, Deserialize)]
pub struct NeighborsData {
    pub neighbors: Vec<NeighborAddress>,
}

/// Handshake request -- this is the first message sent to a peer.
/// The remote peer will reply a HandshakeAccept with just a preamble
/// if the peer accepts.  Otherwise it will get a HandshakeReject with just
/// a preamble.
///
/// To keep peer knowledge fresh, nodes will send handshakes to each other
/// as heartbeat messages.
#[derive(Debug, Clone, PartialEq)]
pub struct HandshakeData {
    pub addrbytes: PeerAddress,
    pub port: u16,
    pub services: u16, // bit field representing services this node offers
    pub node_public_key: StacksPublicKeyBuffer,
    pub expire_block_height: u64, // burn block height after which this node's key will be revoked,
    pub data_url: UrlString,
}

#[repr(u8)]
pub enum ServiceFlags {
    RELAY = 0x01,
    RPC = 0x02,
}

#[derive(Debug, Clone, PartialEq)]
pub struct HandshakeAcceptData {
    pub handshake: HandshakeData, // this peer's handshake information
    pub heartbeat_interval: u32,  // hint as to how long this peer will remember you
}

#[derive(Debug, Clone, PartialEq)]
pub struct NackData {
    pub error_code: u32,
}
pub mod NackErrorCodes {
    pub const HandshakeRequired: u32 = 1;
    pub const NoSuchBurnchainBlock: u32 = 2;
    pub const Throttled: u32 = 3;
    pub const InvalidPoxFork: u32 = 4;
    pub const InvalidMessage: u32 = 5;
}

#[derive(Debug, Clone, PartialEq)]
pub struct PingData {
    pub nonce: u32,
}

#[derive(Debug, Clone, PartialEq)]
pub struct PongData {
    pub nonce: u32,
}

#[derive(Debug, Clone, PartialEq)]
pub struct NatPunchData {
    pub addrbytes: PeerAddress,
    pub port: u16,
    pub nonce: u32,
}

define_u8_enum!(MemPoolSyncDataID {
    BloomFilter = 0x01,
    TxTags = 0x02
});

#[derive(Debug, Clone, PartialEq)]
pub enum MemPoolSyncData {
    BloomFilter(BloomFilter<BloomNodeHasher>),
    TxTags([u8; 32], Vec<TxTag>),
}

#[derive(Debug, Clone, PartialEq, Eq, Hash)]
pub struct RelayData {
    pub peer: NeighborAddress,
    pub seq: u32,
}

/// All P2P message types
#[derive(Debug, Clone, PartialEq)]
pub enum StacksMessageType {
    Handshake(HandshakeData),
    HandshakeAccept(HandshakeAcceptData),
    HandshakeReject,
    GetNeighbors,
    Neighbors(NeighborsData),
    GetBlocksInv(GetBlocksInv),
    BlocksInv(BlocksInvData),
    GetPoxInv(GetPoxInv),
    PoxInv(PoxInvData),
    BlocksAvailable(BlocksAvailableData),
    MicroblocksAvailable(BlocksAvailableData),
    Blocks(BlocksData),
    Microblocks(MicroblocksData),
    Transaction(StacksTransaction),
    Nack(NackData),
    Ping(PingData),
    Pong(PongData),
    NatPunchRequest(u32),
    NatPunchReply(NatPunchData),
}

/// Peer address variants
#[derive(Clone, PartialEq)]
pub enum PeerHost {
    DNS(String, u16),
    IP(PeerAddress, u16),
}

impl fmt::Display for PeerHost {
    fn fmt(&self, f: &mut fmt::Formatter) -> fmt::Result {
        match *self {
            PeerHost::DNS(ref s, ref p) => write!(f, "{}:{}", s, p),
            PeerHost::IP(ref a, ref p) => write!(f, "{}", a.to_socketaddr(*p)),
        }
    }
}

impl fmt::Debug for PeerHost {
    fn fmt(&self, f: &mut fmt::Formatter) -> fmt::Result {
        match *self {
            PeerHost::DNS(ref s, ref p) => write!(f, "PeerHost::DNS({},{})", s, p),
            PeerHost::IP(ref a, ref p) => write!(f, "PeerHost::IP({:?},{})", a, p),
        }
    }
}

impl Hash for PeerHost {
    fn hash<H: Hasher>(&self, state: &mut H) {
        match *self {
            PeerHost::DNS(ref name, ref port) => {
                "DNS".hash(state);
                name.hash(state);
                port.hash(state);
            }
            PeerHost::IP(ref addrbytes, ref port) => {
                "IP".hash(state);
                addrbytes.hash(state);
                port.hash(state);
            }
        }
    }
}

impl PeerHost {
    pub fn hostname(&self) -> String {
        match *self {
            PeerHost::DNS(ref s, _) => s.clone(),
            PeerHost::IP(ref a, ref p) => format!("{}", a.to_socketaddr(*p).ip()),
        }
    }

    pub fn port(&self) -> u16 {
        match *self {
            PeerHost::DNS(_, ref p) => *p,
            PeerHost::IP(_, ref p) => *p,
        }
    }

    pub fn from_host_port(host: String, port: u16) -> PeerHost {
        // try as IP, and fall back to DNS
        match host.parse::<IpAddr>() {
            Ok(addr) => PeerHost::IP(PeerAddress::from_ip(&addr), port),
            Err(_) => PeerHost::DNS(host, port),
        }
    }

    pub fn from_socketaddr(socketaddr: &SocketAddr) -> PeerHost {
        PeerHost::IP(PeerAddress::from_socketaddr(socketaddr), socketaddr.port())
    }

    pub fn try_from_url(url_str: &UrlString) -> Option<PeerHost> {
        let url = match url_str.parse_to_block_url() {
            Ok(url) => url,
            Err(_e) => {
                return None;
            }
        };

        let port = match url.port_or_known_default() {
            Some(port) => port,
            None => {
                return None;
            }
        };

        match url.host() {
            Some(url::Host::Domain(name)) => Some(PeerHost::DNS(name.to_string(), port)),
            Some(url::Host::Ipv4(addr)) => Some(PeerHost::from_socketaddr(&SocketAddr::new(
                IpAddr::V4(addr),
                port,
            ))),
            Some(url::Host::Ipv6(addr)) => Some(PeerHost::from_socketaddr(&SocketAddr::new(
                IpAddr::V6(addr),
                port,
            ))),
            None => None,
        }
    }

    pub fn to_host_port(&self) -> (String, u16) {
        match *self {
            PeerHost::DNS(ref s, ref p) => (s.clone(), *p),
            PeerHost::IP(ref i, ref p) => (format!("{}", i.to_socketaddr(0).ip()), *p),
        }
    }
}

/// The data we return on GET /v2/info
#[derive(Debug, Clone, PartialEq, Serialize, Deserialize)]
pub struct RPCPeerInfoData {
    pub peer_version: u32,
    pub pox_consensus: ConsensusHash,
    pub burn_block_height: u64,
    pub stable_pox_consensus: ConsensusHash,
    pub stable_burn_block_height: u64,
    pub server_version: String,
    pub network_id: u32,
    pub parent_network_id: u32,
    pub stacks_tip_height: u64,
    pub stacks_tip: BlockHeaderHash,
    pub stacks_tip_consensus_hash: ConsensusHash,
    pub genesis_chainstate_hash: Sha256Sum,
    pub unanchored_tip: Option<StacksBlockId>,
    pub unanchored_seq: Option<u16>,
    pub exit_at_block_height: Option<u64>,
    #[serde(default)]
    #[serde(skip_serializing_if = "Option::is_none")]
    pub node_public_key: Option<StacksPublicKeyBuffer>,
    #[serde(default)]
    #[serde(skip_serializing_if = "Option::is_none")]
    pub node_public_key_hash: Option<Hash160>,
}

#[derive(Debug, Clone, PartialEq, Serialize, Deserialize)]
pub struct RPCPoxCurrentCycleInfo {
    pub id: u64,
    pub min_threshold_ustx: u64,
    pub stacked_ustx: u64,
    pub is_pox_active: bool,
}

#[derive(Debug, Clone, PartialEq, Serialize, Deserialize)]
pub struct RPCPoxNextCycleInfo {
    pub id: u64,
    pub min_threshold_ustx: u64,
    pub min_increment_ustx: u64,
    pub stacked_ustx: u64,
    pub prepare_phase_start_block_height: u64,
    pub blocks_until_prepare_phase: i64,
    pub reward_phase_start_block_height: u64,
    pub blocks_until_reward_phase: u64,
    pub ustx_until_pox_rejection: u64,
}

/// The data we return on GET /v2/pox
#[derive(Debug, Clone, PartialEq, Serialize, Deserialize)]
pub struct RPCPoxInfoData {
    pub contract_id: String,
    pub pox_activation_threshold_ustx: u64,
    pub first_burnchain_block_height: u64,
    pub prepare_phase_block_length: u64,
    pub reward_phase_block_length: u64,
    pub reward_slots: u64,
    pub rejection_fraction: u64,
    pub total_liquid_supply_ustx: u64,
    pub current_cycle: RPCPoxCurrentCycleInfo,
    pub next_cycle: RPCPoxNextCycleInfo,

    // below are included for backwards-compatibility
    pub min_amount_ustx: u64,
    pub prepare_cycle_length: u64,
    pub reward_cycle_id: u64,
    pub reward_cycle_length: u64,
    pub rejection_votes_left_required: u64,
    pub next_reward_cycle_in: u64,
}

/// Headers response payload
#[derive(Debug, Clone, PartialEq, Serialize, Deserialize)]
pub struct ExtendedStacksHeader {
    pub consensus_hash: ConsensusHash,
    #[serde(
        serialize_with = "ExtendedStacksHeader_StacksBlockHeader_serialize",
        deserialize_with = "ExtendedStacksHeader_StacksBlockHeader_deserialize"
    )]
    pub header: StacksBlockHeader,
    pub parent_block_id: StacksBlockId,
}

/// In ExtendedStacksHeader, encode the StacksBlockHeader as a hex string
fn ExtendedStacksHeader_StacksBlockHeader_serialize<S: serde::Serializer>(
    header: &StacksBlockHeader,
    s: S,
) -> Result<S::Ok, S::Error> {
    let bytes = header.serialize_to_vec();
    let header_hex = to_hex(&bytes);
    s.serialize_str(&header_hex.as_str())
}

/// In ExtendedStacksHeader, encode the StacksBlockHeader as a hex string
fn ExtendedStacksHeader_StacksBlockHeader_deserialize<'de, D: serde::Deserializer<'de>>(
    d: D,
) -> Result<StacksBlockHeader, D::Error> {
    let header_hex = String::deserialize(d)?;
    let header_bytes = hex_bytes(&header_hex).map_err(de_Error::custom)?;
    StacksBlockHeader::consensus_deserialize(&mut &header_bytes[..]).map_err(de_Error::custom)
}

impl StacksMessageCodec for ExtendedStacksHeader {
    fn consensus_serialize<W: Write>(&self, fd: &mut W) -> Result<(), codec_error> {
        write_next(fd, &self.consensus_hash)?;
        write_next(fd, &self.header)?;
        write_next(fd, &self.parent_block_id)?;
        Ok(())
    }

    fn consensus_deserialize<R: Read>(fd: &mut R) -> Result<ExtendedStacksHeader, codec_error> {
        let ch = read_next(fd)?;
        let bh = read_next(fd)?;
        let pbid = read_next(fd)?;
        Ok(ExtendedStacksHeader {
            consensus_hash: ch,
            header: bh,
            parent_block_id: pbid,
        })
    }
}

#[derive(Debug, Clone, PartialEq, Serialize, Deserialize)]
pub struct RPCFeeEstimate {
    pub fee_rate: f64,
    pub fee: u64,
}

impl RPCFeeEstimate {
    pub fn estimate_fees(scalar: u64, fee_rates: FeeRateEstimate) -> Vec<RPCFeeEstimate> {
        let estimated_fees_f64 = fee_rates.clone() * (scalar as f64);
        vec![
            RPCFeeEstimate {
                fee: estimated_fees_f64.low as u64,
                fee_rate: fee_rates.low,
            },
            RPCFeeEstimate {
                fee: estimated_fees_f64.middle as u64,
                fee_rate: fee_rates.middle,
            },
            RPCFeeEstimate {
                fee: estimated_fees_f64.high as u64,
                fee_rate: fee_rates.high,
            },
        ]
    }
}

#[derive(Debug, Clone, PartialEq, Serialize, Deserialize)]
pub struct RPCFeeEstimateResponse {
    pub estimated_cost: ExecutionCost,
    pub estimated_cost_scalar: u64,
    pub estimations: Vec<RPCFeeEstimate>,
    pub cost_scalar_change_by_byte: f64,
}

#[derive(Debug, Clone, PartialEq, Copy, Hash)]
#[repr(u8)]
pub enum HttpVersion {
    Http10 = 0x10,
    Http11 = 0x11,
}

#[derive(Debug, Clone, PartialEq, Hash)]
pub struct HttpRequestMetadata {
    pub version: HttpVersion,
    pub peer: PeerHost,
    pub keep_alive: bool,
    pub canonical_stacks_tip_height: Option<u64>,
}

#[derive(Debug, Clone, PartialEq, Serialize, Deserialize)]
pub struct DataVarResponse {
    pub data: String,
    #[serde(rename = "proof")]
    #[serde(default)]
    #[serde(skip_serializing_if = "Option::is_none")]
    pub marf_proof: Option<String>,
}

#[derive(Debug, Clone, PartialEq, Serialize, Deserialize)]
pub struct MapEntryResponse {
    pub data: String,
    #[serde(rename = "proof")]
    #[serde(default)]
    #[serde(skip_serializing_if = "Option::is_none")]
    pub marf_proof: Option<String>,
}

#[derive(Debug, Clone, PartialEq, Serialize, Deserialize)]
pub struct ContractSrcResponse {
    pub source: String,
    pub publish_height: u32,
    #[serde(rename = "proof")]
    #[serde(default)]
    #[serde(skip_serializing_if = "Option::is_none")]
    pub marf_proof: Option<String>,
}

#[derive(Debug, Clone, PartialEq, Serialize, Deserialize)]
pub struct GetIsTraitImplementedResponse {
    pub is_implemented: bool,
}

#[derive(Debug, Clone, PartialEq, Serialize, Deserialize)]
pub struct CallReadOnlyResponse {
    pub okay: bool,
    #[serde(default)]
    #[serde(skip_serializing_if = "Option::is_none")]
    pub result: Option<String>,
    #[serde(default)]
    #[serde(skip_serializing_if = "Option::is_none")]
    pub cause: Option<String>,
}

#[derive(Debug, Clone, PartialEq, Serialize, Deserialize)]
pub struct AccountEntryResponse {
    pub balance: String,
    pub locked: String,
    pub unlock_height: u64,
    pub nonce: u64,
    #[serde(skip_serializing_if = "Option::is_none")]
    #[serde(default)]
    pub balance_proof: Option<String>,
    #[serde(skip_serializing_if = "Option::is_none")]
    #[serde(default)]
    pub nonce_proof: Option<String>,
}

#[derive(Debug, Clone, PartialEq, Serialize, Deserialize)]
pub enum UnconfirmedTransactionStatus {
    Microblock {
        block_hash: BlockHeaderHash,
        seq: u16,
    },
    Mempool,
}

#[derive(Debug, Clone, PartialEq, Serialize, Deserialize)]
pub struct UnconfirmedTransactionResponse {
    pub tx: String,
    pub status: UnconfirmedTransactionStatus,
}

#[derive(Serialize, Deserialize)]
pub struct PostTransactionRequestBody {
    pub tx: String,
    pub attachment: Option<String>,
}

#[derive(Debug, Clone, PartialEq)]
pub struct GetAttachmentResponse {
    pub attachment: Attachment,
}

impl Serialize for GetAttachmentResponse {
    fn serialize<S: serde::Serializer>(&self, s: S) -> Result<S::Ok, S::Error> {
        let hex_encoded = to_hex(&self.attachment.content[..]);
        s.serialize_str(hex_encoded.as_str())
    }
}

impl<'de> Deserialize<'de> for GetAttachmentResponse {
    fn deserialize<D: serde::Deserializer<'de>>(d: D) -> Result<GetAttachmentResponse, D::Error> {
        let payload = String::deserialize(d)?;
        let hex_encoded = payload.parse::<String>().map_err(de_Error::custom)?;
        let bytes = hex_bytes(&hex_encoded).map_err(de_Error::custom)?;
        let attachment = Attachment::new(bytes);
        Ok(GetAttachmentResponse { attachment })
    }
}

#[derive(Debug, Clone, PartialEq, Serialize, Deserialize)]
pub struct GetAttachmentsInvResponse {
    pub block_id: StacksBlockId,
    pub pages: Vec<AttachmentPage>,
}

#[derive(Debug, Clone, PartialEq, Serialize, Deserialize)]
pub struct AttachmentPage {
    pub index: u32,
    pub inventory: Vec<u8>,
}

/// Request ID to use or expect from non-Stacks HTTP clients.
/// In particular, if a HTTP response does not contain the x-request-id header, then it's assumed
/// to be this value.  This is needed to support fetching immutables like block and microblock data
/// from non-Stacks nodes (like Gaia hubs, CDNs, vanilla HTTP servers, and so on).
pub const HTTP_REQUEST_ID_RESERVED: u32 = 0;

impl HttpRequestMetadata {
    pub fn new(
        host: String,
        port: u16,
        canonical_stacks_tip_height: Option<u64>,
    ) -> HttpRequestMetadata {
        HttpRequestMetadata {
            version: HttpVersion::Http11,
            peer: PeerHost::from_host_port(host, port),
            keep_alive: true,
            canonical_stacks_tip_height,
        }
    }

    pub fn from_host(
        peer_host: PeerHost,
        canonical_stacks_tip_height: Option<u64>,
    ) -> HttpRequestMetadata {
        HttpRequestMetadata {
            version: HttpVersion::Http11,
            peer: peer_host,
            keep_alive: true,
            canonical_stacks_tip_height,
        }
    }

    pub fn from_preamble(preamble: &HttpRequestPreamble) -> HttpRequestMetadata {
        let mut canonical_stacks_tip_height = None;
        for header in &preamble.headers {
            if let Some(HttpReservedHeader::CanonicalStacksTipHeight(h)) =
                HttpReservedHeader::try_from_str(&header.0, &header.1)
            {
                canonical_stacks_tip_height = Some(h);
                break;
            }
        }
        HttpRequestMetadata {
            version: preamble.version,
            peer: preamble.host.clone(),
            keep_alive: preamble.keep_alive,
            canonical_stacks_tip_height,
        }
    }
}

#[derive(Serialize, Deserialize)]
pub struct CallReadOnlyRequestBody {
    pub sender: String,
    #[serde(skip_serializing_if = "Option::is_none")]
    pub sponsor: Option<String>,
    pub arguments: Vec<String>,
}

#[derive(Serialize, Deserialize)]
pub struct FeeRateEstimateRequestBody {
    #[serde(default)]
    pub estimated_len: Option<u64>,
    pub transaction_payload: String,
}

/// Items in the NeighborsInfo -- combines NeighborKey and NeighborAddress
#[derive(Debug, Clone, PartialEq, Serialize, Deserialize)]
pub struct RPCNeighbor {
    pub network_id: u32,
    pub peer_version: u32,
    #[serde(rename = "ip")]
    pub addrbytes: PeerAddress,
    pub port: u16,
    pub public_key_hash: Hash160,
    pub authenticated: bool,
}

impl RPCNeighbor {
    pub fn from_neighbor_key_and_pubkh(nk: NeighborKey, pkh: Hash160, auth: bool) -> RPCNeighbor {
        RPCNeighbor {
            network_id: nk.network_id,
            peer_version: nk.peer_version,
            addrbytes: nk.addrbytes,
            port: nk.port,
            public_key_hash: pkh,
            authenticated: auth,
        }
    }
}

/// Struct given back from a call to `/v2/neighbors`.
#[derive(Debug, Clone, PartialEq, Serialize, Deserialize)]
pub struct RPCNeighborsInfo {
    pub sample: Vec<RPCNeighbor>,
    pub inbound: Vec<RPCNeighbor>,
    pub outbound: Vec<RPCNeighbor>,
}

#[derive(Debug, Clone, PartialEq)]
pub enum TipRequest {
    UseLatestAnchoredTip,
    UseLatestUnconfirmedTip,
    SpecificTip(StacksBlockId),
}

/// All HTTP request paths we support, and the arguments they carry in their paths
#[derive(Debug, Clone, PartialEq)]
pub enum HttpRequestType {
    GetInfo(HttpRequestMetadata),
    GetPoxInfo(HttpRequestMetadata, TipRequest),
    GetNeighbors(HttpRequestMetadata),
    GetHeaders(HttpRequestMetadata, u64, TipRequest),
    GetBlock(HttpRequestMetadata, StacksBlockId),
    GetMicroblocksIndexed(HttpRequestMetadata, StacksBlockId),
    GetMicroblocksConfirmed(HttpRequestMetadata, StacksBlockId),
    GetMicroblocksUnconfirmed(HttpRequestMetadata, StacksBlockId, u16),
    GetTransactionUnconfirmed(HttpRequestMetadata, Txid),
    PostTransaction(HttpRequestMetadata, StacksTransaction, Option<Attachment>),
    PostBlock(HttpRequestMetadata, ConsensusHash, StacksBlock),
    PostMicroblock(HttpRequestMetadata, StacksMicroblock, TipRequest),
    GetAccount(HttpRequestMetadata, PrincipalData, TipRequest, bool),
    GetDataVar(
        HttpRequestMetadata,
        StacksAddress,
        ContractName,
        ClarityName,
        TipRequest,
        bool,
    ),
    GetMapEntry(
        HttpRequestMetadata,
        StacksAddress,
        ContractName,
        ClarityName,
        Value,
        TipRequest,
        bool,
    ),
    FeeRateEstimate(HttpRequestMetadata, TransactionPayload, u64),
    CallReadOnlyFunction(
        HttpRequestMetadata,
        StacksAddress,
        ContractName,
        PrincipalData,
        Option<PrincipalData>,
        ClarityName,
        Vec<Value>,
        TipRequest,
    ),
    GetTransferCost(HttpRequestMetadata),
    GetContractSrc(
        HttpRequestMetadata,
        StacksAddress,
        ContractName,
        TipRequest,
        bool,
    ),
    GetContractABI(HttpRequestMetadata, StacksAddress, ContractName, TipRequest),
    OptionsPreflight(HttpRequestMetadata, String),
    GetAttachment(HttpRequestMetadata, Hash160),
    GetAttachmentsInv(HttpRequestMetadata, StacksBlockId, HashSet<u32>),
    GetIsTraitImplemented(
        HttpRequestMetadata,
        StacksAddress,
        ContractName,
        TraitIdentifier,
        TipRequest,
    ),
    MemPoolQuery(HttpRequestMetadata, MemPoolSyncData, Option<Txid>),
    /// catch-all for any errors we should surface from parsing
    ClientError(HttpRequestMetadata, ClientError),
}

/// The fields that Actually Matter to http responses
#[derive(Debug, Clone, PartialEq)]
pub struct HttpResponseMetadata {
    pub client_version: HttpVersion,
    pub client_keep_alive: bool,
    pub request_id: u32,
    pub content_length: Option<u32>,
    pub canonical_stacks_tip_height: Option<u64>,
}

impl HttpResponseMetadata {
    pub fn make_request_id() -> u32 {
        let mut rng = thread_rng();
        let mut request_id = HTTP_REQUEST_ID_RESERVED;
        while request_id == HTTP_REQUEST_ID_RESERVED {
            request_id = rng.next_u32();
        }
        request_id
    }

    pub fn new(
        client_version: HttpVersion,
        request_id: u32,
        content_length: Option<u32>,
        client_keep_alive: bool,
        canonical_stacks_tip_height: Option<u64>,
    ) -> HttpResponseMetadata {
        HttpResponseMetadata {
            client_version: client_version,
            client_keep_alive: client_keep_alive,
            request_id: request_id,
            content_length: content_length,
            canonical_stacks_tip_height: canonical_stacks_tip_height,
        }
    }

    pub fn from_preamble(
        request_version: HttpVersion,
        preamble: &HttpResponsePreamble,
    ) -> HttpResponseMetadata {
        let mut canonical_stacks_tip_height = None;
        for header in &preamble.headers {
            if let Some(HttpReservedHeader::CanonicalStacksTipHeight(h)) =
                HttpReservedHeader::try_from_str(&header.0, &header.1)
            {
                canonical_stacks_tip_height = Some(h);
                break;
            }
        }
        HttpResponseMetadata {
            client_version: request_version,
            client_keep_alive: preamble.keep_alive,
            request_id: preamble.request_id,
            content_length: preamble.content_length.clone(),
            canonical_stacks_tip_height: canonical_stacks_tip_height,
        }
    }

    pub fn empty_error() -> HttpResponseMetadata {
        HttpResponseMetadata {
            client_version: HttpVersion::Http11,
            client_keep_alive: false,
            request_id: HttpResponseMetadata::make_request_id(),
            content_length: Some(0),
            canonical_stacks_tip_height: None,
        }
    }

    fn from_http_request_type(
        req: &HttpRequestType,
        canonical_stacks_tip_height: Option<u64>,
    ) -> HttpResponseMetadata {
        let metadata = req.metadata();
        HttpResponseMetadata::new(
            metadata.version,
            HttpResponseMetadata::make_request_id(),
            None,
            metadata.keep_alive,
            canonical_stacks_tip_height,
        )
    }
}

/// All data-plane message types a peer can reply with.
#[derive(Debug, Clone, PartialEq)]
pub enum HttpResponseType {
    PeerInfo(HttpResponseMetadata, RPCPeerInfoData),
    PoxInfo(HttpResponseMetadata, RPCPoxInfoData),
    Neighbors(HttpResponseMetadata, RPCNeighborsInfo),
    Headers(HttpResponseMetadata, Vec<ExtendedStacksHeader>),
    HeaderStream(HttpResponseMetadata),
    Block(HttpResponseMetadata, StacksBlock),
    BlockStream(HttpResponseMetadata),
    Microblocks(HttpResponseMetadata, Vec<StacksMicroblock>),
    MicroblockStream(HttpResponseMetadata),
    TransactionID(HttpResponseMetadata, Txid),
    StacksBlockAccepted(HttpResponseMetadata, StacksBlockId, bool),
    MicroblockHash(HttpResponseMetadata, BlockHeaderHash),
    TokenTransferCost(HttpResponseMetadata, u64),
    GetDataVar(HttpResponseMetadata, DataVarResponse),
    GetMapEntry(HttpResponseMetadata, MapEntryResponse),
    CallReadOnlyFunction(HttpResponseMetadata, CallReadOnlyResponse),
    GetAccount(HttpResponseMetadata, AccountEntryResponse),
    GetContractABI(HttpResponseMetadata, ContractInterface),
    GetContractSrc(HttpResponseMetadata, ContractSrcResponse),
    GetIsTraitImplemented(HttpResponseMetadata, GetIsTraitImplementedResponse),
    UnconfirmedTransaction(HttpResponseMetadata, UnconfirmedTransactionResponse),
    GetAttachment(HttpResponseMetadata, GetAttachmentResponse),
    GetAttachmentsInv(HttpResponseMetadata, GetAttachmentsInvResponse),
    MemPoolTxStream(HttpResponseMetadata),
    MemPoolTxs(HttpResponseMetadata, Option<Txid>, Vec<StacksTransaction>),
    OptionsPreflight(HttpResponseMetadata),
    TransactionFeeEstimation(HttpResponseMetadata, RPCFeeEstimateResponse),
    // peer-given error responses
    BadRequest(HttpResponseMetadata, String),
    BadRequestJSON(HttpResponseMetadata, serde_json::Value),
    Unauthorized(HttpResponseMetadata, String),
    PaymentRequired(HttpResponseMetadata, String),
    Forbidden(HttpResponseMetadata, String),
    NotFound(HttpResponseMetadata, String),
    ServerError(HttpResponseMetadata, String),
    ServiceUnavailable(HttpResponseMetadata, String),
    Error(HttpResponseMetadata, u16, String),
}

#[derive(Debug, Clone, PartialEq, Copy)]
pub enum UrlScheme {
    Http,
    Https,
}

#[derive(Debug, Clone, Copy, PartialEq, Eq, Hash)]
#[repr(u8)]
pub enum StacksMessageID {
    Handshake = 0,
    HandshakeAccept = 1,
    HandshakeReject = 2,
    GetNeighbors = 3,
    Neighbors = 4,
    GetBlocksInv = 5,
    BlocksInv = 6,
    GetPoxInv = 7,
    PoxInv = 8,
    BlocksAvailable = 9,
    MicroblocksAvailable = 10,
    Blocks = 11,
    Microblocks = 12,
    Transaction = 13,
    Nack = 14,
    Ping = 15,
    Pong = 16,
    NatPunchRequest = 17,
    NatPunchReply = 18,
    // reserved
    Reserved = 255,
}

/// Message type for all P2P Stacks network messages
#[derive(Debug, Clone, PartialEq)]
pub struct StacksMessage {
    pub preamble: Preamble,
    pub relayers: Vec<RelayData>,
    pub payload: StacksMessageType,
}

/// Message type for HTTP
#[derive(Debug, Clone, PartialEq)]
pub enum StacksHttpMessage {
    Request(HttpRequestType),
    Response(HttpResponseType),
}

/// HTTP message preamble
#[derive(Debug, Clone, PartialEq)]
pub enum StacksHttpPreamble {
    Request(HttpRequestPreamble),
    Response(HttpResponsePreamble),
}

/// Network messages implement this to have multiple messages in flight.
pub trait MessageSequence {
    fn request_id(&self) -> u32;
    fn get_message_name(&self) -> &'static str;
}

pub trait ProtocolFamily {
    type Preamble: StacksMessageCodec + Send + Sync + Clone + PartialEq + std::fmt::Debug;
    type Message: MessageSequence + Send + Sync + Clone + PartialEq + std::fmt::Debug;

    /// Return the maximum possible length of the serialized Preamble type
    fn preamble_size_hint(&mut self) -> usize;

    /// Determine how long the message payload will be, given the Preamble (may return None if the
    /// payload length cannot be determined solely by the Preamble).
    fn payload_len(&mut self, preamble: &Self::Preamble) -> Option<usize>;

    /// Given a byte buffer of a length at last that of the value returned by preamble_size_hint,
    /// parse a Preamble and return both the Preamble and the number of bytes actually consumed by it.
    fn read_preamble(&mut self, buf: &[u8]) -> Result<(Self::Preamble, usize), Error>;

    /// Given a preamble and a byte buffer, parse out a message and return both the message and the
    /// number of bytes actually consumed by it.  Only used if the message is _not_ streamed.  The
    /// buf slice is guaranteed to have at least `payload_len()` bytes if `payload_len()` returns
    /// Some(...).
    fn read_payload(
        &mut self,
        preamble: &Self::Preamble,
        buf: &[u8],
    ) -> Result<(Self::Message, usize), Error>;

    /// Given a preamble and a Read, attempt to stream a message.  This will be called if
    /// `payload_len()` returns None.  This method will be repeatedly called with new data until a
    /// message can be obtained; therefore, the ProtocolFamily implementation will need to do its
    /// own bufferring and state-tracking.
    fn stream_payload<R: Read>(
        &mut self,
        preamble: &Self::Preamble,
        fd: &mut R,
    ) -> Result<(Option<(Self::Message, usize)>, usize), Error>;

    /// Given a public key, a preamble, and the yet-to-be-parsed message bytes, verify the message
    /// authenticity.  Not all protocols need to do this.
    fn verify_payload_bytes(
        &mut self,
        key: &StacksPublicKey,
        preamble: &Self::Preamble,
        bytes: &[u8],
    ) -> Result<(), Error>;

    /// Given a Write and a Message, write it out.  This method is also responsible for generating
    /// and writing out a Preamble for its Message.
    fn write_message<W: Write>(&mut self, fd: &mut W, message: &Self::Message)
        -> Result<(), Error>;
}

// these implement the ProtocolFamily trait
#[derive(Debug, Clone, PartialEq)]
pub struct StacksP2P {}

// an array in our protocol can't exceed this many items
pub const ARRAY_MAX_LEN: u32 = u32::MAX;

// maximum number of neighbors in a NeighborsData
pub const MAX_NEIGHBORS_DATA_LEN: u32 = 128;

// number of peers to relay to, depending on outbound or inbound
pub const MAX_BROADCAST_OUTBOUND_RECEIVERS: usize = 8;
pub const MAX_BROADCAST_INBOUND_RECEIVERS: usize = 16;

// maximum number of blocks that can be announced as available
pub const BLOCKS_AVAILABLE_MAX_LEN: u32 = 32;

// maximum number of PoX reward cycles we can ask about
#[cfg(not(test))]
pub const GETPOXINV_MAX_BITLEN: u64 = 4096;
#[cfg(test)]
pub const GETPOXINV_MAX_BITLEN: u64 = 8;

// maximum number of blocks that can be pushed at once (even if the entire message is undersized).
// This bound is needed since it bounds the amount of I/O a peer can be asked to do to validate the
// message.
pub const BLOCKS_PUSHED_MAX: u32 = 32;

impl_byte_array_message_codec!(PeerAddress, 16);
impl_byte_array_message_codec!(Txid, 32);

/// neighbor identifier
#[derive(Clone, Eq, PartialOrd, Ord)]
pub struct NeighborKey {
    pub peer_version: u32,
    pub network_id: u32,
    pub addrbytes: PeerAddress,
    pub port: u16,
}

impl Hash for NeighborKey {
    fn hash<H: Hasher>(&self, state: &mut H) {
        // ignores peer version and network ID -- we don't accept or deal with messages that have
        // incompatible versions or network IDs in the first place
        let peer_major_version = self.peer_version & 0xff000000;
        peer_major_version.hash(state);
        self.addrbytes.hash(state);
        self.port.hash(state);
    }
}

impl PartialEq for NeighborKey {
    fn eq(&self, other: &NeighborKey) -> bool {
        // only check major version byte in peer_version
        self.network_id == other.network_id
            && (self.peer_version & 0xff000000) == (other.peer_version & 0xff000000)
            && self.addrbytes == other.addrbytes
            && self.port == other.port
    }
}

impl fmt::Display for NeighborKey {
    fn fmt(&self, f: &mut fmt::Formatter) -> fmt::Result {
        let peer_version_str = if self.peer_version > 0 {
            format!("{:08x}", self.peer_version)
        } else {
            "UNKNOWN".to_string()
        };
        let network_id_str = if self.network_id > 0 {
            format!("{:08x}", self.network_id)
        } else {
            "UNKNOWN".to_string()
        };
        write!(
            f,
            "{}+{}://{:?}",
            peer_version_str,
            network_id_str,
            &self.addrbytes.to_socketaddr(self.port)
        )
    }
}

impl fmt::Debug for NeighborKey {
    fn fmt(&self, f: &mut fmt::Formatter) -> fmt::Result {
        fmt::Display::fmt(self, f)
    }
}

impl NeighborKey {
    pub fn empty() -> NeighborKey {
        NeighborKey {
            peer_version: 0,
            network_id: 0,
            addrbytes: PeerAddress([0u8; 16]),
            port: 0,
        }
    }

    pub fn from_neighbor_address(
        peer_version: u32,
        network_id: u32,
        na: &NeighborAddress,
    ) -> NeighborKey {
        NeighborKey {
            peer_version: peer_version,
            network_id: network_id,
            addrbytes: na.addrbytes.clone(),
            port: na.port,
        }
    }
}

/// Entry in the neighbor set
#[derive(Debug, Clone, PartialEq)]
pub struct Neighbor {
    pub addr: NeighborKey,

    // fields below this can change at runtime
    pub public_key: Secp256k1PublicKey,
    pub expire_block: u64,
    pub last_contact_time: u64, // time when we last authenticated with this peer via a Handshake

    pub allowed: i64, // allow deadline (negative == "forever")
    pub denied: i64,  // deny deadline (negative == "forever")

    pub asn: u32, // AS number
    pub org: u32, // organization identifier

    pub in_degree: u32,  // number of peers who list this peer as a neighbor
    pub out_degree: u32, // number of neighbors this peer has
}

impl Neighbor {
    pub fn is_allowed(&self) -> bool {
        self.allowed < 0 || (self.allowed as u64) > get_epoch_time_secs()
    }

    pub fn is_always_allowed(&self) -> bool {
        self.allowed < 0
    }

    pub fn is_denied(&self) -> bool {
        self.denied < 0 || (self.denied as u64) > get_epoch_time_secs()
    }
}

impl fmt::Display for Neighbor {
    fn fmt(&self, f: &mut fmt::Formatter) -> fmt::Result {
        write!(f, "{}@{}", self.public_key.to_hex(), self.addr)
    }
}

pub const NUM_NEIGHBORS: usize = 32;

// maximum number of unconfirmed microblocks can get streamed to us
pub const MAX_MICROBLOCKS_UNCONFIRMED: usize = 1024;

// maximum number of block headers we'll get streamed to us
pub const MAX_HEADERS: usize = 2100;

// how long a peer will be denied for if it misbehaves
#[cfg(test)]
pub const DENY_BAN_DURATION: u64 = 30; // seconds
#[cfg(not(test))]
pub const DENY_BAN_DURATION: u64 = 86400; // seconds (1 day)

pub const DENY_MIN_BAN_DURATION: u64 = 2;

/// Result of doing network work
pub struct NetworkResult {
    pub download_pox_id: Option<PoxId>, // PoX ID as it was when we begin downloading blocks (set if we have downloaded new blocks)
    pub unhandled_messages: HashMap<NeighborKey, Vec<StacksMessage>>,
    pub blocks: Vec<(ConsensusHash, StacksBlock, u64)>, // blocks we downloaded, and time taken
    pub confirmed_microblocks: Vec<(ConsensusHash, Vec<StacksMicroblock>, u64)>, // confiremd microblocks we downloaded, and time taken
    pub pushed_transactions: HashMap<NeighborKey, Vec<(Vec<RelayData>, StacksTransaction)>>, // all transactions pushed to us and their message relay hints
    pub pushed_blocks: HashMap<NeighborKey, Vec<BlocksData>>, // all blocks pushed to us
    pub pushed_microblocks: HashMap<NeighborKey, Vec<(Vec<RelayData>, MicroblocksData)>>, // all microblocks pushed to us, and the relay hints from the message
    pub uploaded_transactions: Vec<StacksTransaction>, // transactions sent to us by the http server
    pub uploaded_blocks: Vec<BlocksData>,              // blocks sent to us via the http server
    pub uploaded_microblocks: Vec<MicroblocksData>,    // microblocks sent to us by the http server
    pub attachments: Vec<(AttachmentInstance, Attachment)>,
    pub synced_transactions: Vec<StacksTransaction>, // transactions we downloaded via a mempool sync
    pub num_state_machine_passes: u64,
    pub num_inv_sync_passes: u64,
    pub num_download_passes: u64,
}

impl NetworkResult {
    pub fn new(
        num_state_machine_passes: u64,
        num_inv_sync_passes: u64,
        num_download_passes: u64,
    ) -> NetworkResult {
        NetworkResult {
            unhandled_messages: HashMap::new(),
            download_pox_id: None,
            blocks: vec![],
            confirmed_microblocks: vec![],
            pushed_transactions: HashMap::new(),
            pushed_blocks: HashMap::new(),
            pushed_microblocks: HashMap::new(),
            uploaded_transactions: vec![],
            uploaded_blocks: vec![],
            uploaded_microblocks: vec![],
            attachments: vec![],
            synced_transactions: vec![],
            num_state_machine_passes: num_state_machine_passes,
            num_inv_sync_passes: num_inv_sync_passes,
            num_download_passes: num_download_passes,
        }
    }

    pub fn has_blocks(&self) -> bool {
        self.blocks.len() > 0 || self.pushed_blocks.len() > 0
    }

    pub fn has_microblocks(&self) -> bool {
        self.confirmed_microblocks.len() > 0
            || self.pushed_microblocks.len() > 0
            || self.uploaded_microblocks.len() > 0
    }

    pub fn has_transactions(&self) -> bool {
        self.pushed_transactions.len() > 0
            || self.uploaded_transactions.len() > 0
            || self.synced_transactions.len() > 0
    }

    pub fn has_attachments(&self) -> bool {
        self.attachments.len() > 0
    }

    pub fn transactions(&self) -> Vec<StacksTransaction> {
        self.pushed_transactions
            .values()
            .flat_map(|pushed_txs| pushed_txs.iter().map(|(_, tx)| tx.clone()))
            .chain(self.uploaded_transactions.iter().map(|x| x.clone()))
            .chain(self.synced_transactions.iter().map(|x| x.clone()))
            .collect()
    }

    pub fn has_data_to_store(&self) -> bool {
        self.has_blocks()
            || self.has_microblocks()
            || self.has_transactions()
            || self.has_attachments()
    }

    pub fn consume_unsolicited(
        &mut self,
        unhandled_messages: HashMap<NeighborKey, Vec<StacksMessage>>,
    ) -> () {
        for (neighbor_key, messages) in unhandled_messages.into_iter() {
            for message in messages.into_iter() {
                match message.payload {
                    StacksMessageType::Blocks(block_data) => {
                        if let Some(blocks_msgs) = self.pushed_blocks.get_mut(&neighbor_key) {
                            blocks_msgs.push(block_data);
                        } else {
                            self.pushed_blocks
                                .insert(neighbor_key.clone(), vec![block_data]);
                        }
                    }
                    StacksMessageType::Microblocks(mblock_data) => {
                        if let Some(mblocks_msgs) = self.pushed_microblocks.get_mut(&neighbor_key) {
                            mblocks_msgs.push((message.relayers, mblock_data));
                        } else {
                            self.pushed_microblocks.insert(
                                neighbor_key.clone(),
                                vec![(message.relayers, mblock_data)],
                            );
                        }
                    }
                    StacksMessageType::Transaction(tx_data) => {
                        if let Some(tx_msgs) = self.pushed_transactions.get_mut(&neighbor_key) {
                            tx_msgs.push((message.relayers, tx_data));
                        } else {
                            self.pushed_transactions
                                .insert(neighbor_key.clone(), vec![(message.relayers, tx_data)]);
                        }
                    }
                    _ => {
                        // forward along
                        if let Some(messages) = self.unhandled_messages.get_mut(&neighbor_key) {
                            messages.push(message);
                        } else {
                            self.unhandled_messages
                                .insert(neighbor_key.clone(), vec![message]);
                        }
                    }
                }
            }
        }
    }

    pub fn consume_http_uploads(&mut self, mut msgs: Vec<StacksMessageType>) -> () {
        for msg in msgs.drain(..) {
            match msg {
                StacksMessageType::Transaction(tx_data) => {
                    self.uploaded_transactions.push(tx_data);
                }
                StacksMessageType::Blocks(block_data) => {
                    self.uploaded_blocks.push(block_data);
                }
                StacksMessageType::Microblocks(mblock_data) => {
                    self.uploaded_microblocks.push(mblock_data);
                }
                _ => {
                    // drop
                    warn!("Dropping unknown HTTP message");
                }
            }
        }
    }
}

pub trait Requestable: std::fmt::Display {
    fn get_url(&self) -> &UrlString;

    fn make_request_type(&self, peer_host: PeerHost) -> HttpRequestType;
}

#[cfg(test)]
pub mod test {
    use std::fs;
    use std::io;
    use std::io::Cursor;
    use std::io::ErrorKind;
    use std::io::Read;
    use std::io::Write;
    use std::net::*;
    use std::ops::Deref;
    use std::ops::DerefMut;
    use std::sync::mpsc::sync_channel;
    use std::thread;
    use std::{collections::HashMap, sync::Mutex};

    use mio;
    use rand;
    use rand::RngCore;

<<<<<<< HEAD
    use address::*;
    use burnchains::bitcoin::address::*;
    use burnchains::bitcoin::indexer::BitcoinIndexer;
    use burnchains::bitcoin::keys::*;
    use burnchains::bitcoin::*;
    use burnchains::burnchain::*;
    use burnchains::db::BurnchainDB;
    use burnchains::db::BurnchainHeaderReader;
    use burnchains::tests::*;
    use burnchains::*;
    use chainstate::burn::db::sortdb;
    use chainstate::burn::db::sortdb::*;
    use chainstate::burn::operations::*;
    use chainstate::burn::*;
    use chainstate::coordinator::tests::*;
    use chainstate::coordinator::*;
    use chainstate::stacks::boot::*;
    use chainstate::stacks::db::StacksChainState;
    use chainstate::stacks::db::*;
    use chainstate::stacks::miner::test::*;
    use chainstate::stacks::miner::*;
    use chainstate::stacks::*;
    use chainstate::*;
    use core::NETWORK_P2P_PORT;
    use net::asn::*;
    use net::atlas::*;
    use net::chat::*;
    use net::codec::*;
    use net::connection::*;
    use net::db::*;
    use net::neighbors::*;
    use net::p2p::*;
    use net::poll::*;
    use net::relay::*;
    use net::rpc::RPCHandlerArgs;
    use net::Error as net_error;
    use util::get_epoch_time_secs;
    use util::hash::*;
    use util::secp256k1::*;
    use util::strings::*;
    use util::uint::*;
    use util::vrf::*;
    use vm::costs::ExecutionCost;
    use vm::database::STXBalance;
    use vm::types::*;

    use crate::chainstate::stacks::boot::test::get_parent_tip;
    use crate::types::chainstate::StacksMicroblockHeader;
    use crate::types::proof::TrieHash;
    use crate::util::boot::boot_code_test_addr;
    use crate::{
        chainstate::stacks::{db::accounts::MinerReward, events::StacksTransactionReceipt},
        codec::StacksMessageCodec,
    };
=======
    use crate::burnchains::bitcoin::address::*;
    use crate::burnchains::bitcoin::keys::*;
    use crate::burnchains::bitcoin::*;
    use crate::burnchains::burnchain::*;
    use crate::burnchains::db::BurnchainDB;
    use crate::burnchains::test::*;
    use crate::burnchains::*;
    use crate::chainstate::burn::db::sortdb;
    use crate::chainstate::burn::db::sortdb::*;
    use crate::chainstate::burn::operations::*;
    use crate::chainstate::burn::*;
    use crate::chainstate::coordinator::tests::*;
    use crate::chainstate::coordinator::*;
    use crate::chainstate::stacks::boot::*;
    use crate::chainstate::stacks::db::StacksChainState;
    use crate::chainstate::stacks::db::*;
    use crate::chainstate::stacks::miner::test::*;
    use crate::chainstate::stacks::miner::*;
    use crate::chainstate::stacks::*;
    use crate::chainstate::*;
    use crate::core::NETWORK_P2P_PORT;
    use crate::net::asn::*;
    use crate::net::atlas::*;
    use crate::net::chat::*;
    use crate::net::codec::*;
    use crate::net::connection::*;
    use crate::net::db::*;
    use crate::net::neighbors::*;
    use crate::net::p2p::*;
    use crate::net::poll::*;
    use crate::net::relay::*;
    use crate::net::rpc::RPCHandlerArgs;
    use crate::net::Error as net_error;
    use crate::util_lib::strings::*;
    use clarity::vm::costs::ExecutionCost;
    use clarity::vm::database::STXBalance;
    use clarity::vm::types::*;
    use stacks_common::address::*;
    use stacks_common::util::get_epoch_time_secs;
    use stacks_common::util::hash::*;
    use stacks_common::util::secp256k1::*;
    use stacks_common::util::uint::*;
    use stacks_common::util::vrf::*;
>>>>>>> 035fb126

    use deps::bitcoin::network::serialize::BitcoinHash;

    use super::*;
    use crate::chainstate::stacks::boot::test::get_parent_tip;
    use crate::chainstate::stacks::StacksMicroblockHeader;
    use crate::chainstate::stacks::{db::accounts::MinerReward, events::StacksTransactionReceipt};
    use crate::core::StacksEpochExtension;
    use crate::util_lib::boot::boot_code_test_addr;
    use stacks_common::codec::StacksMessageCodec;
    use stacks_common::types::chainstate::TrieHash;

    use burnchains::bitcoin::spv::BITCOIN_GENESIS_BLOCK_HASH_REGTEST;

    impl StacksMessageCodec for BlockstackOperationType {
        fn consensus_serialize<W: Write>(&self, fd: &mut W) -> Result<(), codec_error> {
            match self {
                BlockstackOperationType::LeaderKeyRegister(ref op) => op.consensus_serialize(fd),
                BlockstackOperationType::LeaderBlockCommit(ref op) => op.consensus_serialize(fd),
                BlockstackOperationType::UserBurnSupport(ref op) => op.consensus_serialize(fd),
                BlockstackOperationType::TransferStx(_)
                | BlockstackOperationType::PreStx(_)
                | BlockstackOperationType::StackStx(_) => Ok(()),
            }
        }

        fn consensus_deserialize<R: Read>(
            fd: &mut R,
        ) -> Result<BlockstackOperationType, codec_error> {
            panic!("not used");
        }
    }

    // emulate a socket
    pub struct NetCursor<T> {
        c: Cursor<T>,
        closed: bool,
        block: bool,
        read_error: Option<io::ErrorKind>,
        write_error: Option<io::ErrorKind>,
    }

    impl<T> NetCursor<T> {
        pub fn new(inner: T) -> NetCursor<T> {
            NetCursor {
                c: Cursor::new(inner),
                closed: false,
                block: false,
                read_error: None,
                write_error: None,
            }
        }

        pub fn close(&mut self) -> () {
            self.closed = true;
        }

        pub fn block(&mut self) -> () {
            self.block = true;
        }

        pub fn unblock(&mut self) -> () {
            self.block = false;
        }

        pub fn set_read_error(&mut self, e: Option<io::ErrorKind>) -> () {
            self.read_error = e;
        }

        pub fn set_write_error(&mut self, e: Option<io::ErrorKind>) -> () {
            self.write_error = e;
        }
    }

    impl<T> Deref for NetCursor<T> {
        type Target = Cursor<T>;
        fn deref(&self) -> &Cursor<T> {
            &self.c
        }
    }

    impl<T> DerefMut for NetCursor<T> {
        fn deref_mut(&mut self) -> &mut Cursor<T> {
            &mut self.c
        }
    }

    impl<T> Read for NetCursor<T>
    where
        T: AsRef<[u8]>,
    {
        fn read(&mut self, buf: &mut [u8]) -> io::Result<usize> {
            if self.block {
                return Err(io::Error::from(ErrorKind::WouldBlock));
            }
            if self.closed {
                return Ok(0);
            }
            match self.read_error {
                Some(ref e) => {
                    return Err(io::Error::from((*e).clone()));
                }
                None => {}
            }

            let sz = self.c.read(buf)?;
            if sz == 0 {
                // when reading from a non-blocking socket, a return value of 0 indicates the
                // remote end was closed.  For this reason, when we're out of bytes to read on our
                // inner cursor, but still have bytes, we need to re-interpret this as EWOULDBLOCK.
                return Err(io::Error::from(ErrorKind::WouldBlock));
            } else {
                return Ok(sz);
            }
        }
    }

    impl Write for NetCursor<&mut [u8]> {
        fn write(&mut self, buf: &[u8]) -> io::Result<usize> {
            if self.block {
                return Err(io::Error::from(ErrorKind::WouldBlock));
            }
            if self.closed {
                return Err(io::Error::from(ErrorKind::Other)); // EBADF
            }
            match self.write_error {
                Some(ref e) => {
                    return Err(io::Error::from((*e).clone()));
                }
                None => {}
            }
            self.c.write(buf)
        }
        fn flush(&mut self) -> io::Result<()> {
            self.c.flush()
        }
    }

    impl Write for NetCursor<&mut Vec<u8>> {
        fn write(&mut self, buf: &[u8]) -> io::Result<usize> {
            self.c.write(buf)
        }
        fn flush(&mut self) -> io::Result<()> {
            self.c.flush()
        }
    }

    impl Write for NetCursor<Vec<u8>> {
        fn write(&mut self, buf: &[u8]) -> io::Result<usize> {
            self.c.write(buf)
        }
        fn flush(&mut self) -> io::Result<()> {
            self.c.flush()
        }
    }

    /// make a TCP server and a pair of TCP client sockets
    pub fn make_tcp_sockets() -> (
        mio::tcp::TcpListener,
        mio::tcp::TcpStream,
        mio::tcp::TcpStream,
    ) {
        let mut rng = rand::thread_rng();
        let (std_listener, port) = {
            let std_listener;
            let mut next_port;
            loop {
                next_port = 1024 + (rng.next_u32() % (65535 - 1024));
                let hostport = format!("127.0.0.1:{}", next_port);
                std_listener = match std::net::TcpListener::bind(
                    &hostport.parse::<std::net::SocketAddr>().unwrap(),
                ) {
                    Ok(sock) => sock,
                    Err(e) => match e.kind() {
                        io::ErrorKind::AddrInUse => {
                            continue;
                        }
                        _ => {
                            assert!(false, "TcpListener::bind({}): {:?}", &hostport, &e);
                            unreachable!();
                        }
                    },
                };
                break;
            }
            (std_listener, next_port)
        };

        let std_sock_1 = std::net::TcpStream::connect(
            &format!("127.0.0.1:{}", port)
                .parse::<std::net::SocketAddr>()
                .unwrap(),
        )
        .unwrap();
        let sock_1 = mio::tcp::TcpStream::from_stream(std_sock_1).unwrap();
        let (std_sock_2, _) = std_listener.accept().unwrap();
        let sock_2 = mio::tcp::TcpStream::from_stream(std_sock_2).unwrap();

        sock_1.set_nodelay(true).unwrap();
        sock_2.set_nodelay(true).unwrap();

        let listener = mio::tcp::TcpListener::from_std(std_listener).unwrap();

        (listener, sock_1, sock_2)
    }

    #[derive(Clone)]
    pub struct TestEventObserverBlock {
        pub block: StacksBlock,
        pub metadata: StacksHeaderInfo,
        pub receipts: Vec<StacksTransactionReceipt>,
        pub parent: StacksBlockId,
        pub winner_txid: Txid,
        pub matured_rewards: Vec<MinerReward>,
        pub matured_rewards_info: Option<MinerRewardInfo>,
    }

    pub struct TestEventObserver {
        blocks: Mutex<Vec<TestEventObserverBlock>>,
    }

    impl TestEventObserver {
        pub fn get_blocks(&self) -> Vec<TestEventObserverBlock> {
            self.blocks.lock().unwrap().deref().to_vec()
        }

        pub fn new() -> TestEventObserver {
            TestEventObserver {
                blocks: Mutex::new(vec![]),
            }
        }
    }

    impl BlockEventDispatcher for TestEventObserver {
        fn announce_block(
            &self,
            block: &StacksBlock,
            metadata: &StacksHeaderInfo,
            receipts: &Vec<events::StacksTransactionReceipt>,
            parent: &StacksBlockId,
            winner_txid: Txid,
            matured_rewards: &Vec<accounts::MinerReward>,
            matured_rewards_info: Option<&MinerRewardInfo>,
            parent_burn_block_hash: BurnchainHeaderHash,
            parent_burn_block_height: u32,
            parent_burn_block_timestamp: u64,
            _anchor_block_cost: &ExecutionCost,
            _confirmed_mblock_cost: &ExecutionCost,
        ) {
            self.blocks.lock().unwrap().push(TestEventObserverBlock {
                block: block.clone(),
                metadata: metadata.clone(),
                receipts: receipts.clone(),
                parent: parent.clone(),
                winner_txid,
                matured_rewards: matured_rewards.clone(),
                matured_rewards_info: matured_rewards_info.map(|info| info.clone()),
            })
        }

        fn announce_burn_block(
            &self,
            _burn_block: &BurnchainHeaderHash,
            _burn_block_height: u64,
            _rewards: Vec<(StacksAddress, u64)>,
            _burns: u64,
            _reward_recipients: Vec<StacksAddress>,
        ) {
            // pass
        }

        fn dispatch_boot_receipts(&mut self, _receipts: Vec<events::StacksTransactionReceipt>) {
            // pass
        }
    }

    // describes a peer's initial configuration
    #[derive(Debug, Clone)]
    pub struct TestPeerConfig {
        pub network_id: u32,
        pub peer_version: u32,
        pub current_block: u64,
        pub private_key: Secp256k1PrivateKey,
        pub private_key_expire: u64,
        pub initial_neighbors: Vec<Neighbor>,
        pub asn4_entries: Vec<ASEntry4>,
        pub burnchain: Burnchain,
        pub connection_opts: ConnectionOptions,
        pub server_port: u16,
        pub http_port: u16,
        pub asn: u32,
        pub org: u32,
        pub allowed: i64,
        pub denied: i64,
        pub data_url: UrlString,
        pub test_name: String,
        pub initial_balances: Vec<(PrincipalData, u64)>,
        pub initial_lockups: Vec<ChainstateAccountLockup>,
        pub spending_account: TestMiner,
        pub setup_code: String,
        pub epochs: Option<Vec<StacksEpoch>>,
    }

    impl TestPeerConfig {
        pub fn default() -> TestPeerConfig {
            let conn_opts = ConnectionOptions::default();
            let start_block = 0;
            let mut burnchain = Burnchain::default_unittest(
                start_block,
                &BurnchainHeaderHash::from_hex(BITCOIN_GENESIS_BLOCK_HASH_REGTEST).unwrap(),
            );

            burnchain.pox_constants = PoxConstants::new(
                5,
                3,
                3,
                25,
                5,
                u64::max_value(),
                u64::max_value(),
                u32::max_value(),
            );

            let mut spending_account = TestMinerFactory::new().next_miner(
                &burnchain,
                1,
                1,
                AddressHashMode::SerializeP2PKH,
            );
            spending_account.test_with_tx_fees = false; // manually set transaction fees

            TestPeerConfig {
                network_id: 0x80000000,
                peer_version: 0x01020304,
                current_block: start_block + (burnchain.consensus_hash_lifetime + 1) as u64,
                private_key: Secp256k1PrivateKey::new(),
                private_key_expire: start_block + conn_opts.private_key_lifetime,
                initial_neighbors: vec![],
                asn4_entries: vec![],
                burnchain: burnchain,
                connection_opts: conn_opts,
                server_port: 32000,
                http_port: 32001,
                asn: 0,
                org: 0,
                allowed: 0,
                denied: 0,
                data_url: "".into(),
                test_name: "".into(),
                initial_balances: vec![],
                initial_lockups: vec![],
                spending_account: spending_account,
                setup_code: "".into(),
                epochs: None,
            }
        }

        pub fn from_port(p: u16) -> TestPeerConfig {
            let mut config = TestPeerConfig {
                server_port: p,
                http_port: p + 1,
                ..TestPeerConfig::default()
            };
            config.data_url =
                UrlString::try_from(format!("http://127.0.0.1:{}", config.http_port).as_str())
                    .unwrap();
            config
        }

        pub fn new(test_name: &str, p2p_port: u16, rpc_port: u16) -> TestPeerConfig {
            let mut config = TestPeerConfig {
                test_name: test_name.into(),
                server_port: p2p_port,
                http_port: rpc_port,
                ..TestPeerConfig::default()
            };
            config.data_url =
                UrlString::try_from(format!("http://127.0.0.1:{}", config.http_port).as_str())
                    .unwrap();
            config
        }

        pub fn add_neighbor(&mut self, n: &Neighbor) -> () {
            self.initial_neighbors.push(n.clone());
        }

        pub fn to_neighbor(&self) -> Neighbor {
            Neighbor {
                addr: NeighborKey {
                    peer_version: self.peer_version,
                    network_id: self.network_id,
                    addrbytes: PeerAddress([
                        0, 0, 0, 0, 0, 0, 0, 0, 0, 0, 0xff, 0xff, 127, 0, 0, 1,
                    ]),
                    port: self.server_port,
                },
                public_key: Secp256k1PublicKey::from_private(&self.private_key),
                expire_block: self.private_key_expire,

                // not known yet
                last_contact_time: 0,
                allowed: self.allowed,
                denied: self.denied,
                asn: self.asn,
                org: self.org,
                in_degree: 0,
                out_degree: 0,
            }
        }

        pub fn to_peer_host(&self) -> PeerHost {
            PeerHost::IP(
                PeerAddress([0, 0, 0, 0, 0, 0, 0, 0, 0, 0, 0xff, 0xff, 127, 0, 0, 1]),
                self.http_port,
            )
        }
    }

    pub fn dns_thread_start(max_inflight: u64) -> (DNSClient, thread::JoinHandle<()>) {
        let (mut resolver, client) = DNSResolver::new(max_inflight);
        let jh = thread::spawn(move || {
            resolver.thread_main();
        });
        (client, jh)
    }

    pub fn dns_thread_shutdown(dns_client: DNSClient, thread_handle: thread::JoinHandle<()>) {
        drop(dns_client);
        thread_handle.join().unwrap();
    }

    pub struct TestPeer<'a> {
        pub config: TestPeerConfig,
        pub network: PeerNetwork,
        pub sortdb: Option<SortitionDB>,
        pub miner: TestMiner,
        pub stacks_node: Option<TestStacksNode>,
        pub relayer: Relayer,
        pub mempool: Option<MemPoolDB>,
        pub chainstate_path: String,
        pub coord: ChainsCoordinator<'a, TestEventObserver, (), OnChainRewardSetProvider, (), ()>,
    }

    impl<'a> TestPeer<'a> {
        pub fn new(config: TestPeerConfig) -> TestPeer<'a> {
            TestPeer::new_with_observer(config, None)
        }

<<<<<<< HEAD
        pub fn make_test_path(config: &TestPeerConfig) -> String {
            let test_path = format!(
                "/tmp/blockstack-test-peer-{}-{}",
                &config.test_name, config.server_port
            );
=======
        pub fn test_path(config: &TestPeerConfig) -> String {
            format!(
                "/tmp/stacks-node-tests/units-test-peer/{}-{}",
                &config.test_name, config.server_port
            )
        }

        pub fn new_with_observer(
            mut config: TestPeerConfig,
            observer: Option<&'a TestEventObserver>,
        ) -> TestPeer<'a> {
            let test_path = TestPeer::test_path(&config);
>>>>>>> 035fb126
            match fs::metadata(&test_path) {
                Ok(_) => {
                    fs::remove_dir_all(&test_path).unwrap();
                }
                Err(_) => {}
            };

            fs::create_dir_all(&test_path).unwrap();
            test_path
        }

        pub fn new_with_observer(
            mut config: TestPeerConfig,
            observer: Option<&'a TestEventObserver>,
        ) -> TestPeer<'a> {
            let test_path = TestPeer::make_test_path(&config);
            let mut miner_factory = TestMinerFactory::new();
            let mut miner =
                miner_factory.next_miner(&config.burnchain, 1, 1, AddressHashMode::SerializeP2PKH);

            // manually set fees
            miner.test_with_tx_fees = false;

            config.burnchain.working_dir = get_burnchain(&test_path, None).working_dir;

            let epochs = config.epochs.clone().unwrap_or_else(|| {
                StacksEpoch::unit_test_pre_2_05(config.burnchain.first_block_height)
            });

            let mut sortdb = SortitionDB::connect(
                &config.burnchain.get_db_path(),
                config.burnchain.first_block_height,
                &config.burnchain.first_block_hash,
                0,
                &epochs,
                config.burnchain.pox_constants.clone(),
                true,
            )
            .unwrap();

            let first_burnchain_block_height = config.burnchain.first_block_height;
            let first_burnchain_block_hash = config.burnchain.first_block_hash;

            let _burnchain_blocks_db = BurnchainDB::connect(
                &config.burnchain.get_burnchaindb_path(),
                &config.burnchain,
                true,
            )
            .unwrap();

            let chainstate_path = get_chainstate_path_str(&test_path);
            let peerdb_path = format!("{}/peers.sqlite", &test_path);

            let mut peerdb = PeerDB::connect(
                &peerdb_path,
                true,
                config.network_id,
                config.burnchain.network_id,
                None,
                config.private_key_expire,
                PeerAddress::from_ipv4(127, 0, 0, 1),
                config.server_port,
                config.data_url.clone(),
                &config.asn4_entries,
                Some(&config.initial_neighbors),
            )
            .unwrap();
            {
                // bootstrap nodes *always* allowed
                let mut tx = peerdb.tx_begin().unwrap();
                for initial_neighbor in config.initial_neighbors.iter() {
                    PeerDB::set_allow_peer(
                        &mut tx,
                        initial_neighbor.addr.network_id,
                        &initial_neighbor.addr.addrbytes,
                        initial_neighbor.addr.port,
                        -1,
                    )
                    .unwrap();
                }
                tx.commit().unwrap();
            }

            let atlasdb_path = format!("{}/atlas.sqlite", &test_path);
            let atlasdb =
                AtlasDB::connect(AtlasConfig::default(false), &atlasdb_path, true).unwrap();

            let conf = config.clone();
            let post_flight_callback = move |clarity_tx: &mut ClarityTx| {
                let mut receipts = vec![];
                if conf.setup_code.len() > 0 {
                    let receipt = clarity_tx.connection().as_transaction(|clarity| {
                        let boot_code_addr = boot_code_test_addr();
                        let boot_code_account = StacksAccount {
                            principal: boot_code_addr.to_account_principal(),
                            nonce: 0,
                            stx_balance: STXBalance::zero(),
                        };

                        let boot_code_auth = boot_code_tx_auth(boot_code_addr);

                        debug!(
                            "Instantiate test-specific boot code contract '{}.{}' ({} bytes)...",
                            &boot_code_addr.to_string(),
                            &conf.test_name,
                            conf.setup_code.len()
                        );

                        let smart_contract =
                            TransactionPayload::SmartContract(TransactionSmartContract {
                                name: ContractName::try_from(conf.test_name.as_str())
                                    .expect("FATAL: invalid boot-code contract name"),
                                code_body: StacksString::from_str(&conf.setup_code)
                                    .expect("FATAL: invalid boot code body"),
                            });

                        let boot_code_smart_contract = StacksTransaction::new(
                            TransactionVersion::Testnet,
                            boot_code_auth.clone(),
                            smart_contract,
                        );
                        StacksChainState::process_transaction_payload(
                            clarity,
                            &boot_code_smart_contract,
                            &boot_code_account,
                        )
                        .unwrap()
                    });
                    receipts.push(receipt);
                }
                debug!("Bootup receipts: {:?}", &receipts);
            };

            let mut boot_data = ChainStateBootData::new(
                &config.burnchain,
                config.initial_balances.clone(),
                Some(Box::new(post_flight_callback)),
            );

            if !config.initial_lockups.is_empty() {
                let lockups = config.initial_lockups.clone();
                boot_data.get_bulk_initial_lockups =
                    Some(Box::new(move || Box::new(lockups.into_iter().map(|e| e))));
            }

            let (chainstate, _) = StacksChainState::open_and_exec(
                false,
                config.network_id,
                &chainstate_path,
                Some(&mut boot_data),
                None,
            )
            .unwrap();

            let (tx, _) = sync_channel(100000);

            let mut coord = ChainsCoordinator::test_new_with_observer(
                &config.burnchain,
                config.network_id,
                &test_path,
                OnChainRewardSetProvider(),
                tx,
                observer,
            );
            coord.handle_new_burnchain_block().unwrap();

            let mut stacks_node = TestStacksNode::from_chainstate(chainstate);

            {
                // pre-populate burnchain, if running on bitcoin
                let prev_snapshot = SortitionDB::get_first_block_snapshot(sortdb.conn()).unwrap();
                let mut fork = TestBurnchainFork::new(
                    prev_snapshot.block_height,
                    &prev_snapshot.burn_header_hash,
                    &prev_snapshot.index_root,
                    0,
                );
                for i in prev_snapshot.block_height..config.current_block {
                    let burn_block = {
                        let ic = sortdb.index_conn();
                        let mut burn_block = fork.next_block(&ic);
                        stacks_node.add_key_register(&mut burn_block, &mut miner);
                        burn_block
                    };
                    fork.append_block(burn_block);

                    fork.mine_pending_blocks_pox(&mut sortdb, &config.burnchain, &mut coord);
                }
            }

            let local_addr =
                SocketAddr::new(IpAddr::V4(Ipv4Addr::new(0, 0, 0, 0)), config.server_port);
            let http_local_addr =
                SocketAddr::new(IpAddr::V4(Ipv4Addr::new(0, 0, 0, 0)), config.http_port);

            {
                let mut tx = peerdb.tx_begin().unwrap();
                PeerDB::set_local_ipaddr(
                    &mut tx,
                    &PeerAddress::from_socketaddr(&SocketAddr::new(
                        IpAddr::V4(Ipv4Addr::new(127, 0, 0, 1)),
                        config.server_port,
                    )),
                    config.server_port,
                )
                .unwrap();
                PeerDB::set_local_private_key(
                    &mut tx,
                    &config.private_key,
                    config.private_key_expire,
                )
                .unwrap();

                tx.commit().unwrap();
            }

            let local_peer = PeerDB::get_local_peer(peerdb.conn()).unwrap();
            let burnchain_view = {
                let chaintip = SortitionDB::get_canonical_burn_chain_tip(&sortdb.conn()).unwrap();
                SortitionDB::get_burnchain_view(&sortdb.conn(), &config.burnchain, &chaintip)
                    .unwrap()
            };
            let mut peer_network = PeerNetwork::new(
                peerdb,
                atlasdb,
                local_peer,
                config.peer_version,
                config.burnchain.clone(),
                burnchain_view,
                config.connection_opts.clone(),
                epochs.clone(),
            );

            peer_network.bind(&local_addr, &http_local_addr).unwrap();
            let relayer = Relayer::from_p2p(&mut peer_network);
            let mempool = MemPoolDB::open_test(false, config.network_id, &chainstate_path).unwrap();

            TestPeer {
                config: config,
                network: peer_network,
                sortdb: Some(sortdb),
                miner: miner,
                stacks_node: Some(stacks_node),
                relayer: relayer,
                mempool: Some(mempool),
                chainstate_path: chainstate_path,
                coord: coord,
            }
        }

        pub fn connect_initial(&mut self) -> Result<(), net_error> {
            let local_peer = PeerDB::get_local_peer(self.network.peerdb.conn()).unwrap();
            let chain_view = match self.sortdb {
                Some(ref mut sortdb) => {
                    let chaintip =
                        SortitionDB::get_canonical_burn_chain_tip(sortdb.conn()).unwrap();
                    SortitionDB::get_burnchain_view(
                        &sortdb.conn(),
                        &self.config.burnchain,
                        &chaintip,
                    )
                    .unwrap()
                }
                None => panic!("Misconfigured peer: no sortdb"),
            };

            self.network.local_peer = local_peer;
            self.network.chain_view = chain_view;

            for n in self.config.initial_neighbors.iter() {
                self.network.connect_peer(&n.addr).and_then(|e| Ok(()))?;
            }
            Ok(())
        }

        pub fn local_peer(&self) -> &LocalPeer {
            &self.network.local_peer
        }

        // TODO: DRY up from PoxSyncWatchdog
        pub fn infer_initial_burnchain_block_download(
            burnchain: &Burnchain,
            last_processed_height: u64,
            burnchain_height: u64,
        ) -> bool {
            let ibd =
                last_processed_height + (burnchain.stable_confirmations as u64) < burnchain_height;
            if ibd {
                debug!(
                    "PoX watchdog: {} + {} < {}, so initial block download",
                    last_processed_height, burnchain.stable_confirmations, burnchain_height
                );
            } else {
                debug!(
                    "PoX watchdog: {} + {} >= {}, so steady-state",
                    last_processed_height, burnchain.stable_confirmations, burnchain_height
                );
            }
            ibd
        }

        pub fn step(&mut self) -> Result<NetworkResult, net_error> {
            let mut sortdb = self.sortdb.take().unwrap();
            let mut stacks_node = self.stacks_node.take().unwrap();
            let mut mempool = self.mempool.take().unwrap();

            let burn_tip_height = SortitionDB::get_canonical_burn_chain_tip(sortdb.conn())
                .unwrap()
                .block_height;
            let stacks_tip_height = stacks_node
                .chainstate
                .get_stacks_chain_tip(&sortdb)
                .unwrap()
                .map(|blkdat| blkdat.height)
                .unwrap_or(0);
            let ibd = TestPeer::infer_initial_burnchain_block_download(
                &self.config.burnchain,
                stacks_tip_height,
                burn_tip_height,
            );

            let ret = self.network.run(
                &mut sortdb,
                &mut stacks_node.chainstate,
                &mut mempool,
                None,
                false,
<<<<<<< HEAD
                ibd,
                10,
=======
                false,
                100,
>>>>>>> 035fb126
                &RPCHandlerArgs::default(),
                &mut HashSet::new(),
            );

            self.sortdb = Some(sortdb);
            self.stacks_node = Some(stacks_node);
            self.mempool = Some(mempool);

            ret
        }

        pub fn step_dns(&mut self, dns_client: &mut DNSClient) -> Result<NetworkResult, net_error> {
            let mut sortdb = self.sortdb.take().unwrap();
            let mut stacks_node = self.stacks_node.take().unwrap();
            let mut mempool = self.mempool.take().unwrap();

            let burn_tip_height = SortitionDB::get_canonical_burn_chain_tip(sortdb.conn())
                .unwrap()
                .block_height;
            let stacks_tip_height = stacks_node
                .chainstate
                .get_stacks_chain_tip(&sortdb)
                .unwrap()
                .map(|blkdat| blkdat.height)
                .unwrap_or(0);
            let ibd = TestPeer::infer_initial_burnchain_block_download(
                &self.config.burnchain,
                stacks_tip_height,
                burn_tip_height,
            );

            let ret = self.network.run(
                &mut sortdb,
                &mut stacks_node.chainstate,
                &mut mempool,
                Some(dns_client),
                false,
<<<<<<< HEAD
                ibd,
                10,
=======
                false,
                100,
>>>>>>> 035fb126
                &RPCHandlerArgs::default(),
                &mut HashSet::new(),
            );

            self.sortdb = Some(sortdb);
            self.stacks_node = Some(stacks_node);
            self.mempool = Some(mempool);

            ret
        }

        pub fn for_each_convo_p2p<F, R>(&mut self, mut f: F) -> Vec<Result<R, net_error>>
        where
            F: FnMut(usize, &mut ConversationP2P) -> Result<R, net_error>,
        {
            let mut ret = vec![];
            for (event_id, convo) in self.network.peers.iter_mut() {
                let res = f(*event_id, convo);
                ret.push(res);
            }
            ret
        }

        pub fn next_burnchain_block(
            &mut self,
            blockstack_ops: Vec<BlockstackOperationType>,
        ) -> (u64, BurnchainHeaderHash, ConsensusHash) {
            self.inner_next_burnchain_block(blockstack_ops, true, true)
        }

        pub fn next_burnchain_block_raw(
            &mut self,
            blockstack_ops: Vec<BlockstackOperationType>,
        ) -> (u64, BurnchainHeaderHash, ConsensusHash) {
            self.inner_next_burnchain_block(blockstack_ops, false, false)
        }

        pub fn set_ops_consensus_hash(
            blockstack_ops: &mut Vec<BlockstackOperationType>,
            ch: &ConsensusHash,
        ) {
            for op in blockstack_ops.iter_mut() {
                match op {
                    BlockstackOperationType::LeaderKeyRegister(ref mut data) => {
                        data.consensus_hash = (*ch).clone();
                    }
                    BlockstackOperationType::UserBurnSupport(ref mut data) => {
                        data.consensus_hash = (*ch).clone();
                    }
                    _ => {}
                }
            }
        }

        pub fn set_ops_burn_header_hash(
            blockstack_ops: &mut Vec<BlockstackOperationType>,
            bhh: &BurnchainHeaderHash,
        ) {
            for op in blockstack_ops.iter_mut() {
                op.set_burn_header_hash(bhh.clone());
            }
        }

        fn inner_next_burnchain_block(
            &mut self,
            mut blockstack_ops: Vec<BlockstackOperationType>,
            set_consensus_hash: bool,
            set_burn_hash: bool,
        ) -> (u64, BurnchainHeaderHash, ConsensusHash) {
            let sortdb = self.sortdb.take().unwrap();
            let (block_height, block_hash) = {
                let tip = SortitionDB::get_canonical_burn_chain_tip(&sortdb.conn()).unwrap();

                if set_consensus_hash {
                    TestPeer::set_ops_consensus_hash(&mut blockstack_ops, &tip.consensus_hash);
                }

                let mut indexer = BitcoinIndexer::new_unit_test(&self.config.burnchain.working_dir);
                let parent_hdr = indexer
                    .read_burnchain_header(tip.block_height)
                    .unwrap()
                    .unwrap();

                test_debug!("parent hdr ({}): {:?}", &tip.block_height, &parent_hdr);
                assert_eq!(parent_hdr.block_hash, tip.burn_header_hash);

                let now = BURNCHAIN_TEST_BLOCK_TIME;
                let block_header_hash = BurnchainHeaderHash::from_bitcoin_hash(
                    &BitcoinIndexer::mock_bitcoin_header(&parent_hdr.block_hash, now as u32)
                        .bitcoin_hash(),
                );
                test_debug!(
                    "Block header hash at {} is {}",
                    tip.block_height + 1,
                    &block_header_hash
                );

                let block_header = BurnchainBlockHeader {
                    block_height: tip.block_height + 1,
                    block_hash: block_header_hash.clone(),
                    parent_block_hash: parent_hdr.block_hash.clone(),
                    num_txs: blockstack_ops.len() as u64,
                    timestamp: now,
                };

                if set_burn_hash {
                    TestPeer::set_ops_burn_header_hash(&mut blockstack_ops, &block_header_hash);
                }

                let mut burnchain_db =
                    BurnchainDB::open(&self.config.burnchain.get_burnchaindb_path(), true).unwrap();

                test_debug!(
                    "Store header and block ops for {}-{} ({})",
                    &block_header.block_hash,
                    &block_header.parent_block_hash,
                    block_header.block_height
                );
                indexer.raw_store_header(block_header.clone()).unwrap();
                burnchain_db
                    .raw_store_burnchain_block(
                        &self.config.burnchain,
                        &indexer,
                        block_header.clone(),
                        blockstack_ops,
                    )
                    .unwrap();

                Burnchain::process_affirmation_maps(
                    &self.config.burnchain,
                    &mut burnchain_db,
                    &indexer,
                    block_header.block_height,
                )
                .unwrap();

                (block_header.block_height, block_header_hash)
            };

            self.coord.handle_new_burnchain_block().unwrap();

            let pox_id = {
                let ic = sortdb.index_conn();
                let tip_sort_id = SortitionDB::get_canonical_sortition_tip(sortdb.conn()).unwrap();
                let sortdb_reader = SortitionHandleConn::open_reader(&ic, &tip_sort_id).unwrap();
                sortdb_reader.get_pox_id().unwrap()
            };

            test_debug!(
                "\n\n{:?}: after burn block {:?}, tip PoX ID is {:?}\n\n",
                &self.to_neighbor().addr,
                &block_hash,
                &pox_id
            );

            let tip = SortitionDB::get_canonical_burn_chain_tip(&sortdb.conn()).unwrap();
            self.sortdb = Some(sortdb);
            (block_height, block_hash, tip.consensus_hash)
        }

        pub fn preprocess_stacks_block(&mut self, block: &StacksBlock) -> Result<bool, String> {
            let sortdb = self.sortdb.take().unwrap();
            let mut node = self.stacks_node.take().unwrap();
            let res = {
                let sn = {
                    let ic = sortdb.index_conn();
                    let tip = SortitionDB::get_canonical_burn_chain_tip(&ic).unwrap();
                    let sn_opt = SortitionDB::get_block_snapshot_for_winning_stacks_block(
                        &ic,
                        &tip.sortition_id,
                        &block.block_hash(),
                    )
                    .unwrap();
                    if sn_opt.is_none() {
                        return Err(format!(
                            "No such block in canonical burn fork: {}",
                            &block.block_hash()
                        ));
                    }
                    sn_opt.unwrap()
                };

                let parent_sn = {
                    let db_handle = sortdb.index_handle(&sn.sortition_id);
                    let parent_sn = db_handle
                        .get_block_snapshot(&sn.parent_burn_header_hash)
                        .unwrap();
                    parent_sn.unwrap()
                };

                let ic = sortdb.index_conn();
                node.chainstate
                    .preprocess_anchored_block(
                        &ic,
                        &sn.consensus_hash,
                        block,
                        &parent_sn.consensus_hash,
                        5,
                    )
                    .map_err(|e| format!("Failed to preprocess anchored block: {:?}", &e))
            };
            if res.is_ok() {
                let pox_id = {
                    let ic = sortdb.index_conn();
                    let tip_sort_id =
                        SortitionDB::get_canonical_sortition_tip(sortdb.conn()).unwrap();
                    let sortdb_reader =
                        SortitionHandleConn::open_reader(&ic, &tip_sort_id).unwrap();
                    sortdb_reader.get_pox_id().unwrap()
                };
                test_debug!(
                    "\n\n{:?}: after stacks block {:?}, tip PoX ID is {:?}\n\n",
                    &self.to_neighbor().addr,
                    &block.block_hash(),
                    &pox_id
                );
                self.coord.handle_new_stacks_block().unwrap();
            }

            self.sortdb = Some(sortdb);
            self.stacks_node = Some(node);
            res
        }

        pub fn preprocess_stacks_microblocks(
            &mut self,
            microblocks: &Vec<StacksMicroblock>,
        ) -> Result<bool, String> {
            assert!(microblocks.len() > 0);
            let sortdb = self.sortdb.take().unwrap();
            let mut node = self.stacks_node.take().unwrap();
            let res = {
                let anchor_block_hash = microblocks[0].header.prev_block.clone();
                let sn = {
                    let ic = sortdb.index_conn();
                    let tip = SortitionDB::get_canonical_burn_chain_tip(&ic).unwrap();
                    let sn_opt = SortitionDB::get_block_snapshot_for_winning_stacks_block(
                        &ic,
                        &tip.sortition_id,
                        &anchor_block_hash,
                    )
                    .unwrap();
                    if sn_opt.is_none() {
                        return Err(format!(
                            "No such block in canonical burn fork: {}",
                            &anchor_block_hash
                        ));
                    }
                    sn_opt.unwrap()
                };

                let mut res = Ok(true);
                for mblock in microblocks.iter() {
                    res = node
                        .chainstate
                        .preprocess_streamed_microblock(
                            &sn.consensus_hash,
                            &anchor_block_hash,
                            mblock,
                        )
                        .map_err(|e| format!("Failed to preprocess microblock: {:?}", &e));

                    if res.is_err() {
                        break;
                    }
                }
                res
            };

            self.sortdb = Some(sortdb);
            self.stacks_node = Some(node);
            res
        }

        pub fn process_stacks_epoch_at_tip(
            &mut self,
            block: &StacksBlock,
            microblocks: &Vec<StacksMicroblock>,
        ) -> () {
            let sortdb = self.sortdb.take().unwrap();
            let mut node = self.stacks_node.take().unwrap();
            {
                let ic = sortdb.index_conn();
                let tip = SortitionDB::get_canonical_burn_chain_tip(&ic).unwrap();
                node.chainstate
                    .preprocess_stacks_epoch(&ic, &tip, block, microblocks)
                    .unwrap();
            }
            self.coord.handle_new_stacks_block().unwrap();

            let pox_id = {
                let ic = sortdb.index_conn();
                let tip_sort_id = SortitionDB::get_canonical_sortition_tip(sortdb.conn()).unwrap();
                let sortdb_reader = SortitionHandleConn::open_reader(&ic, &tip_sort_id).unwrap();
                sortdb_reader.get_pox_id().unwrap()
            };
            test_debug!(
                "\n\n{:?}: after stacks block {:?}, tip PoX ID is {:?}\n\n",
                &self.to_neighbor().addr,
                &block.block_hash(),
                &pox_id
            );

            self.sortdb = Some(sortdb);
            self.stacks_node = Some(node);
        }

        fn inner_process_stacks_epoch_at_tip(
            &mut self,
            sortdb: &SortitionDB,
            node: &mut TestStacksNode,
            block: &StacksBlock,
            microblocks: &Vec<StacksMicroblock>,
        ) -> Result<(), coordinator_error> {
            {
                let ic = sortdb.index_conn();
                let tip = SortitionDB::get_canonical_burn_chain_tip(&ic)?;
                node.chainstate
                    .preprocess_stacks_epoch(&ic, &tip, block, microblocks)?;
            }
            self.coord.handle_new_stacks_block()?;

            let pox_id = {
                let ic = sortdb.index_conn();
                let tip_sort_id = SortitionDB::get_canonical_sortition_tip(sortdb.conn())?;
                let sortdb_reader = SortitionHandleConn::open_reader(&ic, &tip_sort_id)?;
                sortdb_reader.get_pox_id()?;
            };
            test_debug!(
                "\n\n{:?}: after stacks block {:?}, tip PoX ID is {:?}\n\n",
                &self.to_neighbor().addr,
                &block.block_hash(),
                &pox_id
            );
            Ok(())
        }

        pub fn process_stacks_epoch_at_tip_checked(
            &mut self,
            block: &StacksBlock,
            microblocks: &Vec<StacksMicroblock>,
        ) -> Result<(), coordinator_error> {
            let sortdb = self.sortdb.take().unwrap();
            let mut node = self.stacks_node.take().unwrap();
            let res =
                self.inner_process_stacks_epoch_at_tip(&sortdb, &mut node, block, microblocks);
            self.sortdb = Some(sortdb);
            self.stacks_node = Some(node);
            res
        }

        pub fn process_stacks_epoch(
            &mut self,
            block: &StacksBlock,
            consensus_hash: &ConsensusHash,
            microblocks: &Vec<StacksMicroblock>,
        ) -> () {
            let sortdb = self.sortdb.take().unwrap();
            let mut node = self.stacks_node.take().unwrap();
            {
                let ic = sortdb.index_conn();
                Relayer::process_new_anchored_block(
                    &ic,
                    &mut node.chainstate,
                    consensus_hash,
                    block,
                    0,
                )
                .unwrap();

                let block_hash = block.block_hash();
                for mblock in microblocks.iter() {
                    node.chainstate
                        .preprocess_streamed_microblock(consensus_hash, &block_hash, mblock)
                        .unwrap();
                }
            }
            self.coord.handle_new_stacks_block().unwrap();

            let pox_id = {
                let ic = sortdb.index_conn();
                let tip_sort_id = SortitionDB::get_canonical_sortition_tip(sortdb.conn()).unwrap();
                let sortdb_reader = SortitionHandleConn::open_reader(&ic, &tip_sort_id).unwrap();
                sortdb_reader.get_pox_id().unwrap()
            };

            test_debug!(
                "\n\n{:?}: after stacks block {:?}, tip PoX ID is {:?}\n\n",
                &self.to_neighbor().addr,
                &block.block_hash(),
                &pox_id
            );

            self.sortdb = Some(sortdb);
            self.stacks_node = Some(node);
        }

        pub fn add_empty_burnchain_block(&mut self) -> (u64, BurnchainHeaderHash, ConsensusHash) {
            self.next_burnchain_block(vec![])
        }

        pub fn mempool(&mut self) -> &mut MemPoolDB {
            self.mempool.as_mut().unwrap()
        }

        pub fn chainstate(&mut self) -> &mut StacksChainState {
            &mut self.stacks_node.as_mut().unwrap().chainstate
        }

        pub fn sortdb(&mut self) -> &mut SortitionDB {
            self.sortdb.as_mut().unwrap()
        }

        pub fn with_db_state<F, R>(&mut self, f: F) -> Result<R, net_error>
        where
            F: FnOnce(
                &mut SortitionDB,
                &mut StacksChainState,
                &mut Relayer,
                &mut MemPoolDB,
            ) -> Result<R, net_error>,
        {
            let mut sortdb = self.sortdb.take().unwrap();
            let mut stacks_node = self.stacks_node.take().unwrap();
            let mut mempool = self.mempool.take().unwrap();

            let res = f(
                &mut sortdb,
                &mut stacks_node.chainstate,
                &mut self.relayer,
                &mut mempool,
            );

            self.stacks_node = Some(stacks_node);
            self.sortdb = Some(sortdb);
            self.mempool = Some(mempool);
            res
        }

        pub fn with_mining_state<F, R>(&mut self, f: F) -> Result<R, net_error>
        where
            F: FnOnce(
                &mut SortitionDB,
                &mut TestMiner,
                &mut TestMiner,
                &mut TestStacksNode,
            ) -> Result<R, net_error>,
        {
            let mut stacks_node = self.stacks_node.take().unwrap();
            let mut sortdb = self.sortdb.take().unwrap();
            let res = f(
                &mut sortdb,
                &mut self.miner,
                &mut self.config.spending_account,
                &mut stacks_node,
            );
            self.sortdb = Some(sortdb);
            self.stacks_node = Some(stacks_node);
            res
        }

        pub fn with_network_state<F, R>(&mut self, f: F) -> Result<R, net_error>
        where
            F: FnOnce(
                &mut SortitionDB,
                &mut StacksChainState,
                &mut PeerNetwork,
                &mut Relayer,
                &mut MemPoolDB,
            ) -> Result<R, net_error>,
        {
            let mut sortdb = self.sortdb.take().unwrap();
            let mut stacks_node = self.stacks_node.take().unwrap();
            let mut mempool = self.mempool.take().unwrap();

            let res = f(
                &mut sortdb,
                &mut stacks_node.chainstate,
                &mut self.network,
                &mut self.relayer,
                &mut mempool,
            );

            self.stacks_node = Some(stacks_node);
            self.sortdb = Some(sortdb);
            self.mempool = Some(mempool);
            res
        }

        pub fn with_peer_state<F, R>(&mut self, f: F) -> Result<R, net_error>
        where
            F: FnOnce(
                &mut TestPeer,
                &mut SortitionDB,
                &mut StacksChainState,
                &mut MemPoolDB,
            ) -> Result<R, net_error>,
        {
            let mut sortdb = self.sortdb.take().unwrap();
            let mut stacks_node = self.stacks_node.take().unwrap();
            let mut mempool = self.mempool.take().unwrap();

            let res = f(self, &mut sortdb, &mut stacks_node.chainstate, &mut mempool);

            self.stacks_node = Some(stacks_node);
            self.sortdb = Some(sortdb);
            self.mempool = Some(mempool);
            res
        }

        /// Make a tenure with the given transactions. Creates a coinbase tx with the given nonce, and then increments
        ///  the provided reference.
        pub fn tenure_with_txs(
            &mut self,
            txs: &[StacksTransaction],
            coinbase_nonce: &mut usize,
        ) -> StacksBlockId {
            let microblock_privkey = StacksPrivateKey::new();
            let microblock_pubkeyhash =
                Hash160::from_node_public_key(&StacksPublicKey::from_private(&microblock_privkey));
            let tip =
                SortitionDB::get_canonical_burn_chain_tip(&self.sortdb.as_ref().unwrap().conn())
                    .unwrap();
            let (burn_ops, stacks_block, microblocks) = self.make_tenure(
                |ref mut miner,
                 ref mut sortdb,
                 ref mut chainstate,
                 vrf_proof,
                 ref parent_opt,
                 ref parent_microblock_header_opt| {
                    let parent_tip = get_parent_tip(parent_opt, chainstate, sortdb);
                    let coinbase_tx = make_coinbase(miner, *coinbase_nonce);

                    let mut block_txs = vec![coinbase_tx];
                    block_txs.extend_from_slice(txs);

                    let block_builder = StacksBlockBuilder::make_regtest_block_builder(
                        &parent_tip,
                        vrf_proof,
                        tip.total_burn,
                        microblock_pubkeyhash,
                    )
                    .unwrap();
                    let (anchored_block, _size, _cost) =
                        StacksBlockBuilder::make_anchored_block_from_txs(
                            block_builder,
                            chainstate,
                            &sortdb.index_conn(),
                            block_txs,
                        )
                        .unwrap();
                    (anchored_block, vec![])
                },
            );

            let (_, _, consensus_hash) = self.next_burnchain_block(burn_ops);
            self.process_stacks_epoch_at_tip(&stacks_block, &microblocks);

            *coinbase_nonce += 1;

            StacksBlockId::new(&consensus_hash, &stacks_block.block_hash())
        }

        // Make a tenure
        pub fn make_tenure<F>(
            &mut self,
            mut tenure_builder: F,
        ) -> (
            Vec<BlockstackOperationType>,
            StacksBlock,
            Vec<StacksMicroblock>,
        )
        where
            F: FnMut(
                &mut TestMiner,
                &mut SortitionDB,
                &mut StacksChainState,
                VRFProof,
                Option<&StacksBlock>,
                Option<&StacksMicroblockHeader>,
            ) -> (StacksBlock, Vec<StacksMicroblock>),
        {
            let mut sortdb = self.sortdb.take().unwrap();
            let mut burn_block = {
                let sn = SortitionDB::get_canonical_burn_chain_tip(sortdb.conn()).unwrap();
                TestBurnchainBlock::new(&sn, 0)
            };

            let last_sortition_block =
                SortitionDB::get_canonical_burn_chain_tip(sortdb.conn()).unwrap(); // no forks here

            let mut stacks_node = self.stacks_node.take().unwrap();

            let parent_block_opt = stacks_node.get_last_anchored_block(&self.miner);
            let parent_microblock_header_opt =
                get_last_microblock_header(&stacks_node, &self.miner, parent_block_opt.as_ref());
            let last_key = stacks_node.get_last_key(&self.miner);

            let network_id = self.config.network_id;
            let chainstate_path = self.chainstate_path.clone();
            let burn_block_height = burn_block.block_height;

            let proof = self
                .miner
                .make_proof(
                    &last_key.public_key,
                    &burn_block.parent_snapshot.sortition_hash,
                )
                .expect(&format!(
                    "FATAL: no private key for {}",
                    last_key.public_key.to_hex()
                ));

            let (stacks_block, microblocks) = tenure_builder(
                &mut self.miner,
                &mut sortdb,
                &mut stacks_node.chainstate,
                proof,
                parent_block_opt.as_ref(),
                parent_microblock_header_opt.as_ref(),
            );

            let mut block_commit_op = stacks_node.make_tenure_commitment(
                &mut sortdb,
                &mut burn_block,
                &mut self.miner,
                &stacks_block,
                &microblocks,
                1000,
                &last_key,
                Some(&last_sortition_block),
            );
            let leader_key_op = stacks_node.add_key_register(&mut burn_block, &mut self.miner);

            // patch in reward set info
            match get_next_recipients(
                &last_sortition_block,
                &mut stacks_node.chainstate,
                &mut sortdb,
                &self.config.burnchain,
                &OnChainRewardSetProvider(),
            ) {
                Ok(recipients) => {
                    block_commit_op.commit_outs = match recipients {
                        Some(info) => {
                            let mut recipients = info
                                .recipients
                                .into_iter()
                                .map(|x| x.0)
                                .collect::<Vec<StacksAddress>>();
                            if recipients.len() == 1 {
                                recipients.push(StacksAddress::burn_address(false));
                            }
                            recipients
                        }
                        None => vec![],
                    };
                    test_debug!(
                        "Block commit at height {} has {} recipients: {:?}",
                        block_commit_op.block_height,
                        block_commit_op.commit_outs.len(),
                        &block_commit_op.commit_outs
                    );
                }
                Err(e) => {
                    panic!("Failure fetching recipient set: {:?}", e);
                }
            };

            self.stacks_node = Some(stacks_node);
            self.sortdb = Some(sortdb);
            (
                vec![
                    BlockstackOperationType::LeaderKeyRegister(leader_key_op),
                    BlockstackOperationType::LeaderBlockCommit(block_commit_op),
                ],
                stacks_block,
                microblocks,
            )
        }

        // have this peer produce an anchored block and microblock tail using its internal miner.
        pub fn make_default_tenure(
            &mut self,
        ) -> (
            Vec<BlockstackOperationType>,
            StacksBlock,
            Vec<StacksMicroblock>,
        ) {
            let mut sortdb = self.sortdb.take().unwrap();
            let mut burn_block = {
                let sn = SortitionDB::get_canonical_burn_chain_tip(sortdb.conn()).unwrap();
                TestBurnchainBlock::new(&sn, 0)
            };

            let mut stacks_node = self.stacks_node.take().unwrap();

            let parent_block_opt = stacks_node.get_last_anchored_block(&self.miner);
            let parent_microblock_header_opt =
                get_last_microblock_header(&stacks_node, &self.miner, parent_block_opt.as_ref());
            let last_key = stacks_node.get_last_key(&self.miner);

            let network_id = self.config.network_id;
            let chainstate_path = self.chainstate_path.clone();
            let burn_block_height = burn_block.block_height;

            let (stacks_block, microblocks, block_commit_op) = stacks_node.mine_stacks_block(
                &mut sortdb,
                &mut self.miner,
                &mut burn_block,
                &last_key,
                parent_block_opt.as_ref(),
                1000,
                |mut builder, ref mut miner, ref sortdb| {
                    let (mut miner_chainstate, _) =
                        StacksChainState::open(false, network_id, &chainstate_path, None).unwrap();
                    let sort_iconn = sortdb.index_conn();

                    let mut miner_epoch_info = builder
                        .pre_epoch_begin(&mut miner_chainstate, &sort_iconn)
                        .unwrap();
                    let mut epoch = builder
                        .epoch_begin(&sort_iconn, &mut miner_epoch_info)
                        .unwrap()
                        .0;

                    let (stacks_block, microblocks) =
                        mine_smart_contract_block_contract_call_microblock(
                            &mut epoch,
                            &mut builder,
                            miner,
                            burn_block_height as usize,
                            parent_microblock_header_opt.as_ref(),
                        );

                    builder.epoch_finish(epoch);
                    (stacks_block, microblocks)
                },
            );

            let leader_key_op = stacks_node.add_key_register(&mut burn_block, &mut self.miner);

            self.stacks_node = Some(stacks_node);
            self.sortdb = Some(sortdb);
            (
                vec![
                    BlockstackOperationType::LeaderKeyRegister(leader_key_op),
                    BlockstackOperationType::LeaderBlockCommit(block_commit_op),
                ],
                stacks_block,
                microblocks,
            )
        }

        pub fn to_neighbor(&self) -> Neighbor {
            self.config.to_neighbor()
        }

        pub fn to_peer_host(&self) -> PeerHost {
            self.config.to_peer_host()
        }

        pub fn get_public_key(&self) -> Secp256k1PublicKey {
            let local_peer = PeerDB::get_local_peer(&self.network.peerdb.conn()).unwrap();
            Secp256k1PublicKey::from_private(&local_peer.private_key)
        }

        pub fn get_peerdb_conn(&self) -> &DBConn {
            self.network.peerdb.conn()
        }

        pub fn get_burnchain_view(&mut self) -> Result<BurnchainView, db_error> {
            let sortdb = self.sortdb.take().unwrap();
            let view_res = {
                let chaintip = SortitionDB::get_canonical_burn_chain_tip(&sortdb.conn()).unwrap();
                SortitionDB::get_burnchain_view(&sortdb.conn(), &self.config.burnchain, &chaintip)
            };
            self.sortdb = Some(sortdb);
            view_res
        }

        pub fn dump_frontier(&self) -> () {
            let conn = self.network.peerdb.conn();
            let peers = PeerDB::get_all_peers(conn).unwrap();
            debug!("--- BEGIN ALL PEERS ({}) ---", peers.len());
            debug!("{:#?}", &peers);
            debug!("--- END ALL PEERS ({}) -----", peers.len());
        }
    }

    pub fn to_addr(sk: &StacksPrivateKey) -> StacksAddress {
        StacksAddress::from_public_keys(
            C32_ADDRESS_VERSION_TESTNET_SINGLESIG,
            &AddressHashMode::SerializeP2PKH,
            1,
            &vec![StacksPublicKey::from_private(sk)],
        )
        .unwrap()
    }
}<|MERGE_RESOLUTION|>--- conflicted
+++ resolved
@@ -2055,73 +2055,17 @@
     use std::thread;
     use std::{collections::HashMap, sync::Mutex};
 
-    use mio;
-    use rand;
     use rand::RngCore;
 
-<<<<<<< HEAD
-    use address::*;
-    use burnchains::bitcoin::address::*;
-    use burnchains::bitcoin::indexer::BitcoinIndexer;
-    use burnchains::bitcoin::keys::*;
-    use burnchains::bitcoin::*;
-    use burnchains::burnchain::*;
-    use burnchains::db::BurnchainDB;
-    use burnchains::db::BurnchainHeaderReader;
-    use burnchains::tests::*;
-    use burnchains::*;
-    use chainstate::burn::db::sortdb;
-    use chainstate::burn::db::sortdb::*;
-    use chainstate::burn::operations::*;
-    use chainstate::burn::*;
-    use chainstate::coordinator::tests::*;
-    use chainstate::coordinator::*;
-    use chainstate::stacks::boot::*;
-    use chainstate::stacks::db::StacksChainState;
-    use chainstate::stacks::db::*;
-    use chainstate::stacks::miner::test::*;
-    use chainstate::stacks::miner::*;
-    use chainstate::stacks::*;
-    use chainstate::*;
-    use core::NETWORK_P2P_PORT;
-    use net::asn::*;
-    use net::atlas::*;
-    use net::chat::*;
-    use net::codec::*;
-    use net::connection::*;
-    use net::db::*;
-    use net::neighbors::*;
-    use net::p2p::*;
-    use net::poll::*;
-    use net::relay::*;
-    use net::rpc::RPCHandlerArgs;
-    use net::Error as net_error;
-    use util::get_epoch_time_secs;
-    use util::hash::*;
-    use util::secp256k1::*;
-    use util::strings::*;
-    use util::uint::*;
-    use util::vrf::*;
-    use vm::costs::ExecutionCost;
-    use vm::database::STXBalance;
-    use vm::types::*;
-
-    use crate::chainstate::stacks::boot::test::get_parent_tip;
-    use crate::types::chainstate::StacksMicroblockHeader;
-    use crate::types::proof::TrieHash;
-    use crate::util::boot::boot_code_test_addr;
-    use crate::{
-        chainstate::stacks::{db::accounts::MinerReward, events::StacksTransactionReceipt},
-        codec::StacksMessageCodec,
-    };
-=======
+    use crate::address::*;
     use crate::burnchains::bitcoin::address::*;
     use crate::burnchains::bitcoin::keys::*;
     use crate::burnchains::bitcoin::*;
     use crate::burnchains::burnchain::*;
     use crate::burnchains::db::BurnchainDB;
-    use crate::burnchains::test::*;
+    use crate::burnchains::tests::*;
     use crate::burnchains::*;
+    use crate::burnchains::bitcoin::indexer::BitcoinIndexer;
     use crate::chainstate::burn::db::sortdb;
     use crate::chainstate::burn::db::sortdb::*;
     use crate::chainstate::burn::operations::*;
@@ -2158,9 +2102,8 @@
     use stacks_common::util::secp256k1::*;
     use stacks_common::util::uint::*;
     use stacks_common::util::vrf::*;
->>>>>>> 035fb126
-
-    use deps::bitcoin::network::serialize::BitcoinHash;
+
+    use stacks_common::deps_common::bitcoin::network::serialize::BitcoinHash;
 
     use super::*;
     use crate::chainstate::stacks::boot::test::get_parent_tip;
@@ -2171,7 +2114,9 @@
     use stacks_common::codec::StacksMessageCodec;
     use stacks_common::types::chainstate::TrieHash;
 
-    use burnchains::bitcoin::spv::BITCOIN_GENESIS_BLOCK_HASH_REGTEST;
+    use crate::burnchains::bitcoin::spv::BITCOIN_GENESIS_BLOCK_HASH_REGTEST;
+
+    use crate::burnchains::db::BurnchainHeaderReader;
 
     impl StacksMessageCodec for BlockstackOperationType {
         fn consensus_serialize<W: Write>(&self, fd: &mut W) -> Result<(), codec_error> {
@@ -2606,14 +2551,7 @@
         pub fn new(config: TestPeerConfig) -> TestPeer<'a> {
             TestPeer::new_with_observer(config, None)
         }
-
-<<<<<<< HEAD
-        pub fn make_test_path(config: &TestPeerConfig) -> String {
-            let test_path = format!(
-                "/tmp/blockstack-test-peer-{}-{}",
-                &config.test_name, config.server_port
-            );
-=======
+        
         pub fn test_path(config: &TestPeerConfig) -> String {
             format!(
                 "/tmp/stacks-node-tests/units-test-peer/{}-{}",
@@ -2621,12 +2559,8 @@
             )
         }
 
-        pub fn new_with_observer(
-            mut config: TestPeerConfig,
-            observer: Option<&'a TestEventObserver>,
-        ) -> TestPeer<'a> {
+        pub fn make_test_path(config: &TestPeerConfig) -> String {
             let test_path = TestPeer::test_path(&config);
->>>>>>> 035fb126
             match fs::metadata(&test_path) {
                 Ok(_) => {
                     fs::remove_dir_all(&test_path).unwrap();
@@ -2954,13 +2888,8 @@
                 &mut mempool,
                 None,
                 false,
-<<<<<<< HEAD
                 ibd,
-                10,
-=======
-                false,
                 100,
->>>>>>> 035fb126
                 &RPCHandlerArgs::default(),
                 &mut HashSet::new(),
             );
@@ -2998,13 +2927,8 @@
                 &mut mempool,
                 Some(dns_client),
                 false,
-<<<<<<< HEAD
                 ibd,
-                10,
-=======
-                false,
                 100,
->>>>>>> 035fb126
                 &RPCHandlerArgs::default(),
                 &mut HashSet::new(),
             );
