// Copyright (C) 2013-2020 Blockstack PBC, a public benefit corporation
// Copyright (C) 2020 Stacks Open Internet Foundation
//
// This program is free software: you can redistribute it and/or modify
// it under the terms of the GNU General Public License as published by
// the Free Software Foundation, either version 3 of the License, or
// (at your option) any later version.
//
// This program is distributed in the hope that it will be useful,
// but WITHOUT ANY WARRANTY; without even the implied warranty of
// MERCHANTABILITY or FITNESS FOR A PARTICULAR PURPOSE.  See the
// GNU General Public License for more details.
//
// You should have received a copy of the GNU General Public License
// along with this program.  If not, see <http://www.gnu.org/licenses/>.

use rusqlite::types::ToSql;
use rusqlite::Connection;
use rusqlite::OpenFlags;
use rusqlite::OptionalExtension;
use rusqlite::Row;
use rusqlite::Transaction;
use rusqlite::NO_PARAMS;

use std::cmp;
use std::ops::Deref;
use std::ops::DerefMut;

use burnchains::Txid;
use chainstate::burn::ConsensusHash;

use net::StacksMessageCodec;

use chainstate::burn::BlockHeaderHash;
use chainstate::stacks::{
    db::blocks::MemPoolRejection, db::StacksChainState, index::Error as MarfError,
    Error as ChainstateError, StacksAddress, StacksBlockHeader, StacksTransaction,
};
use std::fs;
use std::io::Read;
use std::path::{Path, PathBuf};

use util::db::query_row;
use util::db::query_rows;
use util::db::tx_begin_immediate;
use util::db::tx_busy_handler;
use util::db::u64_to_sql;
use util::db::Error as db_error;
use util::db::FromColumn;
use util::db::{sql_pragma, DBConn, DBTx, FromRow};
use util::get_epoch_time_secs;

use core::FIRST_BURNCHAIN_CONSENSUS_HASH;
use core::FIRST_STACKS_BLOCK_HASH;

use rusqlite::Error as SqliteError;

use chainstate::stacks::TransactionPayload;
use monitoring::increment_stx_mempool_gc; //promserver
use vm::types::PrincipalData;

use crate::monitoring;

// maximum number of confirmations a transaction can have before it's garbage-collected
pub const MEMPOOL_MAX_TRANSACTION_AGE: u64 = 256;
pub const MAXIMUM_MEMPOOL_TX_CHAINING: u64 = 25;

pub struct MemPoolAdmitter {
    cur_block: BlockHeaderHash,
    cur_consensus_hash: ConsensusHash,
}

enum MemPoolWalkResult {
    Chainstate(ConsensusHash, BlockHeaderHash, u64, u64),
    NoneAtHeight(ConsensusHash, BlockHeaderHash, u64),
    Done,
}

impl MemPoolAdmitter {
    pub fn new(cur_block: BlockHeaderHash, cur_consensus_hash: ConsensusHash) -> MemPoolAdmitter {
        MemPoolAdmitter {
            cur_block,
            cur_consensus_hash,
        }
    }

    pub fn set_block(&mut self, cur_block: &BlockHeaderHash, cur_consensus_hash: ConsensusHash) {
        self.cur_consensus_hash = cur_consensus_hash.clone();
        self.cur_block = cur_block.clone();
    }
    pub fn will_admit_tx(
        &mut self,
        chainstate: &mut StacksChainState,
        tx: &StacksTransaction,
        tx_size: u64,
    ) -> Result<(), MemPoolRejection> {
        chainstate.will_admit_mempool_tx(&self.cur_consensus_hash, &self.cur_block, tx, tx_size)
    }
}

pub enum MemPoolDropReason {
    REPLACE_ACROSS_FORK,
    REPLACE_BY_FEE,
    STALE_COLLECT,
    TOO_EXPENSIVE,
}

impl std::fmt::Display for MemPoolDropReason {
    fn fmt(&self, f: &mut std::fmt::Formatter<'_>) -> std::fmt::Result {
        match self {
            MemPoolDropReason::STALE_COLLECT => write!(f, "StaleGarbageCollect"),
            MemPoolDropReason::TOO_EXPENSIVE => write!(f, "TooExpensive"),
            MemPoolDropReason::REPLACE_ACROSS_FORK => write!(f, "ReplaceAcrossFork"),
            MemPoolDropReason::REPLACE_BY_FEE => write!(f, "ReplaceByFee"),
        }
    }
}

pub trait MemPoolEventDispatcher {
    fn mempool_txs_dropped(&self, txids: Vec<Txid>, reason: MemPoolDropReason);
}

#[derive(Debug, PartialEq, Clone)]
pub struct MemPoolTxInfo {
    pub tx: StacksTransaction,
    pub metadata: MemPoolTxMetadata,
}

#[derive(Debug, PartialEq, Clone)]
pub struct MemPoolTxMetadata {
    pub txid: Txid,
    pub len: u64,
    pub tx_fee: u64,
    pub estimated_fee: u64, // upper bound on what the fee to pay will be
    pub consensus_hash: ConsensusHash,
    pub block_header_hash: BlockHeaderHash,
    pub block_height: u64,
    pub origin_address: StacksAddress,
    pub origin_nonce: u64,
    pub sponsor_address: StacksAddress,
    pub sponsor_nonce: u64,
    pub accept_time: u64,
}

impl FromRow<Txid> for Txid {
    fn from_row<'a>(row: &'a Row) -> Result<Txid, db_error> {
        row.get(0).map_err(db_error::SqliteError)
    }
}

impl FromRow<MemPoolTxMetadata> for MemPoolTxMetadata {
    fn from_row<'a>(row: &'a Row) -> Result<MemPoolTxMetadata, db_error> {
        let txid = Txid::from_column(row, "txid")?;
        let consensus_hash = ConsensusHash::from_column(row, "consensus_hash")?;
        let block_header_hash = BlockHeaderHash::from_column(row, "block_header_hash")?;
        let estimated_fee = u64::from_column(row, "estimated_fee")?;
        let tx_fee = u64::from_column(row, "tx_fee")?;
        let height = u64::from_column(row, "height")?;
        let len = u64::from_column(row, "length")?;
        let ts = u64::from_column(row, "accept_time")?;
        let origin_address = StacksAddress::from_column(row, "origin_address")?;
        let origin_nonce = u64::from_column(row, "origin_nonce")?;
        let sponsor_address = StacksAddress::from_column(row, "sponsor_address")?;
        let sponsor_nonce = u64::from_column(row, "sponsor_nonce")?;

        Ok(MemPoolTxMetadata {
            txid: txid,
            estimated_fee: estimated_fee,
            tx_fee: tx_fee,
            len: len,
            consensus_hash: consensus_hash,
            block_header_hash: block_header_hash,
            block_height: height,
            accept_time: ts,
            origin_address: origin_address,
            origin_nonce: origin_nonce,
            sponsor_address: sponsor_address,
            sponsor_nonce: sponsor_nonce,
        })
    }
}

impl FromRow<MemPoolTxInfo> for MemPoolTxInfo {
    fn from_row<'a>(row: &'a Row) -> Result<MemPoolTxInfo, db_error> {
        let md = MemPoolTxMetadata::from_row(row)?;
        let tx_bytes: Vec<u8> = row.get_unwrap("tx");
        let tx = StacksTransaction::consensus_deserialize(&mut &tx_bytes[..])
            .map_err(|_e| db_error::ParseError)?;

        if tx.txid() != md.txid {
            return Err(db_error::ParseError);
        }

        Ok(MemPoolTxInfo {
            tx: tx,
            metadata: md,
        })
    }
}

const MEMPOOL_INITIAL_SCHEMA: &'static [&'static str] = &[
    r#"
    CREATE TABLE mempool(
        txid TEXT NOT NULL,
        origin_address TEXT NOT NULL,
        origin_nonce INTEGER NOT NULL,
        sponsor_address TEXT NOT NULL,
        sponsor_nonce INTEGER NOT NULL,
        estimated_fee INTEGER NOT NULL,
        tx_fee INTEGER NOT NULL,
        length INTEGER NOT NULL,
        consensus_hash TEXT NOT NULL,
        block_header_hash TEXT NOT NULL,
        height INTEGER NOT NULL,    -- stacks block height
        accept_time INTEGER NOT NULL,
        tx BLOB NOT NULL,
        PRIMARY KEY (txid),
        UNIQUE (origin_address, origin_nonce),
        UNIQUE (sponsor_address,sponsor_nonce)
    );
    "#,
    "CREATE INDEX by_txid ON mempool(txid);",
    "CREATE INDEX by_sponsor ON mempool(sponsor_address, sponsor_nonce);",
    "CREATE INDEX by_origin ON mempool(origin_address, origin_nonce);",
    "CREATE INDEX by_timestamp ON mempool(accept_time);",
    "CREATE INDEX by_chaintip ON mempool(consensus_hash,block_header_hash);",
    "CREATE INDEX by_estimated_fee ON mempool(estimated_fee);",
];

pub struct MemPoolDB {
    db: DBConn,
    path: String,
    admitter: MemPoolAdmitter,
}

pub struct MemPoolTx<'a> {
    tx: DBTx<'a>,
    admitter: &'a mut MemPoolAdmitter,
}

impl<'a> Deref for MemPoolTx<'a> {
    type Target = DBTx<'a>;
    fn deref(&self) -> &DBTx<'a> {
        &self.tx
    }
}

impl<'a> DerefMut for MemPoolTx<'a> {
    fn deref_mut(&mut self) -> &mut DBTx<'a> {
        &mut self.tx
    }
}

impl<'a> MemPoolTx<'a> {
    pub fn new(tx: DBTx<'a>, admitter: &'a mut MemPoolAdmitter) -> MemPoolTx<'a> {
        MemPoolTx { tx, admitter }
    }

    pub fn commit(self) -> Result<(), db_error> {
        self.tx.commit().map_err(db_error::SqliteError)
    }

    fn is_block_in_fork(
        &mut self,
        chainstate: &mut StacksChainState,
        check_consensus_hash: &ConsensusHash,
        check_stacks_block: &BlockHeaderHash,
        cur_consensus_hash: &ConsensusHash,
        cur_stacks_block: &BlockHeaderHash,
    ) -> Result<bool, db_error> {
        let admitter_block =
            StacksBlockHeader::make_index_block_hash(cur_consensus_hash, cur_stacks_block);
        let index_block =
            StacksBlockHeader::make_index_block_hash(check_consensus_hash, check_stacks_block);
        // short circuit equality
        if admitter_block == index_block {
            return Ok(true);
        }

        let height_result = chainstate
            .with_clarity_marf(|marf| marf.get_block_height_of(&index_block, &admitter_block));
        match height_result {
            Ok(x) => {
                eprintln!("{} from {} => {:?}", &index_block, &admitter_block, x);
                Ok(x.is_some())
            }
            Err(x) => Err(db_error::IndexError(x)),
        }
    }
}

impl MemPoolTxInfo {
    pub fn from_tx(
        tx: StacksTransaction,
        estimated_fee: u64,
        consensus_hash: ConsensusHash,
        block_header_hash: BlockHeaderHash,
        block_height: u64,
    ) -> MemPoolTxInfo {
        let txid = tx.txid();
        let mut tx_data = vec![];
        tx.consensus_serialize(&mut tx_data)
            .expect("BUG: failed to serialize to vector");

        let origin_address = tx.origin_address();
        let origin_nonce = tx.get_origin_nonce();
        let (sponsor_address, sponsor_nonce) =
            if let (Some(addr), Some(nonce)) = (tx.sponsor_address(), tx.get_sponsor_nonce()) {
                (addr, nonce)
            } else {
                (origin_address.clone(), origin_nonce)
            };

        let metadata = MemPoolTxMetadata {
            txid: txid,
            len: tx_data.len() as u64,
            tx_fee: tx.get_tx_fee(),
            estimated_fee: estimated_fee,
            consensus_hash: consensus_hash,
            block_header_hash: block_header_hash,
            block_height: block_height,
            origin_address: origin_address,
            origin_nonce: origin_nonce,
            sponsor_address: sponsor_address,
            sponsor_nonce: sponsor_nonce,
            accept_time: get_epoch_time_secs(),
        };
        MemPoolTxInfo {
            tx: tx,
            metadata: metadata,
        }
    }
}

impl MemPoolDB {
    fn instantiate_mempool_db(conn: &mut DBConn) -> Result<(), db_error> {
        sql_pragma(conn, "PRAGMA journal_mode = WAL;")?;

        let tx = tx_begin_immediate(conn)?;

        for cmd in MEMPOOL_INITIAL_SCHEMA {
            tx.execute_batch(cmd).map_err(db_error::SqliteError)?;
        }

        tx.commit().map_err(db_error::SqliteError)?;
        Ok(())
    }

    pub fn db_path(chainstate_root_path: &str) -> Result<String, db_error> {
        let mut path = PathBuf::from(chainstate_root_path);

        path.push("mempool.sqlite");
        path.to_str()
            .ok_or_else(|| db_error::ParseError)
            .map(String::from)
    }

    /// Open the mempool db within the chainstate directory.
    /// The chainstate must be instantiated already.
    pub fn open(
        mainnet: bool,
        chain_id: u32,
        chainstate_path: &str,
    ) -> Result<MemPoolDB, db_error> {
        match fs::metadata(chainstate_path) {
            Ok(md) => {
                if !md.is_dir() {
                    return Err(db_error::NotFoundError);
                }
            }
            Err(_e) => {
                return Err(db_error::NotFoundError);
            }
        }

        let (chainstate, _) = StacksChainState::open(mainnet, chain_id, chainstate_path)
            .map_err(|e| db_error::Other(format!("Failed to open chainstate: {:?}", &e)))?;

        let admitter = MemPoolAdmitter::new(BlockHeaderHash([0u8; 32]), ConsensusHash([0u8; 20]));

        let db_path = MemPoolDB::db_path(&chainstate.root_path)?;

        let mut create_flag = false;
        let open_flags = if fs::metadata(&db_path).is_err() {
            // need to create
            create_flag = true;
            OpenFlags::SQLITE_OPEN_READ_WRITE | OpenFlags::SQLITE_OPEN_CREATE
        } else {
            // can just open
            OpenFlags::SQLITE_OPEN_READ_WRITE
        };

        let mut conn =
            DBConn::open_with_flags(&db_path, open_flags).map_err(db_error::SqliteError)?;
        conn.busy_handler(Some(tx_busy_handler))
            .map_err(db_error::SqliteError)?;

        if create_flag {
            // instantiate!
            MemPoolDB::instantiate_mempool_db(&mut conn)?;
        }

        Ok(MemPoolDB {
            db: conn,
            path: db_path,
            admitter: admitter,
        })
    }

    fn walk(
        &self,
        chainstate: &mut StacksChainState,
        tip_consensus_hash: &ConsensusHash,
        tip_block_hash: &BlockHeaderHash,
        tip_height: u64,
    ) -> Result<MemPoolWalkResult, ChainstateError> {
        // Walk back to the next-highest
        // ancestor of this tip, and see if we can include anything from there.
        let next_height = match MemPoolDB::get_previous_block_height(&self.db, tip_height)? {
            Some(next_height) => next_height,
            None => {
                debug!("Done scanning mempool: no transactions left"; "height" => tip_height);
                return Ok(MemPoolWalkResult::Done);
            }
        };
        if next_height == 0 && tip_height == 0 {
            // we're done -- tried every tx
            debug!("Done scanning mempool: at height 0");
            return Ok(MemPoolWalkResult::Done);
        }

        let next_tips = MemPoolDB::get_chain_tips_at_height(&self.db, next_height)?;

        let ancestor_tip = {
            let headers_conn = chainstate.index_conn()?;
            let index_block =
                StacksBlockHeader::make_index_block_hash(tip_consensus_hash, tip_block_hash);
            match StacksChainState::get_index_tip_ancestor_conn(
                &headers_conn,
                &index_block,
                next_height,
            )? {
                Some(tip_info) => tip_info,
                None => {
                    // no ancestor at the height, this is a error because this shouldn't ever
                    //   happen: a chain tip should have an ancestor at every height < than its own height
                    error!(
                        "Done scanning mempool: no known ancestor of tip at height";
                        "height" => next_height,
                        "tip_consensus_hash" => %tip_consensus_hash,
                        "tip_block_hash" => %tip_block_hash,
                        "tip_index_hash" => %StacksBlockHeader::make_index_block_hash(
                            tip_consensus_hash,
                            tip_block_hash
                        ),
                    );
                    return Ok(MemPoolWalkResult::Done);
                }
            }
        };

        // find out which tip is the ancestor tip
        let mut found = false;
        let mut next_tip_consensus_hash = tip_consensus_hash.clone();
        let mut next_tip_block_hash = tip_block_hash.clone();

        let ancestor_bh = ancestor_tip.anchored_header.block_hash();

        for (consensus_hash, block_bhh) in next_tips.into_iter() {
            if ancestor_tip.consensus_hash == consensus_hash && ancestor_bh == block_bhh {
                found = true;
                next_tip_consensus_hash = consensus_hash;
                next_tip_block_hash = block_bhh;
                break;
            }
        }

        if !found {
            // no ancestor at height, try an earlier height
            debug!(
                "None of the available prior chain tips at {} is an ancestor of {}/{}",
                next_height, tip_consensus_hash, tip_block_hash
            );
            return Ok(MemPoolWalkResult::NoneAtHeight(
                ancestor_tip.consensus_hash,
                ancestor_bh,
                tip_height - 1,
            ));
        }

        let next_timestamp = match MemPoolDB::get_next_timestamp(
            &self.db,
            &next_tip_consensus_hash,
            &next_tip_block_hash,
            0,
        )? {
            Some(ts) => ts,
            None => {
                unreachable!("No transactions at a chain tip that exists");
            }
        };

        debug!(
            "Will start scaning mempool at {}/{} height={} ts={}",
            &next_tip_consensus_hash, &next_tip_block_hash, next_height, next_timestamp
        );
        Ok(MemPoolWalkResult::Chainstate(
            next_tip_consensus_hash,
            next_tip_block_hash,
            next_height,
            next_timestamp,
        ))
    }

    ///
    /// Iterate over candidates in the mempool
    ///  todo will be called once for each bundle of transactions at
    ///  each ancestor chain tip from the given one, starting with the
    ///  most recent chain tip and working backwards until there are
    ///  no more transactions to consider. Each batch of transactions
    ///  passed to todo will be sorted in nonce order.
    pub fn iterate_candidates<F, E>(
        &self,
        tip_consensus_hash: &ConsensusHash,
        tip_block_hash: &BlockHeaderHash,
        tip_height: u64,
        chainstate: &mut StacksChainState,
        mut todo: F,
    ) -> Result<(), E>
    where
        F: FnMut(Vec<MemPoolTxInfo>) -> Result<(), E>,
        E: From<db_error> + From<ChainstateError>,
    {
        let (mut tip_consensus_hash, mut tip_block_hash, mut tip_height) = (
            tip_consensus_hash.clone(),
            tip_block_hash.clone(),
            tip_height,
        );

        debug!(
            "Begin scanning transaction mempool at {}/{} height={}",
            &tip_consensus_hash, &tip_block_hash, tip_height
        );

        let mut next_timestamp =
            match MemPoolDB::get_next_timestamp(&self.db, &tip_consensus_hash, &tip_block_hash, 0)?
            {
                Some(ts) => ts,
                None => loop {
                    // walk back to where the first transaction we can mine can be found
                    match self.walk(chainstate, &tip_consensus_hash, &tip_block_hash, tip_height)? {
                        MemPoolWalkResult::Chainstate(
                            next_consensus_hash,
                            next_block_bhh,
                            next_height,
                            next_timestamp,
                        ) => {
                            tip_consensus_hash = next_consensus_hash;
                            tip_block_hash = next_block_bhh;
                            tip_height = next_height;
                            break next_timestamp;
                        }
                        MemPoolWalkResult::NoneAtHeight(
                            next_consensus_hash,
                            next_block_hash,
                            next_height,
                        ) => {
                            if std::env::var("STACKS_MEMPOOL_BAD_BEHAVIOR") == Ok("1".into()) {
                                warn!(
                                "Stopping mempool walk because no mempool entries at height = {}",
                                next_height - 1
                            );
                                return Ok(());
                            } else {
                                tip_consensus_hash = next_consensus_hash;
                                tip_block_hash = next_block_hash;
                                tip_height = next_height;
                            }
                        }
                        MemPoolWalkResult::Done => {
                            return Ok(());
                        }
                    }
                },
            };

        loop {
            let available_txs = MemPoolDB::get_txs_at(
                &self.db,
                &tip_consensus_hash,
                &tip_block_hash,
                next_timestamp,
            )?;
            debug!(
                "Have {} transactions at {}/{} height={} at or after {}",
                available_txs.len(),
                &tip_consensus_hash,
                &tip_block_hash,
                tip_height,
                next_timestamp
            );

            todo(available_txs)?;
            next_timestamp = match MemPoolDB::get_next_timestamp(
                &self.db,
                &tip_consensus_hash,
                &tip_block_hash,
                next_timestamp,
            )? {
                Some(ts) => ts,
                None => loop {
                    // walk back
                    match self.walk(chainstate, &tip_consensus_hash, &tip_block_hash, tip_height)? {
                        MemPoolWalkResult::Chainstate(
                            next_consensus_hash,
                            next_block_bhh,
                            next_height,
                            next_timestamp,
                        ) => {
                            tip_consensus_hash = next_consensus_hash;
                            tip_block_hash = next_block_bhh;
                            tip_height = next_height;
                            break next_timestamp;
                        }
                        MemPoolWalkResult::NoneAtHeight(
                            next_consensus_hash,
                            next_block_hash,
                            next_height,
                        ) => {
                            if std::env::var("STACKS_MEMPOOL_BAD_BEHAVIOR") == Ok("1".into()) {
                                warn!(
                                    "Stopping mempool walk because no mempool entries at height = {}",
                                    next_height - 1
                                );
                                return Ok(());
                            } else {
                                tip_consensus_hash = next_consensus_hash;
                                tip_block_hash = next_block_hash;
                                tip_height = next_height;
                            }
                        }
                        MemPoolWalkResult::Done => {
                            return Ok(());
                        }
                    }
                },
            };
        }
    }

    pub fn conn(&self) -> &DBConn {
        &self.db
    }

    pub fn tx_begin<'a>(&'a mut self) -> Result<MemPoolTx<'a>, db_error> {
        let tx = tx_begin_immediate(&mut self.db)?;
        Ok(MemPoolTx::new(tx, &mut self.admitter))
    }

    fn db_has_tx(conn: &DBConn, txid: &Txid) -> Result<bool, db_error> {
        query_row(
            conn,
            "SELECT 1 FROM mempool WHERE txid = ?1",
            &[txid as &dyn ToSql],
        )
        .and_then(|row_opt: Option<i64>| Ok(row_opt.is_some()))
    }

    pub fn get_tx(conn: &DBConn, txid: &Txid) -> Result<Option<MemPoolTxInfo>, db_error> {
        query_row(
            conn,
            "SELECT * FROM mempool WHERE txid = ?1",
            &[txid as &dyn ToSql],
        )
    }

    fn get_tx_estimated_fee(conn: &DBConn, txid: &Txid) -> Result<Option<u64>, db_error> {
        query_row(
            conn,
            "SELECT estimated_fee FROM mempool WHERE txid = ?1",
            &[txid as &dyn ToSql],
        )
    }

    /// Get all transactions across all tips
    #[cfg(test)]
    pub fn get_all_txs(conn: &DBConn) -> Result<Vec<MemPoolTxInfo>, db_error> {
        let sql = "SELECT * FROM mempool";
        let rows = query_rows::<MemPoolTxInfo, _>(conn, &sql, NO_PARAMS)?;
        Ok(rows)
    }

    /// Get the next timestamp after this one that occurs in this chain tip.
    pub fn get_next_timestamp(
        conn: &DBConn,
        consensus_hash: &ConsensusHash,
        block_header_hash: &BlockHeaderHash,
        timestamp: u64,
    ) -> Result<Option<u64>, db_error> {
        let sql = "SELECT accept_time FROM mempool WHERE accept_time > ?1 AND consensus_hash = ?2 AND block_header_hash = ?3 ORDER BY accept_time ASC LIMIT 1";
        let args: &[&dyn ToSql] = &[&u64_to_sql(timestamp)?, consensus_hash, block_header_hash];
        query_row(conn, sql, args)
    }

    /// Get all transactions at a particular timestamp on a given chain tip.
    /// Order them by origin nonce.
    pub fn get_txs_at(
        conn: &DBConn,
        consensus_hash: &ConsensusHash,
        block_header_hash: &BlockHeaderHash,
        timestamp: u64,
    ) -> Result<Vec<MemPoolTxInfo>, db_error> {
        let sql = "SELECT * FROM mempool WHERE accept_time = ?1 AND consensus_hash = ?2 AND block_header_hash = ?3 ORDER BY origin_nonce ASC";
        let args: &[&dyn ToSql] = &[&u64_to_sql(timestamp)?, consensus_hash, block_header_hash];
        let rows = query_rows::<MemPoolTxInfo, _>(conn, &sql, args)?;
        Ok(rows)
    }

    /// Given a chain tip, find the highest block-height from _before_ this tip
    pub fn get_previous_block_height(conn: &DBConn, height: u64) -> Result<Option<u64>, db_error> {
        let sql = "SELECT height FROM mempool WHERE height < ?1 ORDER BY height DESC LIMIT 1";
        let args: &[&dyn ToSql] = &[&u64_to_sql(height)?];
        query_row(conn, sql, args)
    }

    /// Get chain tip(s) at a given height that have transactions
    pub fn get_chain_tips_at_height(
        conn: &DBConn,
        height: u64,
    ) -> Result<Vec<(ConsensusHash, BlockHeaderHash)>, db_error> {
        let sql = "SELECT consensus_hash,block_header_hash FROM mempool WHERE height = ?1";
        let args: &[&dyn ToSql] = &[&u64_to_sql(height)?];

        let mut stmt = conn.prepare(sql).map_err(db_error::SqliteError)?;

        let mut rows = stmt.query(args).map_err(db_error::SqliteError)?;

        // gather
        let mut tips = vec![];
        while let Some(row) = rows.next().map_err(|e| db_error::SqliteError(e))? {
            let consensus_hash = ConsensusHash::from_column(&row, "consensus_hash")?;
            let block_hash = BlockHeaderHash::from_column(&row, "block_header_hash")?;
            tips.push((consensus_hash, block_hash));
        }

        Ok(tips)
    }

    /// Get a number of transactions after a given timestamp on a given chain tip.
    pub fn get_txs_after(
        conn: &DBConn,
        consensus_hash: &ConsensusHash,
        block_header_hash: &BlockHeaderHash,
        timestamp: u64,
        count: u64,
    ) -> Result<Vec<MemPoolTxInfo>, db_error> {
        let sql = "SELECT * FROM mempool WHERE accept_time >= ?1 AND consensus_hash = ?2 AND block_header_hash = ?3 ORDER BY estimated_fee DESC LIMIT ?4";
        let args: &[&dyn ToSql] = &[
            &u64_to_sql(timestamp)?,
            consensus_hash,
            block_header_hash,
            &u64_to_sql(count)?,
        ];
        let rows = query_rows::<MemPoolTxInfo, _>(conn, &sql, args)?;
        Ok(rows)
    }

    /// Get a transaction's metadata, given address and nonce, and whether the address is used as a sponsor or an origin.
    /// Faster than getting the MemPoolTxInfo, since no deserialization will be needed.
    /// Used to see if there exists a transaction with this info, so as to implement replace-by-fee
    fn get_tx_metadata_by_address(
        conn: &DBConn,
        is_origin: bool,
        addr: &StacksAddress,
        nonce: u64,
    ) -> Result<Option<MemPoolTxMetadata>, db_error> {
        let sql = format!(
            "SELECT 
                          txid,
                          origin_address,
                          origin_nonce,
                          sponsor_address,
                          sponsor_nonce,
                          estimated_fee,
                          tx_fee,
                          length,
                          consensus_hash,
                          block_header_hash,
                          height,
                          accept_time
                          FROM mempool WHERE {0}_address = ?1 AND {0}_nonce = ?2",
            if is_origin { "origin" } else { "sponsor" }
        );
        let args: &[&dyn ToSql] = &[&addr.to_string(), &u64_to_sql(nonce)?];
        query_row(conn, &sql, args)
    }

    fn get_next_nonce_as_participant_type(
        conn: &DBConn,
        addr: &StacksAddress,
        as_origin: bool,
    ) -> Result<u64, db_error> {
        let sql = format!(
            "SELECT ifnull(max({0}_nonce + 1), 0) FROM mempool WHERE {0}_address = ?1",
            if as_origin { "origin" } else { "sponsor" }
        );
        match conn.query_row_and_then(&sql, &[addr.to_string()], |row| u64::from_row(row)) {
            Ok(max) => Ok(max),
            Err(db_error::SqliteError(SqliteError::QueryReturnedNoRows)) => Ok(0),
            otherwise => otherwise,
        }
    }

    pub fn get_next_nonce_for_address(
        conn: &DBConn,
        address: &StacksAddress,
    ) -> Result<u64, db_error> {
        let as_origin = MemPoolDB::get_next_nonce_as_participant_type(conn, address, true)?;
        let as_sponsor = MemPoolDB::get_next_nonce_as_participant_type(conn, address, false)?;
        Ok(cmp::max(as_origin, as_sponsor))
    }

    /// Add a transaction to the mempool.  If it already exists, then replace it if the given fee
    /// is higher than the one that's already there.
    /// Carry out the mempool admission test before adding.
    /// Don't call directly; use submit()
    fn try_add_tx(
        tx: &mut MemPoolTx,
        chainstate: &mut StacksChainState,
        consensus_hash: &ConsensusHash,
        block_header_hash: &BlockHeaderHash,
        txid: Txid,
        tx_bytes: Vec<u8>,
        estimated_fee: u64,
        tx_fee: u64,
        height: u64,
        origin_address: &StacksAddress,
        origin_nonce: u64,
        sponsor_address: &StacksAddress,
        sponsor_nonce: u64,
        event_observer: Option<&dyn MemPoolEventDispatcher>,
    ) -> Result<(), MemPoolRejection> {
        let length = tx_bytes.len() as u64;

        // do we already have txs with either the same origin nonce or sponsor nonce ?
        let prior_tx = {
            match MemPoolDB::get_tx_metadata_by_address(tx, true, origin_address, origin_nonce)? {
                Some(prior_tx) => Some(prior_tx),
                None => MemPoolDB::get_tx_metadata_by_address(
                    tx,
                    false,
                    sponsor_address,
                    sponsor_nonce,
                )?,
            }
        };

        let mut replace_reason = MemPoolDropReason::REPLACE_BY_FEE;

        // if so, is this a replace-by-fee? or a replace-in-chain-tip?
        let add_tx = if let Some(ref prior_tx) = prior_tx {
            if estimated_fee > prior_tx.estimated_fee {
                // is this a replace-by-fee ?
                replace_reason = MemPoolDropReason::REPLACE_BY_FEE;
                true
            } else if !tx.is_block_in_fork(
                chainstate,
                &prior_tx.consensus_hash,
                &prior_tx.block_header_hash,
                consensus_hash,
                block_header_hash,
            )? {
                // is this a replace-across-fork ?
                replace_reason = MemPoolDropReason::REPLACE_ACROSS_FORK;
                true
            } else {
                // there's a >= fee tx in this fork, cannot add
                info!("TX conflicts with sponsor/origin nonce in same fork with >= fee";
                      "new_txid" => %txid, 
                      "old_txid" => %prior_tx.txid,
                      "origin_addr" => %origin_address,
                      "origin_nonce" => origin_nonce,
                      "sponsor_addr" => %sponsor_address,
                      "sponsor_nonce" => sponsor_nonce,
                      "new_fee" => estimated_fee,
                      "old_fee" => prior_tx.estimated_fee);
                false
            }
        } else {
            // no conflicting TX with this origin/sponsor, go ahead and add
            true
        };

        if !add_tx {
            return Err(MemPoolRejection::ConflictingNonceInMempool);
        }

        let sql = "INSERT OR REPLACE INTO mempool (
            txid,
            origin_address,
            origin_nonce,
            sponsor_address,
            sponsor_nonce,
            estimated_fee,
            tx_fee,
            length,
            consensus_hash,
            block_header_hash,
            height,
            accept_time,
            tx)
            VALUES (?1, ?2, ?3, ?4, ?5, ?6, ?7, ?8, ?9, ?10, ?11, ?12, ?13)";

        let args: &[&dyn ToSql] = &[
            &txid,
            &origin_address.to_string(),
            &u64_to_sql(origin_nonce)?,
            &sponsor_address.to_string(),
            &u64_to_sql(sponsor_nonce)?,
            &u64_to_sql(estimated_fee)?,
            &u64_to_sql(tx_fee)?,
            &u64_to_sql(length)?,
            consensus_hash,
            block_header_hash,
            &u64_to_sql(height)?,
            &u64_to_sql(get_epoch_time_secs())?,
            &tx_bytes,
        ];

        tx.execute(sql, args)
            .map_err(|e| MemPoolRejection::DBError(db_error::SqliteError(e)))?;

        // broadcast drop event if a tx is being replaced
        if let (Some(prior_tx), Some(event_observer)) = (prior_tx, event_observer) {
            event_observer.mempool_txs_dropped(vec![prior_tx.txid], replace_reason);
        };

        Ok(())
    }

    /// Garbage-collect the mempool.  Remove transactions that have a given number of
    /// confirmations.
    pub fn garbage_collect(
        tx: &mut MemPoolTx,
        min_height: u64,
        event_observer: Option<&dyn MemPoolEventDispatcher>,
    ) -> Result<(), db_error> {
        let args: &[&dyn ToSql] = &[&u64_to_sql(min_height)?];

<<<<<<< HEAD
        tx.execute(sql, args).map_err(db_error::SqliteError)?;
        increment_stx_mempool_gc(); //promserver
=======
        if let Some(event_observer) = event_observer {
            let sql = "SELECT txid FROM mempool WHERE height < ?1";
            let txids = query_rows(tx, sql, args)?;
            event_observer.mempool_txs_dropped(txids, MemPoolDropReason::STALE_COLLECT);
        }

        let sql = "DELETE FROM mempool WHERE height < ?1";

        tx.execute(sql, args)?;
>>>>>>> ea7a08b7
        Ok(())
    }

    #[cfg(test)]
    pub fn clear_before_height(&mut self, min_height: u64) -> Result<(), db_error> {
        let mut tx = self.tx_begin()?;
        MemPoolDB::garbage_collect(&mut tx, min_height, None)?;
        tx.commit()?;
        Ok(())
    }

    /// Scan the chain tip for all available transactions (but do not remove them!)
    pub fn poll(
        &mut self,
        consensus_hash: &ConsensusHash,
        block_hash: &BlockHeaderHash,
    ) -> Vec<StacksTransaction> {
        test_debug!("Mempool poll at {}/{}", consensus_hash, block_hash);
        MemPoolDB::get_txs_after(
            &self.db,
            consensus_hash,
            block_hash,
            0,
            (i64::max_value() - 1) as u64,
        )
        .unwrap_or(vec![])
        .into_iter()
        .map(|tx_info| {
            test_debug!(
                "Mempool poll {} at {}/{}",
                &tx_info.tx.txid(),
                consensus_hash,
                block_hash
            );
            tx_info.tx
        })
        .collect()
    }

    /// Submit a transaction to the mempool at a particular chain tip.
    fn tx_submit(
        mempool_tx: &mut MemPoolTx,
        chainstate: &mut StacksChainState,
        consensus_hash: &ConsensusHash,
        block_hash: &BlockHeaderHash,
        tx: &StacksTransaction,
        do_admission_checks: bool,
        event_observer: Option<&dyn MemPoolEventDispatcher>,
    ) -> Result<(), MemPoolRejection> {
        test_debug!(
            "Mempool submit {} at {}/{}",
            tx.txid(),
            consensus_hash,
            block_hash
        );

        let height = match chainstate.get_stacks_block_height(consensus_hash, block_hash) {
            Ok(Some(h)) => h,
            Ok(None) => {
                if *consensus_hash == FIRST_BURNCHAIN_CONSENSUS_HASH {
                    0
                } else {
                    return Err(MemPoolRejection::NoSuchChainTip(
                        consensus_hash.clone(),
                        block_hash.clone(),
                    ));
                }
            }
            Err(e) => {
                return Err(MemPoolRejection::Other(format!(
                    "Failed to load chain tip: {:?}",
                    &e
                )));
            }
        };

        let txid = tx.txid();
        let mut tx_data = vec![];
        tx.consensus_serialize(&mut tx_data)
            .map_err(MemPoolRejection::SerializationFailure)?;

        let len = tx_data.len() as u64;
        let tx_fee = tx.get_tx_fee();
        let origin_address = tx.origin_address();
        let origin_nonce = tx.get_origin_nonce();
        let (sponsor_address, sponsor_nonce) =
            if let (Some(addr), Some(nonce)) = (tx.sponsor_address(), tx.get_sponsor_nonce()) {
                (addr, nonce)
            } else {
                (origin_address.clone(), origin_nonce)
            };

        // TODO; estimate the true fee using Clarity analysis data.  For now, just do tx_fee
        let estimated_fee = tx_fee
            .checked_mul(len)
            .ok_or(MemPoolRejection::Other("Fee numeric overflow".to_string()))?;

        if do_admission_checks {
            mempool_tx
                .admitter
                .set_block(&block_hash, (*consensus_hash).clone());
            mempool_tx.admitter.will_admit_tx(chainstate, tx, len)?;
        }

        MemPoolDB::try_add_tx(
            mempool_tx,
            chainstate,
            &consensus_hash,
            &block_hash,
            txid.clone(),
            tx_data,
            estimated_fee,
            tx_fee,
            height,
            &origin_address,
            origin_nonce,
            &sponsor_address,
            sponsor_nonce,
            event_observer,
        )?;

        if let Err(e) = monitoring::mempool_accepted(&txid, &chainstate.root_path) {
            warn!("Failed to monitor TX receive: {:?}", e; "txid" => %txid);
        }

        Ok(())
    }

    /// One-shot submit
    pub fn submit(
        &mut self,
        chainstate: &mut StacksChainState,
        consensus_hash: &ConsensusHash,
        block_hash: &BlockHeaderHash,
        tx: &StacksTransaction,
        event_observer: Option<&dyn MemPoolEventDispatcher>,
    ) -> Result<(), MemPoolRejection> {
        let mut mempool_tx = self.tx_begin().map_err(MemPoolRejection::DBError)?;
        MemPoolDB::tx_submit(
            &mut mempool_tx,
            chainstate,
            consensus_hash,
            block_hash,
            tx,
            true,
            event_observer,
        )?;
        mempool_tx.commit().map_err(MemPoolRejection::DBError)?;
        Ok(())
    }

    /// Directly submit to the mempool, and don't do any admissions checks.
    pub fn submit_raw(
        &mut self,
        chainstate: &mut StacksChainState,
        consensus_hash: &ConsensusHash,
        block_hash: &BlockHeaderHash,
        tx_bytes: Vec<u8>,
    ) -> Result<(), MemPoolRejection> {
        let tx = StacksTransaction::consensus_deserialize(&mut &tx_bytes[..])
            .map_err(MemPoolRejection::DeserializationFailure)?;

        let mut mempool_tx = self.tx_begin().map_err(MemPoolRejection::DBError)?;
        MemPoolDB::tx_submit(
            &mut mempool_tx,
            chainstate,
            consensus_hash,
            block_hash,
            &tx,
            false,
            None,
        )?;
        mempool_tx.commit().map_err(MemPoolRejection::DBError)?;
        Ok(())
    }

    /// Drop transactions from the mempool
    pub fn drop_txs(&mut self, txids: &[Txid]) -> Result<(), db_error> {
        let mempool_tx = self.tx_begin()?;
        let sql = "DELETE FROM mempool WHERE txid = ?";
        for txid in txids.iter() {
            mempool_tx.execute(sql, &[txid])?;
        }
        mempool_tx.commit()?;
        Ok(())
    }

    #[cfg(test)]
    pub fn dump_txs(&self) {
        let sql = "SELECT * FROM mempool";
        let txs: Vec<MemPoolTxMetadata> = query_rows(&self.db, sql, NO_PARAMS).unwrap();

        eprintln!("{:#?}", txs);
    }

    /// Do we have a transaction?
    pub fn has_tx(&self, txid: &Txid) -> bool {
        match MemPoolDB::db_has_tx(self.conn(), txid) {
            Ok(b) => {
                if b {
                    test_debug!("Mempool tx already present: {}", txid);
                }
                b
            }
            Err(e) => {
                warn!("Failed to query txid: {:?}", &e);
                false
            }
        }
    }
}

#[cfg(test)]
mod tests {

    use address::AddressHashMode;
    use burnchains::Address;
    use chainstate::burn::{BlockHeaderHash, VRFSeed};
    use net::{Error as NetError, StacksMessageCodec};
    use util::{hash::hex_bytes, hash::to_hex, hash::*, log, secp256k1::*, strings::StacksString};
    use vm::{
        database::HeadersDB,
        database::NULL_BURN_STATE_DB,
        errors::Error as ClarityError,
        errors::RuntimeErrorType,
        types::{PrincipalData, QualifiedContractIdentifier},
        ClarityName, ContractName, Value,
    };

    use chainstate::stacks::{
        db::blocks::MemPoolRejection, db::StacksChainState, index::MarfTrieId, CoinbasePayload,
        Error as ChainstateError, StacksAddress, StacksBlockHeader, StacksMicroblockHeader,
        StacksPrivateKey, StacksPublicKey, StacksTransaction, StacksTransactionSigner,
        TokenTransferMemo, TransactionAnchorMode, TransactionAuth, TransactionContractCall,
        TransactionPayload, TransactionPostConditionMode, TransactionSmartContract,
        TransactionSpendingCondition, TransactionVersion, C32_ADDRESS_VERSION_MAINNET_SINGLESIG,
        C32_ADDRESS_VERSION_TESTNET_SINGLESIG,
    };

    use crate::{
        burnchains::BurnchainHeaderHash,
        chainstate::stacks::{
            db::StacksHeaderInfo, index::TrieHash, StacksBlockId, StacksWorkScore,
        },
        util::vrf::VRFProof,
        vm::costs::ExecutionCost,
    };

    use super::MemPoolDB;
    use util::db::{DBConn, FromRow};

    use chainstate::burn::ConsensusHash;
    use chainstate::stacks::db::test::chainstate_path;
    use chainstate::stacks::db::test::instantiate_chainstate;
    use chainstate::stacks::db::test::instantiate_chainstate_with_balances;
    use chainstate::stacks::test::codec_all_transactions;
    use core::FIRST_BURNCHAIN_CONSENSUS_HASH;
    use core::FIRST_STACKS_BLOCK_HASH;

    const FOO_CONTRACT: &'static str = "(define-public (foo) (ok 1))
                                        (define-public (bar (x uint)) (ok x))";
    const SK_1: &'static str = "a1289f6438855da7decf9b61b852c882c398cff1446b2a0f823538aa2ebef92e01";
    const SK_2: &'static str = "4ce9a8f7539ea93753a36405b16e8b57e15a552430410709c2b6d65dca5c02e201";
    const SK_3: &'static str = "cb95ddd0fe18ec57f4f3533b95ae564b3f1ae063dbf75b46334bd86245aef78501";

    #[test]
    fn mempool_db_init() {
        let _chainstate = instantiate_chainstate(false, 0x80000000, "mempool_db_init");
        let chainstate_path = chainstate_path("mempool_db_init");
        let _mempool = MemPoolDB::open(false, 0x80000000, &chainstate_path).unwrap();
    }

    #[test]
    fn mempool_walk_over_fork() {
        let mut chainstate = instantiate_chainstate_with_balances(
            false,
            0x80000000,
            "mempool_walk_over_fork",
            vec![],
        );

        fn make_block(
            chainstate: &mut StacksChainState,
            block_consensus: ConsensusHash,
            parent: &(ConsensusHash, BlockHeaderHash),
            burn_height: u64,
            block_height: u64,
        ) -> (ConsensusHash, BlockHeaderHash) {
            let (mut chainstate_tx, clar_tx) = chainstate.chainstate_tx_begin().unwrap();

            let anchored_header = StacksBlockHeader {
                version: 1,
                total_work: StacksWorkScore {
                    work: block_height,
                    burn: 1,
                },
                proof: VRFProof::empty(),
                parent_block: parent.1.clone(),
                parent_microblock: BlockHeaderHash([0; 32]),
                parent_microblock_sequence: 0,
                tx_merkle_root: Sha512Trunc256Sum::empty(),
                state_index_root: TrieHash::from_empty_data(),
                microblock_pubkey_hash: Hash160([0; 20]),
            };

            let block_hash = anchored_header.block_hash();

            let c_tx = StacksChainState::chainstate_block_begin(
                &chainstate_tx,
                clar_tx,
                &NULL_BURN_STATE_DB,
                &parent.0,
                &parent.1,
                &block_consensus,
                &block_hash,
            );

            let new_tip_info = StacksHeaderInfo {
                anchored_header,
                microblock_tail: None,
                index_root: TrieHash::from_empty_data(),
                block_height,
                consensus_hash: block_consensus.clone(),
                burn_header_hash: BurnchainHeaderHash([0; 32]),
                burn_header_height: burn_height as u32,
                burn_header_timestamp: 0,
                anchored_block_size: 1,
            };

            c_tx.commit_block();

            let new_index_hash = StacksBlockId::new(&block_consensus, &block_hash);

            chainstate_tx
                .put_indexed_begin(&StacksBlockId::new(&parent.0, &parent.1), &new_index_hash)
                .unwrap();

            StacksChainState::insert_stacks_block_header(
                &mut chainstate_tx,
                &new_index_hash,
                &new_tip_info,
                &ExecutionCost::zero(),
            )
            .unwrap();

            chainstate_tx.commit().unwrap();

            (block_consensus, block_hash)
        }

        // genesis -> b_1* -> b_2*
        //               \-> b_3 -> b_4
        //
        // *'d blocks accept transactions,
        //   try to walk at b_4, we should be able to find
        //   the transaction at b_1

        let b_1 = make_block(
            &mut chainstate,
            ConsensusHash([0x1; 20]),
            &(
                FIRST_BURNCHAIN_CONSENSUS_HASH.clone(),
                FIRST_STACKS_BLOCK_HASH.clone(),
            ),
            1,
            1,
        );
        let b_2 = make_block(&mut chainstate, ConsensusHash([0x2; 20]), &b_1, 2, 2);
        let b_5 = make_block(&mut chainstate, ConsensusHash([0x5; 20]), &b_2, 5, 3);
        let b_3 = make_block(&mut chainstate, ConsensusHash([0x3; 20]), &b_1, 3, 2);
        let b_4 = make_block(&mut chainstate, ConsensusHash([0x4; 20]), &b_3, 4, 3);

        let chainstate_path = chainstate_path("mempool_walk_over_fork");
        let mut mempool = MemPoolDB::open(false, 0x80000000, &chainstate_path).unwrap();

        let mut txs = codec_all_transactions(
            &TransactionVersion::Testnet,
            0x80000000,
            &TransactionAnchorMode::Any,
            &TransactionPostConditionMode::Allow,
        );

        let blocks_to_broadcast_in = [&b_1, &b_2];
        let mut txs = [txs.pop().unwrap(), txs.pop().unwrap()];
        for tx in txs.iter_mut() {
            tx.set_tx_fee(123);
        }

        for ix in 0..2 {
            let mut mempool_tx = mempool.tx_begin().unwrap();

            let block = &blocks_to_broadcast_in[ix];
            let tx = &txs[ix];

            let origin_address = StacksAddress {
                version: 22,
                bytes: Hash160::from_data(&[0; 32]),
            };
            let sponsor_address = StacksAddress {
                version: 22,
                bytes: Hash160::from_data(&[1; 32]),
            };

            let txid = tx.txid();
            let tx_bytes = tx.serialize_to_vec();

            let len = tx_bytes.len() as u64;
            let estimated_fee = tx.get_tx_fee() * len;

            let height = 1 + ix as u64;

            let origin_nonce = ix as u64;
            let sponsor_nonce = ix as u64;

            assert!(!MemPoolDB::db_has_tx(&mempool_tx, &txid).unwrap());

            MemPoolDB::try_add_tx(
                &mut mempool_tx,
                &mut chainstate,
                &block.0,
                &block.1,
                txid,
                tx_bytes,
                estimated_fee,
                tx.get_tx_fee(),
                height,
                &origin_address,
                origin_nonce,
                &sponsor_address,
                sponsor_nonce,
                None,
            )
            .unwrap();

            assert!(MemPoolDB::db_has_tx(&mempool_tx, &txid).unwrap());

            mempool_tx.commit().unwrap();
        }

        // genesis -> b_1* -> b_2* -> b_5
        //               \-> b_3 -> b_4
        //
        // *'d blocks accept transactions,
        //   try to walk at b_4, we should be able to find
        //   the transaction at b_1

        let mut count_txs = 0;
        mempool
            .iterate_candidates::<_, ChainstateError>(
                &b_2.0,
                &b_2.1,
                2,
                &mut chainstate,
                |available_txs| {
                    count_txs += available_txs.len();
                    Ok(())
                },
            )
            .unwrap();
        assert_eq!(
            count_txs, 2,
            "Mempool should find two transactions from b_2"
        );

        let mut count_txs = 0;
        mempool
            .iterate_candidates::<_, ChainstateError>(
                &b_5.0,
                &b_5.1,
                3,
                &mut chainstate,
                |available_txs| {
                    count_txs += available_txs.len();
                    Ok(())
                },
            )
            .unwrap();
        assert_eq!(
            count_txs, 2,
            "Mempool should find two transactions from b_5"
        );

        let mut count_txs = 0;
        mempool
            .iterate_candidates::<_, ChainstateError>(
                &b_3.0,
                &b_3.1,
                2,
                &mut chainstate,
                |available_txs| {
                    count_txs += available_txs.len();
                    Ok(())
                },
            )
            .unwrap();
        assert_eq!(
            count_txs, 1,
            "Mempool should find one transactions from b_3"
        );

        let mut count_txs = 0;
        mempool
            .iterate_candidates::<_, ChainstateError>(
                &b_4.0,
                &b_4.1,
                3,
                &mut chainstate,
                |available_txs| {
                    count_txs += available_txs.len();
                    Ok(())
                },
            )
            .unwrap();
        assert_eq!(
            count_txs, 1,
            "Mempool should find one transactions from b_4"
        );

        // let's test replace-across-fork while we're here.
        let mut mempool_tx = mempool.tx_begin().unwrap();
        let block = &b_4;
        let tx = &txs[1];
        let origin_address = StacksAddress {
            version: 22,
            bytes: Hash160::from_data(&[0; 32]),
        };
        let sponsor_address = StacksAddress {
            version: 22,
            bytes: Hash160::from_data(&[1; 32]),
        };

        let txid = tx.txid();
        let tx_bytes = tx.serialize_to_vec();

        let len = tx_bytes.len() as u64;
        let estimated_fee = tx.get_tx_fee() * len;

        let height = 3;
        let origin_nonce = 1;
        let sponsor_nonce = 1;

        // make sure that we already have the transaction we're testing for replace-across-fork
        assert!(MemPoolDB::db_has_tx(&mempool_tx, &txid).unwrap());

        MemPoolDB::try_add_tx(
            &mut mempool_tx,
            &mut chainstate,
            &block.0,
            &block.1,
            txid,
            tx_bytes,
            estimated_fee,
            tx.get_tx_fee(),
            height,
            &origin_address,
            origin_nonce,
            &sponsor_address,
            sponsor_nonce,
            None,
        )
        .unwrap();

        assert!(MemPoolDB::db_has_tx(&mempool_tx, &txid).unwrap());

        mempool_tx.commit().unwrap();

        // after replace-across-fork, tx[1] should have moved from the b_2->b_5 fork
        //  to b_4
        let mut count_txs = 0;
        mempool
            .iterate_candidates::<_, ChainstateError>(
                &b_2.0,
                &b_2.1,
                2,
                &mut chainstate,
                |available_txs| {
                    count_txs += available_txs.len();
                    Ok(())
                },
            )
            .unwrap();
        assert_eq!(
            count_txs, 1,
            "After replace, mempool should find one transactions from b_2"
        );

        let mut count_txs = 0;
        mempool
            .iterate_candidates::<_, ChainstateError>(
                &b_5.0,
                &b_5.1,
                3,
                &mut chainstate,
                |available_txs| {
                    count_txs += available_txs.len();
                    Ok(())
                },
            )
            .unwrap();
        assert_eq!(
            count_txs, 1,
            "After replace, mempool should find one transactions from b_5"
        );

        let mut count_txs = 0;
        mempool
            .iterate_candidates::<_, ChainstateError>(
                &b_4.0,
                &b_4.1,
                3,
                &mut chainstate,
                |available_txs| {
                    count_txs += available_txs.len();
                    Ok(())
                },
            )
            .unwrap();
        assert_eq!(
            count_txs, 2,
            "After replace, mempool should find *two* transactions from b_4"
        );
    }

    #[test]
    fn mempool_do_not_replace_tx() {
        let mut chainstate = instantiate_chainstate_with_balances(
            false,
            0x80000000,
            "mempool_do_not_replace_tx",
            vec![],
        );

        // genesis -> b_1 -> b_2
        //      \-> b_3

        let b_1 = (ConsensusHash([0x1; 20]), BlockHeaderHash([0x4; 32]));
        let b_2 = (ConsensusHash([0x2; 20]), BlockHeaderHash([0x5; 32]));
        let b_3 = (ConsensusHash([0x3; 20]), BlockHeaderHash([0x6; 32]));

        eprintln!(
            "b_1 => {}",
            &StacksBlockHeader::make_index_block_hash(&b_1.0, &b_1.1)
        );
        eprintln!(
            "b_2 => {}",
            &StacksBlockHeader::make_index_block_hash(&b_2.0, &b_2.1)
        );
        eprintln!(
            "b_3 => {}",
            &StacksBlockHeader::make_index_block_hash(&b_3.0, &b_3.1)
        );

        {
            let (chainstate_tx, clar_tx) = chainstate.chainstate_tx_begin().unwrap();
            let c_tx = StacksChainState::chainstate_block_begin(
                &chainstate_tx,
                clar_tx,
                &NULL_BURN_STATE_DB,
                &FIRST_BURNCHAIN_CONSENSUS_HASH,
                &FIRST_STACKS_BLOCK_HASH,
                &b_1.0,
                &b_1.1,
            );
            c_tx.commit_block();
        }

        {
            let (chainstate_tx, clar_tx) = chainstate.chainstate_tx_begin().unwrap();
            let c_tx = StacksChainState::chainstate_block_begin(
                &chainstate_tx,
                clar_tx,
                &NULL_BURN_STATE_DB,
                &FIRST_BURNCHAIN_CONSENSUS_HASH,
                &FIRST_STACKS_BLOCK_HASH,
                &b_3.0,
                &b_3.1,
            );
            c_tx.commit_block();
        }

        {
            let (chainstate_tx, clar_tx) = chainstate.chainstate_tx_begin().unwrap();
            let c_tx = StacksChainState::chainstate_block_begin(
                &chainstate_tx,
                clar_tx,
                &NULL_BURN_STATE_DB,
                &b_1.0,
                &b_1.1,
                &b_2.0,
                &b_2.1,
            );
            c_tx.commit_block();
        }

        let chainstate_path = chainstate_path("mempool_do_not_replace_tx");
        let mut mempool = MemPoolDB::open(false, 0x80000000, &chainstate_path).unwrap();

        let mut txs = codec_all_transactions(
            &TransactionVersion::Testnet,
            0x80000000,
            &TransactionAnchorMode::Any,
            &TransactionPostConditionMode::Allow,
        );
        let mut tx = txs.pop().unwrap();

        let mut mempool_tx = mempool.tx_begin().unwrap();

        // do an initial insert
        let origin_address = StacksAddress {
            version: 22,
            bytes: Hash160::from_data(&[0; 32]),
        };
        let sponsor_address = StacksAddress {
            version: 22,
            bytes: Hash160::from_data(&[1; 32]),
        };

        tx.set_tx_fee(123);

        // test insert
        let txid = tx.txid();
        let tx_bytes = tx.serialize_to_vec();

        let len = tx_bytes.len() as u64;
        let estimated_fee = tx.get_tx_fee() * len; //TODO: use clarity analysis data to make this estimate
        let height = 100;

        let origin_nonce = tx.get_origin_nonce();
        let sponsor_nonce = match tx.get_sponsor_nonce() {
            Some(n) => n,
            None => origin_nonce,
        };

        assert!(!MemPoolDB::db_has_tx(&mempool_tx, &txid).unwrap());

        MemPoolDB::try_add_tx(
            &mut mempool_tx,
            &mut chainstate,
            &b_1.0,
            &b_1.1,
            txid,
            tx_bytes,
            estimated_fee,
            tx.get_tx_fee(),
            height,
            &origin_address,
            origin_nonce,
            &sponsor_address,
            sponsor_nonce,
            None,
        )
        .unwrap();

        assert!(MemPoolDB::db_has_tx(&mempool_tx, &txid).unwrap());

        let prior_txid = txid.clone();

        // now, let's try inserting again, with a lower fee, but at a different block hash
        tx.set_tx_fee(100);
        let txid = tx.txid();
        let tx_bytes = tx.serialize_to_vec();
        let len = tx_bytes.len() as u64;
        let estimated_fee = tx.get_tx_fee() * len; //TODO: use clarity analysis data to make this estimate
        let height = 100;

        let err_resp = MemPoolDB::try_add_tx(
            &mut mempool_tx,
            &mut chainstate,
            &b_2.0,
            &b_2.1,
            txid,
            tx_bytes,
            estimated_fee,
            tx.get_tx_fee(),
            height,
            &origin_address,
            origin_nonce,
            &sponsor_address,
            sponsor_nonce,
            None,
        )
        .unwrap_err();
        assert!(match err_resp {
            MemPoolRejection::ConflictingNonceInMempool => true,
            _ => false,
        });

        assert!(MemPoolDB::db_has_tx(&mempool_tx, &prior_txid).unwrap());
        assert!(!MemPoolDB::db_has_tx(&mempool_tx, &txid).unwrap());
    }

    #[test]
    fn mempool_db_load_store_replace_tx() {
        let mut chainstate =
            instantiate_chainstate(false, 0x80000000, "mempool_db_load_store_replace_tx");
        let chainstate_path = chainstate_path("mempool_db_load_store_replace_tx");
        let mut mempool = MemPoolDB::open(false, 0x80000000, &chainstate_path).unwrap();

        let mut txs = codec_all_transactions(
            &TransactionVersion::Testnet,
            0x80000000,
            &TransactionAnchorMode::Any,
            &TransactionPostConditionMode::Allow,
        );
        let num_txs = txs.len() as u64;

        let mut mempool_tx = mempool.tx_begin().unwrap();

        eprintln!("add all txs");
        for (i, mut tx) in txs.drain(..).enumerate() {
            // make sure each address is unique per tx (not the case in codec_all_transactions)
            let origin_address = StacksAddress {
                version: 22,
                bytes: Hash160::from_data(&i.to_be_bytes()),
            };
            let sponsor_address = StacksAddress {
                version: 22,
                bytes: Hash160::from_data(&(i + 1).to_be_bytes()),
            };

            tx.set_tx_fee(123);

            // test insert
            let txid = tx.txid();
            let mut tx_bytes = vec![];
            tx.consensus_serialize(&mut tx_bytes).unwrap();
            let expected_tx = tx.clone();

            let len = tx_bytes.len() as u64;
            let estimated_fee = tx.get_tx_fee() * len; //TODO: use clarity analysis data to make this estimate
            let height = 100;

            let origin_nonce = tx.get_origin_nonce();
            let sponsor_nonce = match tx.get_sponsor_nonce() {
                Some(n) => n,
                None => origin_nonce,
            };

            assert!(!MemPoolDB::db_has_tx(&mempool_tx, &txid).unwrap());

            MemPoolDB::try_add_tx(
                &mut mempool_tx,
                &mut chainstate,
                &ConsensusHash([0x1; 20]),
                &BlockHeaderHash([0x2; 32]),
                txid,
                tx_bytes,
                estimated_fee,
                tx.get_tx_fee(),
                height,
                &origin_address,
                origin_nonce,
                &sponsor_address,
                sponsor_nonce,
                None,
            )
            .unwrap();

            assert!(MemPoolDB::db_has_tx(&mempool_tx, &txid).unwrap());

            // test retrieval
            let tx_info_opt = MemPoolDB::get_tx(&mempool_tx, &txid).unwrap();
            let tx_info = tx_info_opt.unwrap();

            assert_eq!(tx_info.tx, expected_tx);
            assert_eq!(tx_info.metadata.len, len);
            assert_eq!(tx_info.metadata.estimated_fee, estimated_fee);
            assert_eq!(tx_info.metadata.tx_fee, 123);
            assert_eq!(tx_info.metadata.origin_address, origin_address);
            assert_eq!(tx_info.metadata.origin_nonce, origin_nonce);
            assert_eq!(tx_info.metadata.sponsor_address, sponsor_address);
            assert_eq!(tx_info.metadata.sponsor_nonce, sponsor_nonce);
            assert_eq!(tx_info.metadata.consensus_hash, ConsensusHash([0x1; 20]));
            assert_eq!(
                tx_info.metadata.block_header_hash,
                BlockHeaderHash([0x2; 32])
            );
            assert_eq!(tx_info.metadata.block_height, height);

            // test replace-by-fee with a higher fee
            let old_txid = txid;

            tx.set_tx_fee(124);
            assert!(txid != tx.txid());

            let txid = tx.txid();
            let mut tx_bytes = vec![];
            tx.consensus_serialize(&mut tx_bytes).unwrap();
            let expected_tx = tx.clone();
            let estimated_fee = tx.get_tx_fee() * len; // TODO: use clarity analysis data to make this estimate

            assert!(!MemPoolDB::db_has_tx(&mempool_tx, &txid).unwrap());

            let tx_info_before = MemPoolDB::get_tx_metadata_by_address(
                &mempool_tx,
                true,
                &origin_address,
                origin_nonce,
            )
            .unwrap()
            .unwrap();
            assert_eq!(tx_info_before, tx_info.metadata);

            MemPoolDB::try_add_tx(
                &mut mempool_tx,
                &mut chainstate,
                &ConsensusHash([0x1; 20]),
                &BlockHeaderHash([0x2; 32]),
                txid,
                tx_bytes,
                estimated_fee,
                tx.get_tx_fee(),
                height,
                &origin_address,
                origin_nonce,
                &sponsor_address,
                sponsor_nonce,
                None,
            )
            .unwrap();

            // was replaced
            assert!(!MemPoolDB::db_has_tx(&mempool_tx, &old_txid).unwrap());
            assert!(MemPoolDB::db_has_tx(&mempool_tx, &txid).unwrap());

            let tx_info_after = MemPoolDB::get_tx_metadata_by_address(
                &mempool_tx,
                true,
                &origin_address,
                origin_nonce,
            )
            .unwrap()
            .unwrap();
            assert!(tx_info_after != tx_info.metadata);

            // test retrieval -- transaction should have been replaced because it has a higher
            // estimated fee
            let tx_info_opt = MemPoolDB::get_tx(&mempool_tx, &txid).unwrap();

            let tx_info = tx_info_opt.unwrap();
            assert_eq!(tx_info.metadata, tx_info_after);

            assert_eq!(tx_info.tx, expected_tx);
            assert_eq!(tx_info.metadata.len, len);
            assert_eq!(tx_info.metadata.estimated_fee, estimated_fee);
            assert_eq!(tx_info.metadata.tx_fee, 124);
            assert_eq!(tx_info.metadata.origin_address, origin_address);
            assert_eq!(tx_info.metadata.origin_nonce, origin_nonce);
            assert_eq!(tx_info.metadata.sponsor_address, sponsor_address);
            assert_eq!(tx_info.metadata.sponsor_nonce, sponsor_nonce);
            assert_eq!(tx_info.metadata.consensus_hash, ConsensusHash([0x1; 20]));
            assert_eq!(
                tx_info.metadata.block_header_hash,
                BlockHeaderHash([0x2; 32])
            );
            assert_eq!(tx_info.metadata.block_height, height);

            // test replace-by-fee with a lower fee
            let old_txid = txid;

            tx.set_tx_fee(122);
            assert!(txid != tx.txid());

            let txid = tx.txid();
            let mut tx_bytes = vec![];
            tx.consensus_serialize(&mut tx_bytes).unwrap();
            let _expected_tx = tx.clone();
            let estimated_fee = tx.get_tx_fee() * len; // TODO: use clarity analysis metadata to make this estimate

            assert!(match MemPoolDB::try_add_tx(
                &mut mempool_tx,
                &mut chainstate,
                &ConsensusHash([0x1; 20]),
                &BlockHeaderHash([0x2; 32]),
                txid,
                tx_bytes,
                estimated_fee,
                tx.get_tx_fee(),
                height,
                &origin_address,
                origin_nonce,
                &sponsor_address,
                sponsor_nonce,
                None,
            )
            .unwrap_err()
            {
                MemPoolRejection::ConflictingNonceInMempool => true,
                _ => false,
            });

            // was NOT replaced
            assert!(MemPoolDB::db_has_tx(&mempool_tx, &old_txid).unwrap());
            assert!(!MemPoolDB::db_has_tx(&mempool_tx, &txid).unwrap());
        }
        mempool_tx.commit().unwrap();

        eprintln!("get all txs");
        let txs = MemPoolDB::get_txs_after(
            &mempool.db,
            &ConsensusHash([0x1; 20]),
            &BlockHeaderHash([0x2; 32]),
            0,
            num_txs,
        )
        .unwrap();
        assert_eq!(txs.len() as u64, num_txs);

        eprintln!("get empty txs");
        let txs = MemPoolDB::get_txs_after(
            &mempool.db,
            &ConsensusHash([0x1; 20]),
            &BlockHeaderHash([0x3; 32]),
            0,
            num_txs,
        )
        .unwrap();
        assert_eq!(txs.len(), 0);

        eprintln!("get empty txs");
        let txs = MemPoolDB::get_txs_after(
            &mempool.db,
            &ConsensusHash([0x2; 20]),
            &BlockHeaderHash([0x2; 32]),
            0,
            num_txs,
        )
        .unwrap();
        assert_eq!(txs.len(), 0);

        eprintln!("garbage-collect");
        let mut mempool_tx = mempool.tx_begin().unwrap();
        MemPoolDB::garbage_collect(&mut mempool_tx, 101, None).unwrap();
        mempool_tx.commit().unwrap();

        let txs = MemPoolDB::get_txs_after(
            &mempool.db,
            &ConsensusHash([0x1; 20]),
            &BlockHeaderHash([0x2; 32]),
            0,
            num_txs,
        )
        .unwrap();
        assert_eq!(txs.len(), 0);
    }
}<|MERGE_RESOLUTION|>--- conflicted
+++ resolved
@@ -947,10 +947,6 @@
     ) -> Result<(), db_error> {
         let args: &[&dyn ToSql] = &[&u64_to_sql(min_height)?];
 
-<<<<<<< HEAD
-        tx.execute(sql, args).map_err(db_error::SqliteError)?;
-        increment_stx_mempool_gc(); //promserver
-=======
         if let Some(event_observer) = event_observer {
             let sql = "SELECT txid FROM mempool WHERE height < ?1";
             let txids = query_rows(tx, sql, args)?;
@@ -960,7 +956,7 @@
         let sql = "DELETE FROM mempool WHERE height < ?1";
 
         tx.execute(sql, args)?;
->>>>>>> ea7a08b7
+        increment_stx_mempool_gc(); //promserver
         Ok(())
     }
 
