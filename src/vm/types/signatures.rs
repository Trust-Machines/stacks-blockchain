--- conflicted
+++ resolved
@@ -6,14 +6,9 @@
 
 use address::c32;
 use vm::costs::cost_functions;
-<<<<<<< HEAD
 use vm::types::{Value, MAX_VALUE_SIZE, MAX_TYPE_DEPTH, WRAPPER_VALUE_SIZE,
-                QualifiedContractIdentifier, StandardPrincipalData};
-use vm::representations::{SymbolicExpression, SymbolicExpressionType, ClarityName, ContractName};
-=======
-use vm::types::{Value, MAX_VALUE_SIZE, QualifiedContractIdentifier, StandardPrincipalData, TraitIdentifier};
+                QualifiedContractIdentifier, StandardPrincipalData, TraitIdentifier};
 use vm::representations::{SymbolicExpression, SymbolicExpressionType, ClarityName, ContractName, TraitDefinition};
->>>>>>> 371ba0dd
 use vm::errors::{RuntimeErrorType, CheckErrors, IncomparableError, Error as VMError};
 use util::hash;
 
