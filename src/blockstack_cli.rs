#![allow(unused_imports)]
// Copyright (C) 2013-2020 Blockstack PBC, a public benefit corporation
// Copyright (C) 2020 Stacks Open Internet Foundation
//
// This program is free software: you can redistribute it and/or modify
// it under the terms of the GNU General Public License as published by
// the Free Software Foundation, either version 3 of the License, or
// (at your option) any later version.
//
// This program is distributed in the hope that it will be useful,
// but WITHOUT ANY WARRANTY; without even the implied warranty of
// MERCHANTABILITY or FITNESS FOR A PARTICULAR PURPOSE.  See the
// GNU General Public License for more details.
//
// You should have received a copy of the GNU General Public License
// along with this program.  If not, see <http://www.gnu.org/licenses/>.
#![allow(dead_code)]
#![allow(non_camel_case_types)]
#![allow(non_snake_case)]
#![allow(non_upper_case_globals)]

extern crate blockstack_lib;

use std::convert::TryFrom;
use std::io::prelude::*;
use std::io::Read;
use std::{env, fs, io};

use blockstack_lib::address::b58;
use blockstack_lib::address::AddressHashMode;
use blockstack_lib::burnchains::bitcoin::address::{
    ADDRESS_VERSION_MAINNET_SINGLESIG, ADDRESS_VERSION_TESTNET_SINGLESIG,
};
use blockstack_lib::burnchains::Address;
use blockstack_lib::chainstate::stacks::StacksBlockHeader;
use blockstack_lib::chainstate::stacks::{
    StacksBlock, StacksMicroblock, StacksPrivateKey, StacksPublicKey, StacksTransaction,
    StacksTransactionSigner, TokenTransferMemo, TransactionAnchorMode, TransactionAuth,
    TransactionContractCall, TransactionPayload, TransactionSmartContract,
    TransactionSpendingCondition, TransactionVersion, C32_ADDRESS_VERSION_MAINNET_SINGLESIG,
    C32_ADDRESS_VERSION_TESTNET_SINGLESIG,
};
use blockstack_lib::codec::{Error as CodecError, StacksMessageCodec};
use blockstack_lib::core::{CHAIN_ID_MAINNET, CHAIN_ID_TESTNET};
use blockstack_lib::net::Error as NetError;
use blockstack_lib::types::chainstate::StacksAddress;
<<<<<<< HEAD
use blockstack_lib::types::chainstate::StacksBlockHeader;
use blockstack_lib::util::{
    hash::hex_bytes, hash::to_hex, log, retry::LogReader, strings::StacksString,
};
use blockstack_lib::vm::ClarityVersion;
=======
use blockstack_lib::util::{hash::hex_bytes, hash::to_hex, log, retry::LogReader};
use blockstack_lib::util_lib::strings::StacksString;
>>>>>>> a1d45cae
use blockstack_lib::vm::{
    errors::{Error as ClarityError, RuntimeErrorType},
    types::PrincipalData,
    ClarityName, ContractName, Value,
};

const USAGE: &str = "blockstack-cli (options) [method] [args...]

This CLI allows you to generate simple signed transactions for blockstack-core
to process.

This CLI has these methods:

  publish            used to generate and sign a contract publish transaction
  contract-call      used to generate and sign a contract-call transaction
  generate-sk        used to generate a secret key for transaction signing
  token-transfer     used to generate and sign a transfer transaction
  addresses          used to get both Bitcoin and Stacks addresses from a private key
  decode-tx          used to decode a hex-encoded transaction into a human-readable representation
  decode-header      used to decode a hex-encoded Stacks header into a human-readable representation
  decode-block       used to decode a hex-encoded Stacks block into a human-readable representation
  decode-microblock  used to decode a hex-encoded Stacks microblock into a human-readable representation

For usage information on those methods, call `blockstack-cli [method] -h`

`blockstack-cli` accepts flag options as well:

   --testnet       instruct the transaction generator to use a testnet version byte instead of MAINNET (default)

";

const PUBLISH_USAGE: &str = "blockstack-cli (options) publish [publisher-secret-key-hex] [fee-rate] [nonce] [contract-name] [file-name.clar]

The publish command generates and signs a contract publish transaction. If successful,
this command outputs the hex string encoding of the transaction to stdout, and exits with
code 0

A smart contract can be mined in a Stacks block, a Stacks microblock, or either.  The default
is that the miner chooses, but you can decide which with the following options:

  --microblock-only  indicates to mine this transaction only in a microblock
  --block-only       indicates to mine this transaction only in a block
";

const CALL_USAGE: &str = "blockstack-cli (options) contract-call [origin-secret-key-hex] [fee-rate] [nonce] [contract-publisher-address] [contract-name] [function-name] [args...]

The contract-call command generates and signs a contract-call transaction. If successful,
this command outputs the hex string encoding of the transaction to stdout, and exits with
code 0.

A contract-call can be mined in a Stacks block, a Stacks microblock, or either.  The default
is that the miner chooses, but you can decide which with the following options:

  --microblock-only  indicates to mine this transaction only in a microblock
  --block-only       indicates to mine this transaction only in a block

Arguments are supplied in one of two ways: through script evaluation or via hex encoding
of the value serialization format. The method for supplying arguments is chosen by
prefacing each argument with a flag:

  -e  indicates the argument should be _evaluated_
  -x  indicates the argument that a serialized Clarity value is being passed (hex-serialized)

e.g.,

   blockstack-cli contract-call $secret_key 10 0 SPJT598WY1RJN792HRKRHRQYFB7RJ5ZCG6J6GEZ4 foo-contract \\
      transfer-fookens -e \\'SPJT598WY1RJN792HRKRHRQYFB7RJ5ZCG6J6GEZ4 \\
                       -e \"(+ 1 2)\" \\
                       -x 0000000000000000000000000000000001 \\
                       -x 050011deadbeef11ababffff11deadbeef11ababffff
";

const TOKEN_TRANSFER_USAGE: &str = "blockstack-cli (options) token-transfer [origin-secret-key-hex] [fee-rate] [nonce] [recipient-address] [amount] [memo] [args...]

The transfer command generates and signs a STX transfer transaction. If successful,
this command outputs the hex string encoding of the transaction to stdout, and exits with
code 0

A token-transfer can be mined in a Stacks block, a Stacks microblock, or either.  The default
is that the miner chooses, but you can decide which with the following options:

  --microblock-only  indicates to mine this transaction only in a microblock
  --block-only       indicates to mine this transaction only in a block
";

const GENERATE_USAGE: &str = "blockstack-cli (options) generate-sk

This method generates a secret key, outputting the hex encoding of the
secret key, the corresponding public key, and the corresponding P2PKH Stacks address.";

const ADDRESSES_USAGE: &str = "blockstack-cli (options) addresses [secret-key-hex]

The addresses command calculates both the Bitcoin and Stacks addresses from a secret key.
If successful, this command outputs both the Bitcoin and Stacks addresses to stdout, formatted
as JSON, and exits with code 0.";

const DECODE_TRANSACTION_USAGE: &str =
    "blockstack-cli (options) decode-tx [transaction-hex-or-stdin]

The decode-tx command decodes a serialized Stacks transaction and prints it to stdout as JSON.
The transaction, if given, must be a hex string.  Alternatively, you may pass `-` instead, and the
raw binary transaction will be read from stdin.";

const DECODE_HEADER_USAGE: &str = "blockstack-cli (options) decode-header [block-path-or-stdin]

The decode-header command decodes a serialized Stacks header and prints it to stdout as JSON.
The header, if given, must be a hex string.  Alternatively, you may pass `-` instead, and the
raw binary header will be read from stdin.";

const DECODE_BLOCK_USAGE: &str = "blockstack-cli (options) decode-block [block-path-or-stdin]

The decode-block command decodes a serialized Stacks block and prints it to stdout as JSON.
The block, if given, must be a hex string.  Alternatively, you may pass `-` instead, and the
raw binary block will be read from stdin.";

const DECODE_MICROBLOCK_USAGE: &str = "blockstack-cli (options) decode-microblock [microblock-path-or-stdin]

The decode-microblock command decodes a serialized Stacks microblock and prints it to stdout as JSON.
The microblock, if given, must be a hex string.  Alternatively, you may pass `-` instead, and the
raw binary microblock will be read from stdin.

N.B. Stacks microblocks are not stored as files in the Stacks chainstate -- they are stored in 
block's sqlite database.";

#[derive(Debug)]
enum CliError {
    ClarityRuntimeError(RuntimeErrorType),
    ClarityGeneralError(ClarityError),
    Message(String),
    Usage,
}

impl std::error::Error for CliError {
    fn source(&self) -> Option<&(dyn std::error::Error + 'static)> {
        match self {
            CliError::ClarityRuntimeError(e) => Some(e),
            CliError::ClarityGeneralError(e) => Some(e),
            _ => None,
        }
    }
}

impl std::fmt::Display for CliError {
    fn fmt(&self, f: &mut std::fmt::Formatter<'_>) -> std::fmt::Result {
        match self {
            CliError::ClarityRuntimeError(e) => write!(f, "Clarity error: {:?}", e),
            CliError::ClarityGeneralError(e) => write!(f, "Clarity error: {}", e),
            CliError::Message(e) => write!(f, "{}", e),
            CliError::Usage => write!(f, "{}", USAGE),
        }
    }
}

impl From<&str> for CliError {
    fn from(value: &str) -> Self {
        CliError::Message(value.into())
    }
}

impl From<RuntimeErrorType> for CliError {
    fn from(value: RuntimeErrorType) -> Self {
        CliError::ClarityRuntimeError(value)
    }
}

impl From<ClarityError> for CliError {
    fn from(value: ClarityError) -> Self {
        CliError::ClarityGeneralError(value)
    }
}

impl From<NetError> for CliError {
    fn from(value: NetError) -> Self {
        CliError::Message(format!("Stacks NetError: {}", value))
    }
}

impl From<CodecError> for CliError {
    fn from(value: CodecError) -> Self {
        CliError::Message(format!("Stacks CodecError: {}", value))
    }
}

impl From<std::num::ParseIntError> for CliError {
    fn from(value: std::num::ParseIntError) -> Self {
        CliError::Message(format!("Failed to parse integer: {}", value))
    }
}

impl From<io::Error> for CliError {
    fn from(value: io::Error) -> Self {
        CliError::Message(format!("IO error reading CLI input: {}", value))
    }
}

impl From<blockstack_lib::util::HexError> for CliError {
    fn from(value: blockstack_lib::util::HexError) -> Self {
        CliError::Message(format!("Bad hex string supplied: {}", value))
    }
}

impl From<blockstack_lib::vm::types::serialization::SerializationError> for CliError {
    fn from(value: blockstack_lib::vm::types::serialization::SerializationError) -> Self {
        CliError::Message(format!("Failed to deserialize: {}", value))
    }
}

fn make_contract_publish(
    contract_name: String,
    contract_content: String,
) -> Result<TransactionSmartContract, CliError> {
    let name = ContractName::try_from(contract_name)?;
    let code_body = StacksString::from_string(&contract_content)
        .ok_or("Non-legal characters in contract-content")?;
    Ok(TransactionSmartContract { name, code_body })
}

fn make_contract_call(
    contract_address: String,
    contract_name: String,
    function_name: String,
    function_args: Vec<Value>,
) -> Result<TransactionContractCall, CliError> {
    let address =
        StacksAddress::from_string(&contract_address).ok_or("Failed to parse contract address")?;
    let contract_name = ContractName::try_from(contract_name)?;
    let function_name = ClarityName::try_from(function_name)?;

    Ok(TransactionContractCall {
        address,
        contract_name,
        function_name,
        function_args,
    })
}

fn make_standard_single_sig_tx(
    version: TransactionVersion,
    chain_id: u32,
    payload: TransactionPayload,
    publicKey: &StacksPublicKey,
    nonce: u64,
    tx_fee: u64,
) -> StacksTransaction {
    let mut spending_condition =
        TransactionSpendingCondition::new_singlesig_p2pkh(publicKey.clone())
            .expect("Failed to create p2pkh spending condition from public key.");
    spending_condition.set_nonce(nonce);
    spending_condition.set_tx_fee(tx_fee);
    let auth = TransactionAuth::Standard(spending_condition);
    let mut tx = StacksTransaction::new(version, auth, payload);
    tx.chain_id = chain_id;
    tx
}

fn sign_transaction_single_sig_standard(
    transaction: &str,
    secret_key: &StacksPrivateKey,
) -> Result<StacksTransaction, CliError> {
    let transaction =
        StacksTransaction::consensus_deserialize(&mut io::Cursor::new(&hex_bytes(transaction)?))?;

    let mut tx_signer = StacksTransactionSigner::new(&transaction);
    tx_signer.sign_origin(secret_key)?;

    Ok(tx_signer
        .get_tx()
        .ok_or("TX did not finish signing -- was this a standard single signature transaction?")?)
}

fn parse_anchor_mode(
    args: &mut Vec<String>,
    usage: &str,
) -> Result<TransactionAnchorMode, CliError> {
    let num_args = args.len();
    let mut offchain_only = false;
    let mut onchain_only = false;
    let mut idx = 0;
    for i in 0..num_args {
        if args[i] == "--microblock-only" {
            if idx > 0 {
                return Err(CliError::Message(format!("USAGE:\n {}", usage,)));
            }

            offchain_only = true;
            idx = i;
        }
        if args[i] == "--block-only" {
            if idx > 0 {
                return Err(CliError::Message(format!("USAGE:\n {}", usage,)));
            }

            onchain_only = true;
            idx = i;
        }
    }
    if idx > 0 {
        args.remove(idx);
    }
    if onchain_only {
        Ok(TransactionAnchorMode::OnChainOnly)
    } else if offchain_only {
        Ok(TransactionAnchorMode::OffChainOnly)
    } else {
        Ok(TransactionAnchorMode::Any)
    }
}

fn handle_contract_publish(
    args_slice: &[String],
    version: TransactionVersion,
    chain_id: u32,
) -> Result<String, CliError> {
    let mut args = args_slice.to_vec();

    if args.len() >= 1 && args[0] == "-h" {
        return Err(CliError::Message(format!("USAGE:\n {}", PUBLISH_USAGE)));
    }
    if args.len() != 5 {
        return Err(CliError::Message(format!(
            "Incorrect argument count supplied \n\nUSAGE:\n {}",
            PUBLISH_USAGE
        )));
    }
    let anchor_mode = parse_anchor_mode(&mut args, PUBLISH_USAGE)?;
    let sk_publisher = &args[0];
    let tx_fee = args[1].parse()?;
    let nonce = args[2].parse()?;
    let contract_name = &args[3];
    let contract_file = &args[4];

    let contract_contents = if contract_file == "-" {
        let mut buffer = String::new();
        io::stdin().read_to_string(&mut buffer)?;
        buffer
    } else {
        fs::read_to_string(contract_file)?
    };

    let sk_publisher = StacksPrivateKey::from_hex(sk_publisher)?;

    let payload = make_contract_publish(contract_name.clone(), contract_contents)?;
    let mut unsigned_tx = make_standard_single_sig_tx(
        version,
        chain_id,
        payload.into(),
        &StacksPublicKey::from_private(&sk_publisher),
        nonce,
        tx_fee,
    );
    unsigned_tx.anchor_mode = anchor_mode;

    let mut unsigned_tx_bytes = vec![];
    unsigned_tx
        .consensus_serialize(&mut unsigned_tx_bytes)
        .expect("FATAL: invalid transaction");
    let signed_tx =
        sign_transaction_single_sig_standard(&to_hex(&unsigned_tx_bytes), &sk_publisher)?;

    let mut signed_tx_bytes = vec![];
    signed_tx
        .consensus_serialize(&mut signed_tx_bytes)
        .expect("FATAL: invalid signed transaction");
    Ok(to_hex(&signed_tx_bytes))
}

fn handle_contract_call(
    args_slice: &[String],
    version: TransactionVersion,
    chain_id: u32,
    clarity_version: ClarityVersion,
) -> Result<String, CliError> {
    let mut args = args_slice.to_vec();
    if args.len() >= 1 && args[0] == "-h" {
        return Err(CliError::Message(format!("USAGE:\n {}", CALL_USAGE)));
    }
    if args.len() < 6 {
        return Err(CliError::Message(format!(
            "Incorrect argument count supplied \n\nUSAGE:\n {}",
            CALL_USAGE
        )));
    }
    let anchor_mode = parse_anchor_mode(&mut args, CALL_USAGE)?;
    let sk_origin = &args[0];
    let tx_fee = args[1].parse()?;
    let nonce = args[2].parse()?;
    let contract_address = &args[3];
    let contract_name = &args[4];
    let function_name = &args[5];

    let val_args = &args[6..];

    if val_args.len() % 2 != 0 {
        return Err(
            "contract-call arguments must be supplied as a list of `-e ...` or `-x 0000...` pairs"
                .into(),
        );
    }

    let mut arg_iterator = 0;
    let mut values = Vec::new();
    while arg_iterator < val_args.len() {
        let eval_method = &val_args[arg_iterator];
        let input = &val_args[arg_iterator + 1];
        let value = match eval_method.as_str() {
            "-x" => {
                Value::try_deserialize_hex_untyped(input)?
            },
            "-e" => {
<<<<<<< HEAD
                blockstack_lib::clarity::vm_execute(input, &clarity_version)?
=======
                blockstack_lib::clarity_cli::vm_execute(input)?
>>>>>>> a1d45cae
                    .ok_or("Supplied argument did not evaluate to a Value")?
            },
            _ => {
                return Err("contract-call arguments must be supplied as a list of `-e ...` or `-x 0000...` pairs".into())
            }
        };

        values.push(value);
        arg_iterator += 2;
    }

    let sk_origin = StacksPrivateKey::from_hex(sk_origin)?;

    let payload = make_contract_call(
        contract_address.clone(),
        contract_name.clone(),
        function_name.clone(),
        values,
    )?;
    let mut unsigned_tx = make_standard_single_sig_tx(
        version,
        chain_id,
        payload.into(),
        &StacksPublicKey::from_private(&sk_origin),
        nonce,
        tx_fee,
    );
    unsigned_tx.anchor_mode = anchor_mode;

    let mut unsigned_tx_bytes = vec![];
    unsigned_tx
        .consensus_serialize(&mut unsigned_tx_bytes)
        .expect("FATAL: invalid transaction");
    let signed_tx = sign_transaction_single_sig_standard(&to_hex(&unsigned_tx_bytes), &sk_origin)?;

    let mut signed_tx_bytes = vec![];
    signed_tx
        .consensus_serialize(&mut signed_tx_bytes)
        .expect("FATAL: invalid signed transaction");
    Ok(to_hex(&signed_tx_bytes))
}

fn handle_token_transfer(
    args_slice: &[String],
    version: TransactionVersion,
    chain_id: u32,
) -> Result<String, CliError> {
    let mut args = args_slice.to_vec();
    if args.len() >= 1 && args[0] == "-h" {
        return Err(CliError::Message(format!(
            "USAGE:\n {}",
            TOKEN_TRANSFER_USAGE
        )));
    }
    if args.len() < 5 {
        return Err(CliError::Message(format!(
            "Incorrect argument count supplied \n\nUSAGE:\n {}",
            TOKEN_TRANSFER_USAGE
        )));
    }

    let anchor_mode = parse_anchor_mode(&mut args, TOKEN_TRANSFER_USAGE)?;
    let sk_origin = StacksPrivateKey::from_hex(&args[0])?;
    let tx_fee = args[1].parse()?;
    let nonce = args[2].parse()?;
    let recipient_address =
        PrincipalData::parse(&args[3]).map_err(|_e| "Failed to parse recipient")?;
    let amount = &args[4].parse()?;
    let memo = {
        let mut memo = [0; 34];
        let mut bytes = if args.len() == 6 {
            args[5].as_bytes().to_vec()
        } else {
            vec![]
        };
        bytes.resize(34, 0);
        memo.copy_from_slice(&bytes);
        TokenTransferMemo(memo)
    };

    let payload = TransactionPayload::TokenTransfer(recipient_address, *amount, memo);
    let mut unsigned_tx = make_standard_single_sig_tx(
        version,
        chain_id,
        payload,
        &StacksPublicKey::from_private(&sk_origin),
        nonce,
        tx_fee,
    );
    unsigned_tx.anchor_mode = anchor_mode;

    let mut unsigned_tx_bytes = vec![];
    unsigned_tx
        .consensus_serialize(&mut unsigned_tx_bytes)
        .expect("FATAL: invalid transaction");
    let signed_tx = sign_transaction_single_sig_standard(&to_hex(&unsigned_tx_bytes), &sk_origin)?;

    let mut signed_tx_bytes = vec![];
    signed_tx
        .consensus_serialize(&mut signed_tx_bytes)
        .expect("FATAL: invalid signed transaction");
    Ok(to_hex(&signed_tx_bytes))
}

fn generate_secret_key(args: &[String], version: TransactionVersion) -> Result<String, CliError> {
    if args.len() >= 1 && args[0] == "-h" {
        return Err(CliError::Message(format!("USAGE:\n {}", GENERATE_USAGE)));
    }

    let sk = StacksPrivateKey::new();
    let pk = StacksPublicKey::from_private(&sk);
    let version = match version {
        TransactionVersion::Mainnet => C32_ADDRESS_VERSION_MAINNET_SINGLESIG,
        TransactionVersion::Testnet => C32_ADDRESS_VERSION_TESTNET_SINGLESIG,
    };

    let address = StacksAddress::from_public_keys(
        version,
        &AddressHashMode::SerializeP2PKH,
        1,
        &vec![pk.clone()],
    )
    .expect("Failed to generate address from public key");
    Ok(format!(
        "{{ 
  \"secretKey\": \"{}\",
  \"publicKey\": \"{}\",
  \"stacksAddress\": \"{}\"
}}",
        sk.to_hex(),
        pk.to_hex(),
        address.to_string()
    ))
}

fn get_addresses(args: &[String], version: TransactionVersion) -> Result<String, CliError> {
    if (args.len() >= 1 && args[0] == "-h") || args.len() != 1 {
        return Err(CliError::Message(format!("USAGE:\n {}", ADDRESSES_USAGE)));
    }

    let sk = StacksPrivateKey::from_hex(&args[0]).expect("Failed to load private key");

    let pk = StacksPublicKey::from_private(&sk);
    let c32_version = match version {
        TransactionVersion::Mainnet => C32_ADDRESS_VERSION_MAINNET_SINGLESIG,
        TransactionVersion::Testnet => C32_ADDRESS_VERSION_TESTNET_SINGLESIG,
    };

    let b58_version = match version {
        TransactionVersion::Mainnet => ADDRESS_VERSION_MAINNET_SINGLESIG,
        TransactionVersion::Testnet => ADDRESS_VERSION_TESTNET_SINGLESIG,
    };

    let stx_address = StacksAddress::from_public_keys(
        c32_version,
        &AddressHashMode::SerializeP2PKH,
        1,
        &vec![pk.clone()],
    )
    .expect("Failed to generate address from public key");

    let mut b58_addr_slice = [0u8; 21];
    b58_addr_slice[0] = b58_version;
    b58_addr_slice[1..].copy_from_slice(&stx_address.bytes.0);
    let b58_address_string = b58::check_encode_slice(&b58_addr_slice);
    Ok(format!(
        "{{
    \"STX\": \"{}\",
    \"BTC\": \"{}\"
}}",
        &stx_address, &b58_address_string
    ))
}

fn decode_transaction(args: &[String], _version: TransactionVersion) -> Result<String, CliError> {
    if (args.len() >= 1 && args[0] == "-h") || args.len() != 1 {
        return Err(CliError::Message(format!(
            "Usage: {}\n",
            DECODE_TRANSACTION_USAGE
        )));
    }

    let tx_str = if args[0] == "-" {
        // read from stdin
        let mut tx_str = Vec::new();
        io::stdin()
            .read_to_end(&mut tx_str)
            .expect("Failed to read transaction from stdin");
        tx_str
    } else {
        // given as a command-line arg
        hex_bytes(&args[0].clone()).expect("Failed to decode transaction: must be a hex string")
    };

    let mut cursor = io::Cursor::new(&tx_str);
    let mut debug_cursor = LogReader::from_reader(&mut cursor);

    match StacksTransaction::consensus_deserialize(&mut debug_cursor) {
        Ok(tx) => Ok(serde_json::to_string(&tx).expect("Failed to serialize transaction to JSON")),
        Err(e) => {
            let mut ret = String::new();
            ret.push_str(&format!("Failed to decode transaction: {:?}\n", &e));
            ret.push_str("Bytes consumed:\n");
            for buf in debug_cursor.log().iter() {
                ret.push_str(&format!("   {}", to_hex(buf)));
            }
            ret.push_str("\n");
            Ok(ret)
        }
    }
}

fn decode_header(args: &[String], _version: TransactionVersion) -> Result<String, CliError> {
    if (args.len() >= 1 && args[0] == "-h") || args.len() != 1 {
        return Err(CliError::Message(format!(
            "Usage: {}\n",
            DECODE_HEADER_USAGE
        )));
    }
    let header_data = if args[0] == "-" {
        // read from stdin
        let mut header_str = Vec::new();
        io::stdin()
            .read_to_end(&mut header_str)
            .expect("Failed to read header from stdin");
        header_str
    } else {
        // given as a command-line arg
        hex_bytes(&args[0].clone()).expect("Failed to decode header: must be a hex string")
    };

    let mut cursor = io::Cursor::new(&header_data);
    let mut debug_cursor = LogReader::from_reader(&mut cursor);

    match StacksBlockHeader::consensus_deserialize(&mut debug_cursor) {
        Ok(header) => {
            Ok(serde_json::to_string(&header).expect("Failed to serialize header to JSON"))
        }
        Err(e) => {
            let mut ret = String::new();
            ret.push_str(&format!("Failed to decode header: {:?}\n", &e));
            ret.push_str("Bytes consumed:\n");
            for buf in debug_cursor.log().iter() {
                ret.push_str(&format!("   {}", to_hex(buf)));
            }
            ret.push_str("\n");
            Ok(ret)
        }
    }
}

fn decode_block(args: &[String], _version: TransactionVersion) -> Result<String, CliError> {
    if (args.len() >= 1 && args[0] == "-h") || args.len() != 1 {
        return Err(CliError::Message(format!(
            "Usage: {}\n",
            DECODE_BLOCK_USAGE
        )));
    }
    let block_data = if args[0] == "-" {
        // read from stdin
        let mut block_str = Vec::new();
        io::stdin()
            .read_to_end(&mut block_str)
            .expect("Failed to read block from stdin");
        block_str
    } else {
        // given as a command-line arg
        hex_bytes(&args[0].clone()).expect("Failed to decode block: must be a hex string")
    };

    let mut cursor = io::Cursor::new(&block_data);
    let mut debug_cursor = LogReader::from_reader(&mut cursor);

    match StacksBlock::consensus_deserialize(&mut debug_cursor) {
        Ok(block) => Ok(serde_json::to_string(&block).expect("Failed to serialize block to JSON")),
        Err(e) => {
            let mut ret = String::new();
            ret.push_str(&format!("Failed to decode block: {:?}\n", &e));
            ret.push_str("Bytes consumed:\n");
            for buf in debug_cursor.log().iter() {
                ret.push_str(&format!("   {}", to_hex(buf)));
            }
            ret.push_str("\n");
            Ok(ret)
        }
    }
}

fn decode_microblock(args: &[String], _version: TransactionVersion) -> Result<String, CliError> {
    if (args.len() >= 1 && args[0] == "-h") || args.len() != 1 {
        return Err(CliError::Message(format!(
            "Usage: {}\n",
            DECODE_MICROBLOCK_USAGE
        )));
    }
    let mblock_data = if args[0] == "-" {
        // read from stdin
        let mut block_str = Vec::new();
        io::stdin()
            .read_to_end(&mut block_str)
            .expect("Failed to read block from stdin");
        block_str
    } else {
        // given as a command-line arg
        hex_bytes(&args[0].clone()).expect("Failed to decode microblock: must be a hex string")
    };

    let mut cursor = io::Cursor::new(&mblock_data);
    let mut debug_cursor = LogReader::from_reader(&mut cursor);

    match StacksMicroblock::consensus_deserialize(&mut debug_cursor) {
        Ok(block) => {
            Ok(serde_json::to_string(&block).expect("Failed to serialize microblock to JSON"))
        }
        Err(e) => {
            let mut ret = String::new();
            ret.push_str(&format!("Failed to decode microblock: {:?}\n", &e));
            ret.push_str("Bytes consumed:\n");
            for buf in debug_cursor.log().iter() {
                ret.push_str(&format!("   {}", to_hex(buf)));
            }
            ret.push_str("\n");
            Ok(ret)
        }
    }
}

fn main() {
    let mut argv: Vec<String> = env::args().collect();

    argv.remove(0);

    match main_handler(argv) {
        Ok(s) => {
            println!("{}", s);
        }
        Err(e) => {
            eprintln!("{}", e);
            std::process::exit(1);
        }
    }
}

fn main_handler(mut argv: Vec<String>) -> Result<String, CliError> {
    let tx_version = if let Some(ix) = argv.iter().position(|x| x == "--testnet") {
        argv.remove(ix);
        TransactionVersion::Testnet
    } else {
        TransactionVersion::Mainnet
    };

    let chain_id = if tx_version == TransactionVersion::Testnet {
        CHAIN_ID_TESTNET
    } else {
        CHAIN_ID_MAINNET
    };

    if let Some((method, args)) = argv.split_first() {
        match method.as_str() {
            "contract-call" => {
                handle_contract_call(args, tx_version, chain_id, ClarityVersion::Clarity2)
            }
            "publish" => handle_contract_publish(args, tx_version, chain_id),
            "token-transfer" => handle_token_transfer(args, tx_version, chain_id),
            "generate-sk" => generate_secret_key(args, tx_version),
            "addresses" => get_addresses(args, tx_version),
            "decode-tx" => decode_transaction(args, tx_version),
            "decode-header" => decode_header(args, tx_version),
            "decode-block" => decode_block(args, tx_version),
            "decode-microblock" => decode_microblock(args, tx_version),
            _ => Err(CliError::Usage),
        }
    } else {
        Err(CliError::Usage)
    }
}

#[cfg(test)]
mod test {
    use super::*;

    #[test]
    fn generate_should_work() {
        assert!(main_handler(vec!["generate-sk".into(), "--testnet".into()]).is_ok());
        assert!(main_handler(vec!["generate-sk".into()]).is_ok());
        assert!(generate_secret_key(&vec!["-h".into()], TransactionVersion::Mainnet).is_err());
    }

    fn to_string_vec(x: &[&str]) -> Vec<String> {
        x.iter().map(|&x| x.into()).collect()
    }

    #[test]
    fn simple_publish() {
        let publish_args = [
            "publish",
            "043ff5004e3d695060fa48ac94c96049b8c14ef441c50a184a6a3875d2a000f3",
            "1",
            "0",
            "foo-contract",
            "./sample-contracts/tokens.clar",
        ];

        assert!(main_handler(to_string_vec(&publish_args)).is_ok());

        let publish_args = [
            "publish",
            "043ff5004e3d695060fa48ac94c96049b8c14ef441c50a184a6a3875d2a000f3",
            "1",
            "0",
            "foo-contract",
            "./sample-contracts/non-existent-tokens.clar",
        ];

        assert!(format!(
            "{}",
            main_handler(to_string_vec(&publish_args)).unwrap_err()
        )
        .contains("IO error"));
    }

    #[test]
    fn simple_token_transfer() {
        let tt_args = [
            "token-transfer",
            "043ff5004e3d695060fa48ac94c96049b8c14ef441c50a184a6a3875d2a000f3",
            "1",
            "0",
            "ST1A14RBKJ289E3DP89QAZE2RRHDPWP5RHMYFRCHV",
            "10",
        ];

        assert!(main_handler(to_string_vec(&tt_args)).is_ok());

        let tt_args = [
            "token-transfer",
            "043ff5004e3d695060fa48ac94c96049b8c14ef441c50a184a6a3875d2a000f3",
            "1",
            "--block-only",
            "0",
            "ST1A14RBKJ289E3DP89QAZE2RRHDPWP5RHMYFRCHV",
            "10",
        ];

        assert!(main_handler(to_string_vec(&tt_args)).is_ok());

        let tt_args = [
            "token-transfer",
            "043ff5004e3d695060fa48ac94c96049b8c14ef441c50a184a6a3875d2a000f3",
            "1",
            "--microblock-only",
            "0",
            "ST1A14RBKJ289E3DP89QAZE2RRHDPWP5RHMYFRCHV",
            "10",
        ];

        assert!(main_handler(to_string_vec(&tt_args)).is_ok());

        let tt_args = [
            "token-transfer",
            "043ff5004e3d695060fa48ac94c96049b8c14ef441c50a184a6a3875d2a000f3",
            "1",
            "0",
            "ST1A14RBKJ289E3DP89QAZE2RRHDPWP5RHMYFRCHV",
            "10",
            "Memo",
        ];

        assert!(main_handler(to_string_vec(&tt_args)).is_ok());

        let tt_args = [
            "token-transfer",
            "043ff5004e3d695060fa48ac94c96049b8c14ef441c50a184a6a3875d2a000f3",
            "1",
            "0",
            "ST1A14RBKJ289E3DP89QAZE2RRHDPWP5RHMYFRCHV",
            "-1",
        ];

        assert!(
            format!("{}", main_handler(to_string_vec(&tt_args)).unwrap_err())
                .contains("Failed to parse integer")
        );

        let tt_args = [
            "token-transfer",
            "043ff5004e3d695060fa48ac94c96049b8c14ef441c50a184a6a3875d2a000f3",
            "1",
            "0",
            "SX1A14RBKJ289E3DP89QAZE2RRHDPWP5RHMYFRCHV",
            "10",
        ];

        assert!(
            format!("{}", main_handler(to_string_vec(&tt_args)).unwrap_err())
                .contains("Failed to parse recipient")
        );

        let tt_args = [
            "token-transfer",
            "043ff5004e3d695060fa48ac94c96049b8c14ef441c50a184a6a3875d2a000f3",
            "1",
            "0",
            "SX1A14RBKJ289E3DP89QAZE2RRHDPWP5RHMYFRCHV",
            "10",
            "--microblock-only",
            "--block-only",
        ];

        assert!(main_handler(to_string_vec(&tt_args)).is_err());
    }

    #[test]
    fn simple_cc() {
        let cc_args = [
            "contract-call",
            "043ff5004e3d695060fa48ac94c96049b8c14ef441c50a184a6a3875d2a000f3",
            "1",
            "0",
            "SPJT598WY1RJN792HRKRHRQYFB7RJ5ZCG6J6GEZ4",
            "foo-contract",
            "transfer-fookens",
            "-e",
            "(+ 1 0)",
            "-e",
            "2",
        ];

        let exec_1 = main_handler(to_string_vec(&cc_args)).unwrap();

        let cc_args = [
            "contract-call",
            "043ff5004e3d695060fa48ac94c96049b8c14ef441c50a184a6a3875d2a000f3",
            "1",
            "0",
            "SPJT598WY1RJN792HRKRHRQYFB7RJ5ZCG6J6GEZ4",
            "foo-contract",
            "transfer-fookens",
            "-e",
            "(+ 0 1)",
            "-e",
            "(+ 1 1)",
        ];

        let exec_2 = main_handler(to_string_vec(&cc_args)).unwrap();

        assert_eq!(exec_1, exec_2);

        let cc_args = [
            "contract-call",
            "043ff5004e3d695060fa48ac94c96049b8c14ef441c50a184a6a3875d2a000f3",
            "1",
            "0",
            "SPJT598WY1RJN792HRKRHRQYFB7RJ5ZCG6J6GEZ4",
            "foo-contract",
            "transfer-fookens",
            "-x",
            "0000000000000000000000000000000001",
            "-x",
            "0000000000000000000000000000000002",
        ];

        let exec_3 = main_handler(to_string_vec(&cc_args)).unwrap();

        assert_eq!(exec_2, exec_3);

        let cc_args = [
            "contract-call",
            "043ff5004e3d695060fa48ac94c96049b8c14ef441c50a184a6a3875d2a000f3",
            "1",
            "0",
            "SPJT598WY1RJN792HRKRHRQYFB7RJ5ZCG6J6GEZ4",
            "foo-contract",
            "transfer-fookens",
            "-e",
            "(+ 0 1)",
            "-e",
        ];

        assert!(
            format!("{}", main_handler(to_string_vec(&cc_args)).unwrap_err())
                .contains("arguments must be supplied as")
        );

        let cc_args = [
            "contract-call",
            "043ff5004e3d695060fa48ac94c96049b8c14ef441c50a184a6a3875d2a000f3",
            "1",
            "0",
            "SPJT598WY1RJN792HRKRHRQYFB7RJ5ZCG6J6GEZ4",
            "foo-contract",
            "transfer-fookens",
            "-e",
            "(/ 1 0)",
        ];

        assert!(
            format!("{}", main_handler(to_string_vec(&cc_args)).unwrap_err())
                .contains("Clarity error")
        );

        let cc_args = [
            "contract-call",
            "043ff5004e3d695060fa48ac94c96049b8c14ef441c50a184a6a3875d2a000f3",
            "quryey",
            "0",
            "SPJT598WY1RJN792HRKRHRQYFB7RJ5ZCG6J6GEZ4",
            "foo-contract",
            "transfer-fookens",
            "-e",
            "1",
        ];

        assert!(
            format!("{}", main_handler(to_string_vec(&cc_args)).unwrap_err())
                .contains("parse integer")
        );

        let cc_args = [
            "contract-call",
            "043ff5004e3d695060fa48ac94c96049b8c14ef441c50a184a6a3875d2a000fz",
            "1",
            "0",
            "SPJT598WY1RJN792HRKRHRQYFB7RJ5ZCG6J6GEZ4",
            "foo-contract",
            "transfer-fookens",
            "-e",
            "1",
        ];

        assert!(
            format!("{}", main_handler(to_string_vec(&cc_args)).unwrap_err())
                .contains("Failed to decode hex")
        );

        let sk = StacksPrivateKey::new();
        let s = format!(
            "{}",
            sign_transaction_single_sig_standard("01zz", &sk).unwrap_err()
        );
        println!("{}", s);
        assert!(s.contains("Bad hex string"));

        let cc_args = [
            "contract-call",
            "043ff5004e3d695060fa48ac94c96049b8c14ef441c50a184a6a3875d2a000f3",
            "1",
            "0",
            "SPJT598WY1RJN792HRKRHRQYFB7RJ5ZCG6J6GEZ4",
            "foo-contract",
            "transfer-fookens",
            "-x",
            "1010",
        ];

        assert!(
            format!("{}", main_handler(to_string_vec(&cc_args)).unwrap_err())
                .contains("deserialize")
        );
    }

    #[test]
    fn simple_addresses() {
        let addr_args = [
            "addresses",
            "2945c6be8758994652a498f0445d534d0fadb0b2025b37c72297b059ebf887ed01",
        ];

        let result = main_handler(to_string_vec(&addr_args)).unwrap();
        assert!(result.contains("SP36T883PDD2EK4PHVTA5GFHC8NQW6558XG7YX1GD"));
        assert!(result.contains("1KkL94EPD3mz7RFCZPmRBy3KjbWZ4qo58E"));

        let addr_args = [
            "--testnet",
            "addresses",
            "2945c6be8758994652a498f0445d534d0fadb0b2025b37c72297b059ebf887ed01",
        ];

        let result = main_handler(to_string_vec(&addr_args)).unwrap();
        assert!(result.contains("mzGHS7KN25DEtXipGxjo1tFebb7Fw5aAkp"));
        assert!(result.contains("ST36T883PDD2EK4PHVTA5GFHC8NQW6558XJQX6Q3K"));
    }

    #[test]
    fn simple_decode_tx() {
        let tx_args = [
            "decode-tx",
            "8080000000040021a3c334fc0ee50359353799e8b2605ac6be1fe4000000000000000100000000000000000100c90ae0235365f3a73c595f8c6ab3c529807feb3cb269247329c9a24218d50d3f34c7eef5d28ba26831affa652a73ec32f098fec4bf1decd1ceb3fde4b8ce216b030200000000021a21a3c334fc0ee50359353799e8b2605ac6be1fe40573746f7265096765742d76616c7565000000010d00000003666f6f"
        ];

        let result = main_handler(to_string_vec(&tx_args)).unwrap();
        eprintln!("result:\n{}", result);
    }

    #[test]
    fn simple_decode_block() {
        let block_args = [
            "decode-block",
            "000000000000395f800000000000000179cb51f6bbd6d90cb257616e77a495919667c3772dd08ea7c4f5c372739490bc91da6609c5c95c96f612dbc8cab2f7a0d8bfb83abdb630167579ccc36b66c03c1d0d250cd3b3615c03afcdaef313dbd30d3d5b0fd10ed5acbc35d042abfba66cdfc32881c5a665ad9685a2eb6e0c131fb400000000000000000000000000000000000000000000000000000000000000000000e87f28593f66d77ae3c57abd4e5ae0e632b837b2596be14c2b2572cd4d0015229976eb5c4a5b08816b31f485513d2e6501f6cd29ee240a2c4056b1f7cc32c2e118ef6499e0fcc575da75fca8cc409e5c884eb3450000000180800000000400403e2ff80a8a8ecacfb827dcf6adddd21fdd4c3c000000000000017800000000000000000000f3f497268f8a12e318f96ba4f1ad3ed2485e87cefe75b88bf735bb1bbb7db754746e6a244ba869183a2ab73002c6465936b7d9b059ffc5a94488bee7b5afb33c010200000000040000000000000000000000000000000000000000000000000000000000000000",
        ];

        let result = main_handler(to_string_vec(&block_args)).unwrap();
        eprintln!("result:\n{}", result);
    }

    #[test]
    fn simple_decode_header() {
        let header_args = [
            "decode-header",
            "24000000000000000100000000000000019275df67a68c8745c0ff97b48201ee6db447f7c93b23ae24cdc2400f52fdb08a1a6ac7ec71bf9c9c76e96ee4675ebff60625af28718501047bfd87b810c2d2139b73c23bd69de66360953a642c2a330a2154900325010cc49a050c23e6ffb0581afebbb27f41e65a5ecfd68548982f824f7a33ed32849b7524eceec0a9f29d9d624314059d56fefd55bca56944f3fe2d003488d4a00c92575d68c6f6dd659046585f5d5209e65829a3a673c04692f5e3dc2802020202020202020202020202020202020202020202020202020202020202023ad2cf6dfced0536fc850eb86827df634877c035",
        ];

        let result = main_handler(to_string_vec(&header_args)).unwrap();
        eprintln!("result:\n{}", result);
    }
}<|MERGE_RESOLUTION|>--- conflicted
+++ resolved
@@ -44,16 +44,7 @@
 use blockstack_lib::core::{CHAIN_ID_MAINNET, CHAIN_ID_TESTNET};
 use blockstack_lib::net::Error as NetError;
 use blockstack_lib::types::chainstate::StacksAddress;
-<<<<<<< HEAD
-use blockstack_lib::types::chainstate::StacksBlockHeader;
-use blockstack_lib::util::{
-    hash::hex_bytes, hash::to_hex, log, retry::LogReader, strings::StacksString,
-};
 use blockstack_lib::vm::ClarityVersion;
-=======
-use blockstack_lib::util::{hash::hex_bytes, hash::to_hex, log, retry::LogReader};
-use blockstack_lib::util_lib::strings::StacksString;
->>>>>>> a1d45cae
 use blockstack_lib::vm::{
     errors::{Error as ClarityError, RuntimeErrorType},
     types::PrincipalData,
@@ -463,11 +454,7 @@
                 Value::try_deserialize_hex_untyped(input)?
             },
             "-e" => {
-<<<<<<< HEAD
                 blockstack_lib::clarity::vm_execute(input, &clarity_version)?
-=======
-                blockstack_lib::clarity_cli::vm_execute(input)?
->>>>>>> a1d45cae
                     .ok_or("Supplied argument did not evaluate to a Value")?
             },
             _ => {
