--- conflicted
+++ resolved
@@ -606,7 +606,7 @@
     }
 }
 
-pub const SORTITION_DB_VERSION: &'static str = "5";
+pub const SORTITION_DB_VERSION: &'static str = "6";
 
 const SORTITION_DB_INITIAL_SCHEMA: &'static [&'static str] = &[
     r#"
@@ -815,7 +815,7 @@
 // update this to add new indexes
 const LAST_SORTITION_DB_INDEX: &'static str = "index_peg_out_fulfill_burn_header_hash ";
 
-const SORTITION_DB_SCHEMA_5: &'static [&'static str] = &[
+const SORTITION_DB_SCHEMA_6: &'static [&'static str] = &[
     r#"
     CREATE TABLE peg_in (
         txid TEXT NOT NULL,
@@ -2818,11 +2818,8 @@
         SortitionDB::apply_schema_2(&db_tx, epochs_ref)?;
         SortitionDB::apply_schema_3(&db_tx)?;
         SortitionDB::apply_schema_4(&db_tx)?;
-<<<<<<< HEAD
-        SortitionDB::apply_schema_5(&db_tx)?;
-=======
         SortitionDB::apply_schema_5(&db_tx, epochs_ref)?;
->>>>>>> 225549ce
+        SortitionDB::apply_schema_6(&db_tx)?;
 
         db_tx.instantiate_index()?;
 
@@ -3020,13 +3017,10 @@
             StacksEpochId::Epoch2_05 => {
                 version == "2" || version == "3" || version == "4" || version == "5"
             }
-<<<<<<< HEAD
-            StacksEpochId::Epoch2_05 => version == "2" || version == "3" || version == "4",
-            StacksEpochId::Epoch21 => version == "5",
-=======
             StacksEpochId::Epoch21 => version == "3" || version == "4" || version == "5",
-            StacksEpochId::Epoch22 => version == "3" || version == "4" || version == "5",
->>>>>>> 225549ce
+            StacksEpochId::Epoch22 => {
+                version == "3" || version == "4" || version == "5" || version == "6"
+            }
         }
     }
 
@@ -3095,31 +3089,33 @@
         Ok(())
     }
 
-<<<<<<< HEAD
-    fn apply_schema_5(tx: &DBTx) -> Result<(), db_error> {
-=======
     fn apply_schema_5(tx: &DBTx, epochs: &[StacksEpoch]) -> Result<(), db_error> {
         // the schema 5 changes simply **replace** the contents of the epochs table
         //  by dropping all the current rows and then revalidating and inserting
         //  `epochs`
->>>>>>> 225549ce
         for sql_exec in SORTITION_DB_SCHEMA_5 {
             tx.execute_batch(sql_exec)?;
         }
 
-<<<<<<< HEAD
-=======
         SortitionDB::validate_and_insert_epochs(&tx, epochs)?;
 
->>>>>>> 225549ce
         tx.execute(
             "INSERT OR REPLACE INTO db_config (version) VALUES (?1)",
             &["5"],
         )?;
-<<<<<<< HEAD
-=======
-
->>>>>>> 225549ce
+
+        Ok(())
+    }
+
+    fn apply_schema_6(tx: &DBTx) -> Result<(), db_error> {
+        for sql_exec in SORTITION_DB_SCHEMA_6 {
+            tx.execute_batch(sql_exec)?;
+        }
+
+        tx.execute(
+            "INSERT OR REPLACE INTO db_config (version) VALUES (?1)",
+            &["6"],
+        )?;
         Ok(())
     }
 
@@ -3163,11 +3159,11 @@
                         tx.commit()?;
                     } else if version == "4" {
                         let tx = self.tx_begin()?;
-<<<<<<< HEAD
-                        SortitionDB::apply_schema_5(&tx.deref())?;
-=======
                         SortitionDB::apply_schema_5(&tx.deref(), epochs)?;
->>>>>>> 225549ce
+                        tx.commit()?;
+                    } else if version == "5" {
+                        let tx = self.tx_begin()?;
+                        SortitionDB::apply_schema_6(&tx.deref())?;
                         tx.commit()?;
                     } else if version == expected_version {
                         return Ok(());
