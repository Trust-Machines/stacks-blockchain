// Copyright (C) 2013-2020 Blockstack PBC, a public benefit corporation
// Copyright (C) 2020 Stacks Open Internet Foundation
//
// This program is free software: you can redistribute it and/or modify
// it under the terms of the GNU General Public License as published by
// the Free Software Foundation, either version 3 of the License, or
// (at your option) any later version.
//
// This program is distributed in the hope that it will be useful,
// but WITHOUT ANY WARRANTY; without even the implied warranty of
// MERCHANTABILITY or FITNESS FOR A PARTICULAR PURPOSE.  See the
// GNU General Public License for more details.
//
// You should have received a copy of the GNU General Public License
// along with this program.  If not, see <http://www.gnu.org/licenses/>.

use std::cmp::Ord;
use std::cmp::Ordering;
use std::collections::{HashMap, HashSet};
use std::convert::{From, TryFrom, TryInto};
use std::io::{ErrorKind, Write};
use std::ops::Deref;
use std::ops::DerefMut;
use std::{cmp, fmt, fs, str::FromStr};

use clarity::vm::ast::ASTRules;
use clarity::vm::costs::ExecutionCost;
use clarity::vm::representations::{ClarityName, ContractName};
use clarity::vm::types::PrincipalData;
use clarity::vm::types::Value;
use rand;
use rand::RngCore;
use rusqlite::types::ToSql;
use rusqlite::Row;
use rusqlite::Transaction;
use rusqlite::TransactionBehavior;
use rusqlite::{Connection, OpenFlags, OptionalExtension, NO_PARAMS};
use sha2::{Digest, Sha512_256};
use stacks_common::address::AddressHashMode;
use stacks_common::types::chainstate::StacksAddress;
use stacks_common::types::chainstate::TrieHash;
use stacks_common::types::chainstate::{
    BlockHeaderHash, BurnchainHeaderHash, PoxId, SortitionId, StacksBlockId, VRFSeed,
};
use stacks_common::util::get_epoch_time_secs;
use stacks_common::util::hash::{hex_bytes, to_hex, Hash160, Sha512Trunc256Sum};
use stacks_common::util::log;
use stacks_common::util::secp256k1::MessageSignature;
use stacks_common::util::vrf::*;

use crate::burnchains::affirmation::{AffirmationMap, AffirmationMapEntry};
use crate::burnchains::bitcoin::BitcoinNetworkType;
use crate::burnchains::db::{BurnchainDB, BurnchainHeaderReader};
use crate::burnchains::{Address, PublicKey, Txid};
use crate::burnchains::{
    Burnchain, BurnchainBlockHeader, BurnchainRecipient, BurnchainStateTransition,
    BurnchainStateTransitionOps, BurnchainTransaction, BurnchainView, Error as BurnchainError,
    PoxConstants,
};
use crate::chainstate::burn::operations::DelegateStxOp;
use crate::chainstate::burn::operations::{
    leader_block_commit::{MissedBlockCommit, RewardSetInfo, OUTPUTS_PER_COMMIT},
    BlockstackOperationType, LeaderBlockCommitOp, LeaderKeyRegisterOp, PegInOp, PegOutFulfillOp,
    PegOutRequestOp, PreStxOp, StackStxOp, TransferStxOp, UserBurnSupportOp,
};
use crate::chainstate::burn::ConsensusHashExtensions;
use crate::chainstate::burn::Opcodes;
use crate::chainstate::burn::{BlockSnapshot, ConsensusHash, OpsHash, SortitionHash};
use crate::chainstate::coordinator::{
    Error as CoordinatorError, PoxAnchorBlockStatus, RewardCycleInfo,
};
use crate::chainstate::stacks::address::PoxAddress;
use crate::chainstate::stacks::address::StacksAddressExtensions;
use crate::chainstate::stacks::boot::PoxStartCycleInfo;
use crate::chainstate::stacks::db::{StacksChainState, StacksHeaderInfo};
use crate::chainstate::stacks::index::marf::MARFOpenOpts;
use crate::chainstate::stacks::index::marf::MarfConnection;
use crate::chainstate::stacks::index::marf::MARF;
use crate::chainstate::stacks::index::storage::TrieFileStorage;
use crate::chainstate::stacks::index::{ClarityMarfTrieId, MARFValue};
use crate::chainstate::stacks::index::{Error as MARFError, MarfTrieId};
use crate::chainstate::stacks::StacksPublicKey;
use crate::chainstate::stacks::*;
use crate::chainstate::ChainstateDB;
use crate::core::AST_RULES_PRECHECK_SIZE;
use crate::core::FIRST_BURNCHAIN_CONSENSUS_HASH;
use crate::core::FIRST_STACKS_BLOCK_HASH;
use crate::core::{StacksEpoch, StacksEpochExtension, StacksEpochId, STACKS_EPOCH_MAX};
use crate::net::neighbors::MAX_NEIGHBOR_BLOCK_DELAY;
use crate::net::{Error as NetError, Error};
use crate::util_lib::db::tx_begin_immediate;
use crate::util_lib::db::tx_busy_handler;
use crate::util_lib::db::DBTx;
use crate::util_lib::db::Error as db_error;
use crate::util_lib::db::{
    db_mkdirs, opt_u64_to_sql, query_count, query_row, query_row_columns, query_row_panic,
    query_rows, sql_pragma, u64_to_sql, DBConn, FromColumn, FromRow, IndexDBConn, IndexDBTx,
};

const BLOCK_HEIGHT_MAX: u64 = ((1 as u64) << 63) - 1;

pub const REWARD_WINDOW_START: u64 = 144 * 15;
pub const REWARD_WINDOW_END: u64 = 144 * 90 + REWARD_WINDOW_START;

pub type BlockHeaderCache = HashMap<ConsensusHash, (Option<BlockHeaderHash>, ConsensusHash)>;

impl FromRow<SortitionId> for SortitionId {
    fn from_row<'a>(row: &'a Row) -> Result<SortitionId, db_error> {
        SortitionId::from_column(row, "sortition_id")
    }
}

impl FromRow<ConsensusHash> for ConsensusHash {
    fn from_row<'a>(row: &'a Row) -> Result<ConsensusHash, db_error> {
        ConsensusHash::from_column(row, "consensus_hash")
    }
}

impl FromRow<BurnchainHeaderHash> for BurnchainHeaderHash {
    fn from_row<'a>(row: &'a Row) -> Result<BurnchainHeaderHash, db_error> {
        BurnchainHeaderHash::from_column(row, "burn_header_hash")
    }
}

impl FromRow<MissedBlockCommit> for MissedBlockCommit {
    fn from_row<'a>(row: &'a Row) -> Result<MissedBlockCommit, db_error> {
        let intended_sortition = SortitionId::from_column(row, "intended_sortition_id")?;
        let input_json: String = row.get_unwrap("input");
        let input =
            serde_json::from_str(&input_json).map_err(|e| db_error::SerializationError(e))?;
        let txid = Txid::from_column(row, "txid")?;

        Ok(MissedBlockCommit {
            input,
            txid,
            intended_sortition,
        })
    }
}

impl FromRow<BlockSnapshot> for BlockSnapshot {
    fn from_row<'a>(row: &'a Row) -> Result<BlockSnapshot, db_error> {
        let block_height = u64::from_column(row, "block_height")?;
        let burn_header_hash = BurnchainHeaderHash::from_column(row, "burn_header_hash")?;
        let burn_header_timestamp = u64::from_column(row, "burn_header_timestamp")?;
        let parent_burn_header_hash =
            BurnchainHeaderHash::from_column(row, "parent_burn_header_hash")?;
        let consensus_hash = ConsensusHash::from_column(row, "consensus_hash")?;
        let ops_hash = OpsHash::from_column(row, "ops_hash")?;
        let total_burn_str: String = row.get_unwrap("total_burn");
        let sortition: bool = row.get_unwrap("sortition");
        let sortition_hash = SortitionHash::from_column(row, "sortition_hash")?;
        let winning_block_txid = Txid::from_column(row, "winning_block_txid")?;
        let winning_stacks_block_hash =
            BlockHeaderHash::from_column(row, "winning_stacks_block_hash")?;
        let index_root = TrieHash::from_column(row, "index_root")?;
        let num_sortitions = u64::from_column(row, "num_sortitions")?;

        // information we learn about the stacks block this snapshot committedto
        let stacks_block_accepted: bool = row.get_unwrap("stacks_block_accepted");
        let stacks_block_height = u64::from_column(row, "stacks_block_height")?;
        let arrival_index = u64::from_column(row, "arrival_index")?;

        // information about what we have determined about the stacks chain tip.
        // This is memoized to a given canonical chain tip block.
        let canonical_stacks_tip_height = u64::from_column(row, "canonical_stacks_tip_height")?;
        let canonical_stacks_tip_hash =
            BlockHeaderHash::from_column(row, "canonical_stacks_tip_hash")?;
        let canonical_stacks_tip_consensus_hash =
            ConsensusHash::from_column(row, "canonical_stacks_tip_consensus_hash")?;

        // identifiers derived from PoX forking state
        let sortition_id = SortitionId::from_column(row, "sortition_id")?;
        let parent_sortition_id = SortitionId::from_column(row, "parent_sortition_id")?;
        let pox_valid = row.get_unwrap("pox_valid");

        let accumulated_coinbase_ustx_str: String = row.get_unwrap("accumulated_coinbase_ustx");
        let accumulated_coinbase_ustx = accumulated_coinbase_ustx_str
            .parse::<u128>()
            .expect("DB CORRUPTION: failed to parse stored value");

        let total_burn = total_burn_str
            .parse::<u64>()
            .map_err(|_e| db_error::ParseError)?;

        let snapshot = BlockSnapshot {
            block_height: block_height,
            burn_header_timestamp: burn_header_timestamp,
            burn_header_hash: burn_header_hash,
            parent_burn_header_hash: parent_burn_header_hash,
            consensus_hash: consensus_hash,
            ops_hash: ops_hash,
            total_burn: total_burn,
            sortition: sortition,
            sortition_hash: sortition_hash,
            winning_block_txid: winning_block_txid,
            winning_stacks_block_hash: winning_stacks_block_hash,
            index_root: index_root,
            num_sortitions: num_sortitions,

            stacks_block_accepted: stacks_block_accepted,
            stacks_block_height: stacks_block_height,
            arrival_index: arrival_index,

            canonical_stacks_tip_height: canonical_stacks_tip_height,
            canonical_stacks_tip_hash: canonical_stacks_tip_hash,
            canonical_stacks_tip_consensus_hash: canonical_stacks_tip_consensus_hash,

            sortition_id,
            parent_sortition_id,
            pox_valid,
            accumulated_coinbase_ustx,
        };
        Ok(snapshot)
    }
}

impl FromRow<LeaderKeyRegisterOp> for LeaderKeyRegisterOp {
    fn from_row<'a>(row: &'a Row) -> Result<LeaderKeyRegisterOp, db_error> {
        let txid = Txid::from_column(row, "txid")?;
        let vtxindex: u32 = row.get_unwrap("vtxindex");
        let block_height = u64::from_column(row, "block_height")?;
        let burn_header_hash = BurnchainHeaderHash::from_column(row, "burn_header_hash")?;
        let consensus_hash = ConsensusHash::from_column(row, "consensus_hash")?;
        let public_key = VRFPublicKey::from_column(row, "public_key")?;
        let memo_hex: String = row.get_unwrap("memo");

        let memo_bytes = hex_bytes(&memo_hex).map_err(|_e| db_error::ParseError)?;

        let memo = memo_bytes.to_vec();

        let leader_key_row = LeaderKeyRegisterOp {
            txid: txid,
            vtxindex: vtxindex,
            block_height: block_height,
            burn_header_hash: burn_header_hash,

            consensus_hash: consensus_hash,
            public_key: public_key,
            memo: memo,
        };

        Ok(leader_key_row)
    }
}

impl FromRow<LeaderBlockCommitOp> for LeaderBlockCommitOp {
    fn from_row<'a>(row: &'a Row) -> Result<LeaderBlockCommitOp, db_error> {
        let txid = Txid::from_column(row, "txid")?;
        let vtxindex: u32 = row.get_unwrap("vtxindex");
        let block_height = u64::from_column(row, "block_height")?;
        let burn_header_hash = BurnchainHeaderHash::from_column(row, "burn_header_hash")?;
        let block_header_hash = BlockHeaderHash::from_column(row, "block_header_hash")?;
        let new_seed = VRFSeed::from_column(row, "new_seed")?;
        let parent_block_ptr: u32 = row.get_unwrap("parent_block_ptr");
        let parent_vtxindex: u16 = row.get_unwrap("parent_vtxindex");
        let key_block_ptr: u32 = row.get_unwrap("key_block_ptr");
        let key_vtxindex: u16 = row.get_unwrap("key_vtxindex");
        let memo_hex: String = row.get_unwrap("memo");
        let burn_fee_str: String = row.get_unwrap("burn_fee");
        let input_json: String = row.get_unwrap("input");
        let apparent_sender_json: String = row.get_unwrap("apparent_sender");
        let sunset_burn_str: String = row.get_unwrap("sunset_burn");

        let commit_outs = serde_json::from_value(row.get_unwrap("commit_outs"))
            .expect("Unparseable value stored to database");

        let memo_bytes = hex_bytes(&memo_hex).map_err(|_e| db_error::ParseError)?;

        let memo = memo_bytes.to_vec();

        let input =
            serde_json::from_str(&input_json).map_err(|e| db_error::SerializationError(e))?;

        let apparent_sender = serde_json::from_str(&apparent_sender_json)
            .map_err(|e| db_error::SerializationError(e))?;

        let burn_fee = burn_fee_str
            .parse::<u64>()
            .expect("DB Corruption: burn fee is not parseable as u64");

        let sunset_burn = sunset_burn_str
            .parse::<u64>()
            .expect("DB Corruption: Sunset burn is not parseable as u64");

        let burn_parent_modulus: u8 = row.get_unwrap("burn_parent_modulus");

        let block_commit = LeaderBlockCommitOp {
            block_header_hash,
            new_seed,
            parent_block_ptr,
            parent_vtxindex,
            key_block_ptr,
            key_vtxindex,
            memo,
            burn_parent_modulus,

            burn_fee,
            input,
            apparent_sender,
            commit_outs,
            sunset_burn,
            txid,
            vtxindex,
            block_height,
            burn_header_hash,
        };
        Ok(block_commit)
    }
}

impl FromRow<UserBurnSupportOp> for UserBurnSupportOp {
    fn from_row<'a>(row: &'a Row) -> Result<UserBurnSupportOp, db_error> {
        let txid = Txid::from_column(row, "txid")?;
        let vtxindex: u32 = row.get_unwrap("vtxindex");
        let block_height = u64::from_column(row, "block_height")?;
        let burn_header_hash = BurnchainHeaderHash::from_column(row, "burn_header_hash")?;

        let address = StacksAddress::from_column(row, "address")?;
        let consensus_hash = ConsensusHash::from_column(row, "consensus_hash")?;
        let public_key = VRFPublicKey::from_column(row, "public_key")?;
        let key_block_ptr: u32 = row.get_unwrap("key_block_ptr");
        let key_vtxindex: u16 = row.get_unwrap("key_vtxindex");
        let block_header_hash_160 = Hash160::from_column(row, "block_header_hash_160")?;

        let burn_fee_str: String = row.get_unwrap("burn_fee");

        let burn_fee = burn_fee_str
            .parse::<u64>()
            .map_err(|_e| db_error::ParseError)?;

        let user_burn = UserBurnSupportOp {
            address: address,
            consensus_hash: consensus_hash,
            public_key: public_key,
            key_block_ptr: key_block_ptr,
            key_vtxindex: key_vtxindex,
            block_header_hash_160: block_header_hash_160,
            burn_fee: burn_fee,

            txid: txid,
            vtxindex: vtxindex,
            block_height: block_height,
            burn_header_hash: burn_header_hash,
        };
        Ok(user_burn)
    }
}

impl FromRow<StackStxOp> for StackStxOp {
    fn from_row<'a>(row: &'a Row) -> Result<StackStxOp, db_error> {
        let txid = Txid::from_column(row, "txid")?;
        let vtxindex: u32 = row.get_unwrap("vtxindex");
        let block_height = u64::from_column(row, "block_height")?;
        let burn_header_hash = BurnchainHeaderHash::from_column(row, "burn_header_hash")?;

        let sender = StacksAddress::from_column(row, "sender_addr")?;
        let reward_addr = PoxAddress::from_column(row, "reward_addr")?;
        let stacked_ustx_str: String = row.get_unwrap("stacked_ustx");
        let stacked_ustx = u128::from_str_radix(&stacked_ustx_str, 10)
            .expect("CORRUPTION: bad u128 written to sortdb");
        let num_cycles = row.get_unwrap("num_cycles");

        Ok(StackStxOp {
            txid,
            vtxindex,
            block_height,
            burn_header_hash,
            sender,
            reward_addr,
            stacked_ustx,
            num_cycles,
        })
    }
}

impl FromRow<DelegateStxOp> for DelegateStxOp {
    fn from_row<'a>(row: &'a Row) -> Result<DelegateStxOp, db_error> {
        let txid = Txid::from_column(row, "txid")?;
        let vtxindex: u32 = row.get_unwrap("vtxindex");
        let block_height = u64::from_column(row, "block_height")?;
        let burn_header_hash = BurnchainHeaderHash::from_column(row, "burn_header_hash")?;

        let sender = StacksAddress::from_column(row, "sender_addr")?;
        let delegate_to = StacksAddress::from_column(row, "delegate_to")?;
        let reward_addr_str: String = row.get_unwrap("reward_addr");
        let reward_addr = serde_json::from_str(&reward_addr_str)
            .expect("CORRUPTION: DB stored bad transition ops");

        let delegated_ustx_str: String = row.get_unwrap("delegated_ustx");
        let delegated_ustx = u128::from_str_radix(&delegated_ustx_str, 10)
            .expect("CORRUPTION: bad u128 written to sortdb");
        let until_burn_height = u64::from_column(row, "until_burn_height")?;

        Ok(DelegateStxOp {
            txid,
            vtxindex,
            block_height,
            burn_header_hash,
            sender,
            delegate_to,
            reward_addr,
            delegated_ustx,
            until_burn_height,
        })
    }
}

impl FromRow<PegInOp> for PegInOp {
    fn from_row<'a>(row: &'a Row) -> Result<Self, db_error> {
        let txid = Txid::from_column(row, "txid")?;
        let vtxindex: u32 = row.get("vtxindex")?;
        let block_height = u64::from_column(row, "block_height")?;
        let burn_header_hash = BurnchainHeaderHash::from_column(row, "burn_header_hash")?;

        let recipient = PrincipalData::from_column(row, "recipient")?;
        let peg_wallet_address = PoxAddress::from_column(row, "peg_wallet_address")?;
        let amount = row
            .get::<_, String>("amount")?
            .parse()
            .map_err(|_| db_error::ParseError)?;

        let memo_hex: String = row.get_unwrap("memo");
        let memo_bytes = hex_bytes(&memo_hex).map_err(|_e| db_error::ParseError)?;
        let memo = memo_bytes.to_vec();

        Ok(Self {
            txid,
            vtxindex,
            block_height,
            burn_header_hash,
            recipient,
            peg_wallet_address,
            amount,
            memo,
        })
    }
}

impl FromRow<PegOutRequestOp> for PegOutRequestOp {
    fn from_row<'a>(row: &'a Row) -> Result<Self, db_error> {
        let txid = Txid::from_column(row, "txid")?;
        let vtxindex: u32 = row.get("vtxindex")?;
        let block_height = u64::from_column(row, "block_height")?;
        let burn_header_hash = BurnchainHeaderHash::from_column(row, "burn_header_hash")?;

        let recipient = PoxAddress::from_column(row, "recipient")?;
        let amount = row
            .get::<_, String>("amount")?
            .parse()
            .map_err(|_| db_error::ParseError)?;

        let signature = MessageSignature::from_column(row, "signature")?;

        let peg_wallet_address = PoxAddress::from_column(row, "peg_wallet_address")?;
        let fulfillment_fee = row
            .get::<_, String>("fulfillment_fee")?
            .parse()
            .map_err(|_| db_error::ParseError)?;

        let memo_hex: String = row.get_unwrap("memo");
        let memo_bytes = hex_bytes(&memo_hex).map_err(|_e| db_error::ParseError)?;
        let memo = memo_bytes.to_vec();

        Ok(Self {
            txid,
            vtxindex,
            block_height,
            burn_header_hash,
            recipient,
            amount,
            signature,
            peg_wallet_address,
            fulfillment_fee,
            memo,
        })
    }
}

impl FromRow<PegOutFulfillOp> for PegOutFulfillOp {
    fn from_row<'a>(row: &'a Row) -> Result<Self, db_error> {
        let txid = Txid::from_column(row, "txid")?;
        let vtxindex: u32 = row.get("vtxindex")?;
        let block_height = u64::from_column(row, "block_height")?;
        let burn_header_hash = BurnchainHeaderHash::from_column(row, "burn_header_hash")?;

        let recipient = PoxAddress::from_column(row, "recipient")?;
        let amount = row
            .get::<_, String>("amount")?
            .parse()
            .map_err(|_| db_error::ParseError)?;

        let chain_tip = StacksBlockId::from_column(row, "chain_tip")?;

        let memo_hex: String = row.get_unwrap("memo");
        let memo_bytes = hex_bytes(&memo_hex).map_err(|_e| db_error::ParseError)?;
        let memo = memo_bytes.to_vec();

        let request_ref = Txid::from_column(row, "request_ref")?;

        Ok(Self {
            txid,
            vtxindex,
            block_height,
            burn_header_hash,
            chain_tip,
            recipient,
            amount,
            memo,
            request_ref,
        })
    }
}

impl FromRow<TransferStxOp> for TransferStxOp {
    fn from_row<'a>(row: &'a Row) -> Result<TransferStxOp, db_error> {
        let txid = Txid::from_column(row, "txid")?;
        let vtxindex: u32 = row.get_unwrap("vtxindex");
        let block_height = u64::from_column(row, "block_height")?;
        let burn_header_hash = BurnchainHeaderHash::from_column(row, "burn_header_hash")?;

        let sender = StacksAddress::from_column(row, "sender_addr")?;
        let recipient = StacksAddress::from_column(row, "recipient_addr")?;
        let transfered_ustx_str: String = row.get_unwrap("transfered_ustx");
        let transfered_ustx = u128::from_str_radix(&transfered_ustx_str, 10)
            .expect("CORRUPTION: bad u128 written to sortdb");
        let memo_hex: String = row.get_unwrap("memo");
        let memo = hex_bytes(&memo_hex).map_err(|_| db_error::Corruption)?;

        Ok(TransferStxOp {
            txid,
            vtxindex,
            block_height,
            burn_header_hash,
            sender,
            recipient,
            transfered_ustx,
            memo,
        })
    }
}

impl FromColumn<ASTRules> for ASTRules {
    fn from_column<'a>(row: &'a Row, column_name: &str) -> Result<ASTRules, db_error> {
        let x: u8 = row.get_unwrap(column_name);
        let ast_rules = ASTRules::from_u8(x).ok_or(db_error::ParseError)?;
        Ok(ast_rules)
    }
}

impl FromRow<(ASTRules, u64)> for (ASTRules, u64) {
    fn from_row<'a>(row: &'a Row) -> Result<(ASTRules, u64), db_error> {
        let ast_rules = ASTRules::from_column(row, "ast_rule_id")?;
        let height = u64::from_column(row, "block_height")?;
        Ok((ast_rules, height))
    }
}

struct AcceptedStacksBlockHeader {
    pub tip_consensus_hash: ConsensusHash, // PoX tip
    pub consensus_hash: ConsensusHash,     // stacks block consensus hash
    pub block_hash: BlockHeaderHash,       // stacks block hash
    pub height: u64,                       // stacks block height
}

#[derive(Debug)]
pub struct InitialMiningBonus {
    pub total_reward: u128,
    pub per_block: u128,
}

impl FromRow<AcceptedStacksBlockHeader> for AcceptedStacksBlockHeader {
    fn from_row<'a>(row: &'a Row) -> Result<AcceptedStacksBlockHeader, db_error> {
        let tip_consensus_hash = ConsensusHash::from_column(row, "tip_consensus_hash")?;
        let consensus_hash = ConsensusHash::from_column(row, "consensus_hash")?;
        let block_hash = BlockHeaderHash::from_column(row, "stacks_block_hash")?;
        let height = u64::from_column(row, "block_height")?;

        Ok(AcceptedStacksBlockHeader {
            tip_consensus_hash,
            consensus_hash,
            block_hash,
            height,
        })
    }
}

impl FromRow<StacksEpoch> for StacksEpoch {
    fn from_row<'a>(row: &'a Row) -> Result<StacksEpoch, db_error> {
        let epoch_id_u32: u32 = row.get_unwrap("epoch_id");
        let epoch_id = StacksEpochId::try_from(epoch_id_u32).map_err(|_| db_error::ParseError)?;

        let start_height = u64::from_column(row, "start_block_height")?;
        let end_height = u64::from_column(row, "end_block_height")?;

        let network_epoch: u8 = row.get_unwrap("network_epoch");

        let block_limit = row.get_unwrap("block_limit");
        Ok(StacksEpoch {
            epoch_id,
            start_height,
            end_height,
            block_limit,
            network_epoch,
        })
    }
}

pub const SORTITION_DB_VERSION: &'static str = "6";

const SORTITION_DB_INITIAL_SCHEMA: &'static [&'static str] = &[
    r#"
    PRAGMA foreign_keys = ON;
    "#,
    r#"
    -- sortition snapshots -- snapshot of all transactions processed in a burn block
    -- organizes the set of forks in the burn chain as well.
    CREATE TABLE snapshots(
        block_height INTEGER NOT NULL,
        burn_header_hash TEXT NOT NULL,
        sortition_id TEXT UNIQUE NOT NULL,
        parent_sortition_id TEXT NOT NULL,
        burn_header_timestamp INT NOT NULL,
        parent_burn_header_hash TEXT NOT NULL,
        consensus_hash TEXT UNIQUE NOT NULL,
        ops_hash TEXT NOT NULL,
        total_burn TEXT NOT NULL,
        sortition INTEGER NOT NULL,
        sortition_hash TEXT NOT NULL,
        winning_block_txid TEXT NOT NULL,
        winning_stacks_block_hash TEXT NOT NULL,
        index_root TEXT UNIQUE NOT NULL,

        num_sortitions INTEGER NOT NULL,

        stacks_block_accepted INTEGER NOT NULL,        -- set to 1 if we fetched and processed this Stacks block
        stacks_block_height INTEGER NOT NULL,           -- set to the height of the stacks block, once it's processed
        arrival_index INTEGER NOT NULL,                 -- (global) order in which this Stacks block was processed

        canonical_stacks_tip_height INTEGER NOT NULL,   -- height of highest known Stacks fork in this burn chain fork
        canonical_stacks_tip_hash TEXT NOT NULL,        -- hash of highest known Stacks fork's tip block in this burn chain fork
        canonical_stacks_tip_consensus_hash TEXT NOT NULL,   -- burn hash of highest known Stacks fork's tip block in this burn chain fork

        pox_valid INTEGER NOT NULL,

        accumulated_coinbase_ustx TEXT NOT NULL,

        -- JSON-serialized total PoX payouts
        pox_payouts TEXT NOT NULL,

        PRIMARY KEY(sortition_id)
    );"#,
    r#"
    CREATE TABLE snapshot_transition_ops(
      sortition_id TEXT PRIMARY KEY,
      accepted_ops TEXT NOT NULL,
      consumed_keys TEXT NOT NULL
    );"#,
    r#"
    -- all leader keys registered in the blockchain.
    -- contains pointers to the burn block and fork in which they occur
    CREATE TABLE leader_keys(
        txid TEXT NOT NULL,
        vtxindex INTEGER NOT NULL,
        block_height INTEGER NOT NULL,
        burn_header_hash TEXT NOT NULL,
        sortition_id TEXT NOT NULL,
        
        consensus_hash TEXT NOT NULL,
        public_key TEXT NOT NULL,
        memo TEXT,

        PRIMARY KEY(txid,sortition_id),
        FOREIGN KEY(sortition_id) REFERENCES snapshots(sortition_id)
    );"#,
    r#"
    CREATE TABLE block_commits(
        txid TEXT NOT NULL,
        vtxindex INTEGER NOT NULL,
        block_height INTEGER NOT NULL,
        burn_header_hash TEXT NOT NULL,
        sortition_id TEXT NOT NULL,

        block_header_hash TEXT NOT NULL,
        new_seed TEXT NOT NULL,
        parent_block_ptr INTEGER NOT NULL,
        parent_vtxindex INTEGER NOT NULL,
        key_block_ptr INTEGER NOT NULL,
        key_vtxindex INTEGER NOT NULL,
        memo TEXT,
        commit_outs TEXT,
        burn_fee TEXT NOT NULL,     -- use text to encode really big numbers
        sunset_burn TEXT NOT NULL,     -- use text to encode really big numbers
        input TEXT NOT NULL,
        apparent_sender TEXT NOT NULL,
        burn_parent_modulus INTEGER NOT NULL,

        PRIMARY KEY(txid,sortition_id),
        FOREIGN KEY(sortition_id) REFERENCES snapshots(sortition_id)
    );"#,
    r#"
    CREATE TABLE user_burn_support(
        txid TEXT NOT NULL,
        vtxindex INTEGER NOT NULL,
        block_height INTEGER NOT NULL,
        burn_header_hash TEXT NOT NULL,
        sortition_id TEXT NOT NULL,

        address TEXT NOT NULL,
        consensus_hash TEXT NOT NULL,
        public_key TEXT NOT NULL,
        key_block_ptr INTEGER NOT NULL,
        key_vtxindex INTEGER NOT NULL,
        block_header_hash_160 TEXT NOT NULL,

        burn_fee TEXT NOT NULL,

        PRIMARY KEY(txid,sortition_id),
        FOREIGN KEY(sortition_id) REFERENCES snapshots(sortition_id)
    );"#,
    r#"
    CREATE TABLE stack_stx (
        txid TEXT NOT NULL,
        vtxindex INTEGER NOT NULL,
        block_height INTEGER NOT NULL,
        burn_header_hash TEXT NOT NULL,

        sender_addr TEXT NOT NULL,
        reward_addr TEXT NOT NULL,
        stacked_ustx TEXT NOT NULL,
        num_cycles INTEGER NOT NULL,

        -- The primary key here is (txid, burn_header_hash) because 
        -- this transaction will be accepted regardless of which sortition
        -- history it is in.
        PRIMARY KEY(txid,burn_header_hash)
    );"#,
    r#"
    CREATE TABLE transfer_stx (
        txid TEXT NOT NULL,
        vtxindex INTEGER NOT NULL,
        block_height INTEGER NOT NULL,
        burn_header_hash TEXT NOT NULL,

        sender_addr TEXT NOT NULL,
        recipient_addr TEXT NOT NULL,
        transfered_ustx TEXT NOT NULL,
        memo TEXT NOT NULL,

        -- The primary key here is (txid, burn_header_hash) because 
        -- this transaction will be accepted regardless of which sortition
        -- history it is in.
        PRIMARY KEY(txid,burn_header_hash)
    );"#,
    r#"
    CREATE TABLE missed_commits (
        txid TEXT NOT NULL,
        input TEXT NOT NULL,
        intended_sortition_id TEXT NOT NULL,

        PRIMARY KEY(txid, intended_sortition_id)
    );"#,
    "CREATE TABLE db_config(version TEXT PRIMARY KEY);",
];

const SORTITION_DB_SCHEMA_2: &'static [&'static str] = &[r#"
     CREATE TABLE epochs (
         start_block_height INTEGER NOT NULL,
         end_block_height INTEGER NOT NULL,
         epoch_id INTEGER NOT NULL,
         block_limit TEXT NOT NULL,
         network_epoch INTEGER NOT NULL,
         PRIMARY KEY(start_block_height,epoch_id)
     );"#];

const SORTITION_DB_SCHEMA_3: &'static [&'static str] = &[r#"
    CREATE TABLE block_commit_parents (
        block_commit_txid TEXT NOT NULL,
        block_commit_sortition_id TEXT NOT NULL,

        parent_sortition_id TEXT NOT NULL,

        PRIMARY KEY(block_commit_txid,block_commit_sortition_id),
        FOREIGN KEY(block_commit_txid,block_commit_sortition_id) REFERENCES block_commits(txid,sortition_id)
    );"#];

const SORTITION_DB_SCHEMA_4: &'static [&'static str] = &[
    r#"
    CREATE TABLE delegate_stx (
        txid TEXT NOT NULL,
        vtxindex INTEGER NOT NULL,
        block_height INTEGER NOT NULL,
        burn_header_hash TEXT NOT NULL,

        sender_addr TEXT NOT NULL,
        delegate_to TEXT NOT NULL,
        reward_addr TEXT NOT NULL,
        delegated_ustx TEXT NOT NULL,
        until_burn_height INTEGER,

        PRIMARY KEY(txid,burn_header_Hash)
    );"#,
    r#"
    CREATE TABLE ast_rule_heights (
        ast_rule_id INTEGER PRIMAR KEY NOT NULL,
        block_height INTEGER NOT NULL
    );"#,
];

/// The changes for version five *just* replace the existing epochs table
///  by deleting all the current entries and inserting the new epochs definition.
const SORTITION_DB_SCHEMA_5: &'static [&'static str] = &[r#"
     DELETE FROM epochs;"#];

const SORTITION_DB_SCHEMA_6: &'static [&'static str] = &[r#"
     DELETE FROM epochs;"#];

// update this to add new indexes
const LAST_SORTITION_DB_INDEX: &'static str = "index_peg_out_fulfill_burn_header_hash ";

const SORTITION_DB_SCHEMA_6: &'static [&'static str] = &[
    r#"
    CREATE TABLE peg_in (
        txid TEXT NOT NULL,
        vtxindex INTEGER NOT NULL,
        block_height INTEGER NOT NULL,
        burn_header_hash TEXT NOT NULL,

        recipient TEXT NOT NULL,            -- Stacks principal to receive the sBTC, can also be a contract principal
        peg_wallet_address TEXT NOT NULL,
        amount TEXT NOT NULL,
        memo TEXT,

        PRIMARY KEY(txid, burn_header_hash)
    );"#,
    r#"
    CREATE TABLE peg_out_requests (
        txid TEXT NOT NULL,
        vtxindex INTEGER NOT NULL,
        block_height INTEGER NOT NULL,
        burn_header_hash TEXT NOT NULL,

        amount TEXT NOT NULL,
        recipient TEXT NOT NULL,
        signature TEXT NOT NULL,
        peg_wallet_address TEXT NOT NULL,
        fulfillment_fee TEXT NOT NULL,
        memo TEXT,

        PRIMARY KEY(txid, burn_header_hash)
    );"#,
    r#"
    CREATE TABLE peg_out_fulfillments (
        txid TEXT NOT NULL,
        vtxindex INTEGER NOT NULL,
        block_height INTEGER NOT NULL,
        burn_header_hash TEXT NOT NULL,

        chain_tip TEXT NOT NULL,
        amount TEXT NOT NULL,
        recipient TEXT NOT NULL,
        request_ref TEXT NOT NULL,
        memo TEXT,

        PRIMARY KEY(txid, burn_header_hash)
    );"#,
];

const SORTITION_DB_INDEXES: &'static [&'static str] = &[
    "CREATE INDEX IF NOT EXISTS snapshots_block_hashes ON snapshots(block_height,index_root,winning_stacks_block_hash);",
    "CREATE INDEX IF NOT EXISTS snapshots_block_stacks_hashes ON snapshots(num_sortitions,index_root,winning_stacks_block_hash);",
    "CREATE INDEX IF NOT EXISTS snapshots_block_heights ON snapshots(burn_header_hash,block_height);",
    "CREATE INDEX IF NOT EXISTS snapshots_block_winning_hash ON snapshots(winning_stacks_block_hash);",
    "CREATE INDEX IF NOT EXISTS snapshots_canonical_chain_tip ON snapshots(pox_valid,block_height DESC,burn_header_hash ASC);",
    "CREATE INDEX IF NOT EXISTS block_arrivals ON snapshots(arrival_index,burn_header_hash);",
    "CREATE INDEX IF NOT EXISTS arrival_indexes ON snapshots(arrival_index);",
    "CREATE INDEX IF NOT EXISTS index_leader_keys_sortition_id_block_height_vtxindex ON leader_keys(sortition_id,block_height,vtxindex);",
    "CREATE INDEX IF NOT EXISTS index_block_commits_sortition_id_vtxindex ON block_commits(sortition_id,vtxindex);",
    "CREATE INDEX IF NOT EXISTS index_block_commits_sortition_id_block_height_vtxindex ON block_commits(sortition_id,block_height,vtxindex);",
    "CREATE INDEX IF NOT EXISTS index_user_burn_support_txid ON user_burn_support(txid);",
    "CREATE INDEX IF NOT EXISTS index_user_burn_support_sortition_id_vtxindex ON user_burn_support(sortition_id,vtxindex);",
    "CREATE INDEX IF NOT EXISTS index_user_burn_support_sortition_id_hash_160_key_vtxindex_key_block_ptr_vtxindex ON user_burn_support(sortition_id,block_header_hash_160,key_vtxindex,key_block_ptr,vtxindex ASC);",
    "CREATE INDEX IF NOT EXISTS index_stack_stx_burn_header_hash ON stack_stx(burn_header_hash);",
    "CREATE INDEX IF NOT EXISTS index_transfer_stx_burn_header_hash ON transfer_stx(burn_header_hash);",
    "CREATE INDEX IF NOT EXISTS index_missed_commits_intended_sortition_id ON missed_commits(intended_sortition_id);",
    "CREATE INDEX IF NOT EXISTS index_parent_sortition_id ON block_commit_parents(parent_sortition_id);",
    "CREATE INDEX IF NOT EXISTS index_burn_header_hash ON snapshots(burn_header_hash);",
    "CREATE INDEX IF NOT EXISTS index_parent_burn_header_hash ON snapshots(parent_burn_header_hash,burn_header_hash);",
    "CREATE INDEX IF NOT EXISTS index_pox_payouts ON snapshots(pox_payouts);",
    "CREATE INDEX IF NOT EXISTS index_burn_header_hash_pox_valid ON snapshots(burn_header_hash,pox_valid);",
    "CREATE INDEX IF NOT EXISTS index_delegate_stx_burn_header_hash ON delegate_stx(burn_header_hash);",
    "CREATE INDEX IF NOT EXISTS index_peg_in_burn_header_hash ON peg_in(burn_header_hash);",
    "CREATE INDEX IF NOT EXISTS index_peg_out_request_burn_header_hash ON peg_out_requests(burn_header_hash);",
    "CREATE INDEX IF NOT EXISTS index_peg_out_fulfill_burn_header_hash ON peg_out_fulfillments(burn_header_hash);",
];

pub struct SortitionDB {
    pub readwrite: bool,
    pub marf: MARF<SortitionId>,
    pub first_block_height: u64,
    pub first_burn_header_hash: BurnchainHeaderHash,
    pub pox_constants: PoxConstants,
}

#[derive(Clone)]
pub struct SortitionDBTxContext {
    pub first_block_height: u64,
    pub pox_constants: PoxConstants,
}

#[derive(Clone)]
pub struct SortitionHandleContext {
    pub first_block_height: u64,
    pub pox_constants: PoxConstants,
    pub chain_tip: SortitionId,
}

pub type SortitionDBConn<'a> = IndexDBConn<'a, SortitionDBTxContext, SortitionId>;
pub type SortitionDBTx<'a> = IndexDBTx<'a, SortitionDBTxContext, SortitionId>;

///
/// These structs are used to keep an open "handle" to the
///   sortition db -- this is just the db/marf connection
///   and a chain tip. This mostly just makes the job of callers
///   much simpler, because they don't have to worry about passing
///   around the open chain tip everywhere.
///
pub type SortitionHandleConn<'a> = IndexDBConn<'a, SortitionHandleContext, SortitionId>;
pub type SortitionHandleTx<'a> = IndexDBTx<'a, SortitionHandleContext, SortitionId>;

///
/// This trait is used for functions that
///  can accept either a SortitionHandleConn or a SortitionDBConn
///
pub trait SortitionContext: Clone {
    fn first_block_height(&self) -> u64;
}

impl SortitionContext for SortitionHandleContext {
    fn first_block_height(&self) -> u64 {
        self.first_block_height
    }
}

impl SortitionContext for SortitionDBTxContext {
    fn first_block_height(&self) -> u64 {
        self.first_block_height
    }
}

fn get_block_commit_by_txid(
    conn: &Connection,
    sort_id: &SortitionId,
    txid: &Txid,
) -> Result<Option<LeaderBlockCommitOp>, db_error> {
    let qry = "SELECT * FROM block_commits WHERE sortition_id = ?1 AND txid = ?2 LIMIT 1";
    let args: &[&dyn ToSql] = &[sort_id, txid];
    query_row(conn, qry, args)
}

pub fn get_ancestor_sort_id<C: SortitionContext>(
    ic: &IndexDBConn<'_, C, SortitionId>,
    block_height: u64,
    tip_block_hash: &SortitionId,
) -> Result<Option<SortitionId>, db_error> {
    let adjusted_height = match get_adjusted_block_height(&ic.context, block_height) {
        Some(x) => x,
        None => return Ok(None),
    };

    ic.get_ancestor_block_hash(adjusted_height, &tip_block_hash)
}

pub fn get_ancestor_sort_id_tx<C: SortitionContext>(
    ic: &mut IndexDBTx<'_, C, SortitionId>,
    block_height: u64,
    tip_block_hash: &SortitionId,
) -> Result<Option<SortitionId>, db_error> {
    let adjusted_height = match get_adjusted_block_height(&ic.context, block_height) {
        Some(x) => x,
        None => return Ok(None),
    };

    ic.get_ancestor_block_hash(adjusted_height, &tip_block_hash)
}

/// Returns the difference between `block_height` and `context.first_block_height()`, if this
/// is non-negative. Otherwise returns None.
fn get_adjusted_block_height<C: SortitionContext>(context: &C, block_height: u64) -> Option<u64> {
    let first_block_height = context.first_block_height();
    if block_height < first_block_height {
        return None;
    }

    Some(block_height - first_block_height)
}

struct db_keys;
impl db_keys {
    /// store an entry that maps from a PoX anchor's <stacks-block-header-hash> to <sortition-id of last block in prepare phase that chose it>
    pub fn pox_anchor_to_prepare_end(block_hash: &BlockHeaderHash) -> String {
        format!("sortition_db::pox_anchor_to_prepare_end::{}", block_hash)
    }

    pub fn pox_last_anchor() -> &'static str {
        "sortition_db::last_anchor_block"
    }

    pub fn pox_last_anchor_txid() -> &'static str {
        "sortition_db::last_anchor_block_txid"
    }

    pub fn pox_last_selected_anchor() -> &'static str {
        "sortition_db::last_selected_anchor_block"
    }

    pub fn pox_last_selected_anchor_txid() -> &'static str {
        "sortition_db::last_selected_anchor_block_txid"
    }

    pub fn pox_affirmation_map() -> &'static str {
        "sortition_db::affirmation_map"
    }

    pub fn pox_reward_cycle_unlocks(cycle: u64) -> String {
        format!("sortition_db::reward_set_unlocks::{}", cycle)
    }

    pub fn pox_reward_set_size() -> &'static str {
        "sortition_db::reward_set::size"
    }

    pub fn pox_reward_set_entry(ix: u16) -> String {
        format!("sortition_db::reward_set::entry::{}", ix)
    }

    pub fn pox_reward_set_payouts_key() -> String {
        format!("sortition_db::reward_set::payouts")
    }

    pub fn pox_reward_set_payouts_value(addrs: Vec<PoxAddress>, payout_per_addr: u128) -> String {
        serde_json::to_string(&(addrs, payout_per_addr)).unwrap()
    }

    pub fn pox_reward_set_payouts_decode(addr_str: &str) -> (Vec<PoxAddress>, u128) {
        let addrs_and_payout: (Vec<PoxAddress>, u128) = serde_json::from_str(addr_str).unwrap();
        addrs_and_payout
    }

    /// store an entry for retrieving the PoX identifier (i.e., the PoX bitvector) for this PoX fork
    pub fn pox_identifier() -> &'static str {
        "sortition_db::pox_identifier"
    }

    pub fn initial_mining_bonus_remaining() -> &'static str {
        "sortition_db::initial_mining::remaining"
    }

    pub fn initial_mining_bonus_per_block() -> &'static str {
        "sortition_db::initial_mining::per_block"
    }

    pub fn sortition_id_for_bhh(bhh: &BurnchainHeaderHash) -> String {
        format!("sortition_db::sortition_id_for_bhh::{}", bhh)
    }
    pub fn vrf_key_status(key: &VRFPublicKey) -> String {
        format!("sortition_db::vrf::{}", key.to_hex())
    }
    pub fn stacks_block_present(block_hash: &BlockHeaderHash) -> String {
        format!("sortition_db::sortition_block_hash::{}", block_hash)
    }
    pub fn last_sortition() -> &'static str {
        "sortition_db::last_sortition"
    }

    /// MARF index key for a processed stacks block.  Maps to its height.
    pub fn stacks_block_index(stacks_block_hash: &BlockHeaderHash) -> String {
        format!("sortition_db::stacks::block::{}", stacks_block_hash)
    }

    /// MARF index value for a processed stacks block
    fn stacks_block_index_value(height: u64) -> String {
        format!("{}", height)
    }

    /// MARF index key for the highest arrival index processed in a fork
    pub fn stacks_block_max_arrival_index() -> String {
        "sortition_db::stacks::block::max_arrival_index".to_string()
    }

    /// MARF index value for the highest arrival index processed in a fork
    fn stacks_block_max_arrival_index_value(index: u64) -> String {
        format!("{}", index)
    }

    pub fn reward_set_size_to_string(size: usize) -> String {
        to_hex(
            &u16::try_from(size)
                .expect("BUG: maximum reward set size should be u16")
                .to_le_bytes(),
        )
    }

    pub fn reward_set_size_from_string(size: &str) -> u16 {
        let bytes = hex_bytes(size).expect("CORRUPTION: bad format written for reward set size");
        let mut byte_buff = [0; 2];
        byte_buff.copy_from_slice(&bytes[0..2]);
        u16::from_le_bytes(byte_buff)
    }
}

/// Trait for structs that provide a chaintip-indexed handle into the
///  SortitionDB (i.e., a MARF view from a particular SortitionId)
pub trait SortitionHandle {
    /// Returns a connection to the SQLite db. If this handle is wrapping
    ///  a transaction, this should point to the open transaction.
    fn sqlite(&self) -> &Connection;

    /// Returns the snapshot of the burnchain block at burnchain height `block_height`.
    /// Returns None if there is no block at this height.
    fn get_block_snapshot_by_height(
        &mut self,
        block_height: u64,
    ) -> Result<Option<BlockSnapshot>, db_error>;

    /// is the given block a descendant of `potential_ancestor`?
    ///  * block_at_burn_height: the burn height of the sortition that chose the stacks block to check
    ///  * potential_ancestor: the stacks block hash of the potential ancestor
    fn descended_from(
        &mut self,
        block_at_burn_height: u64,
        potential_ancestor: &BlockHeaderHash,
    ) -> Result<bool, db_error> {
        let earliest_block_height_opt = self.sqlite().query_row(
            "SELECT block_height FROM snapshots WHERE winning_stacks_block_hash = ? ORDER BY block_height ASC LIMIT 1",
            &[potential_ancestor],
            |row| Ok(u64::from_row(row).expect("Expected u64 in database")))
            .optional()?;

        let earliest_block_height = match earliest_block_height_opt {
            Some(h) => h,
            None => {
                return Ok(false);
            }
        };

        let mut sn = self
            .get_block_snapshot_by_height(block_at_burn_height)?
            .ok_or_else(|| {
                test_debug!("No snapshot at height {}", block_at_burn_height);
                db_error::NotFoundError
            })?;

        while sn.block_height >= earliest_block_height {
            if !sn.sortition {
                return Ok(false);
            }
            if &sn.winning_stacks_block_hash == potential_ancestor {
                return Ok(true);
            }

            // step back to the parent
            match SortitionDB::get_block_commit_parent_sortition_id(
                self.sqlite(),
                &sn.winning_block_txid,
                &sn.sortition_id,
            )? {
                Some(parent_sortition_id) => {
                    // we have the block_commit parent memoization data
                    test_debug!(
                        "Parent sortition of {} memoized as {}",
                        &sn.winning_block_txid,
                        &parent_sortition_id
                    );
                    sn = SortitionDB::get_block_snapshot(self.sqlite(), &parent_sortition_id)?
                        .ok_or_else(|| db_error::NotFoundError)?;
                }
                None => {
                    // we do not have the block_commit parent memoization data
                    // step back to the parent
                    test_debug!("No parent sortition memo for {}", &sn.winning_block_txid);
                    let block_commit = get_block_commit_by_txid(
                        &self.sqlite(),
                        &sn.sortition_id,
                        &sn.winning_block_txid,
                    )?
                    .expect("CORRUPTION: winning block commit for snapshot not found");
                    sn = self
                        .get_block_snapshot_by_height(block_commit.parent_block_ptr as u64)?
                        .ok_or_else(|| db_error::NotFoundError)?;
                }
            }
        }
        return Ok(false);
    }
}

impl<'a> SortitionHandleTx<'a> {
    /// begin a MARF transaction with this connection
    ///  this is used by _writing_ contexts
    pub fn begin(
        conn: &'a mut SortitionDB,
        parent_chain_tip: &SortitionId,
    ) -> Result<SortitionHandleTx<'a>, db_error> {
        if !conn.readwrite {
            return Err(db_error::ReadOnly);
        }

        let handle = SortitionHandleTx::new(
            &mut conn.marf,
            SortitionHandleContext {
                chain_tip: parent_chain_tip.clone(),
                first_block_height: conn.first_block_height,
                pox_constants: conn.pox_constants.clone(),
            },
        );

        Ok(handle)
    }

    /// Uses the handle's current fork identifier to get a block snapshot by
    ///   burnchain block header
    /// If the burn header hash is _not_ in the current fork, then this will return Ok(None)
    pub fn get_block_snapshot(
        &mut self,
        burn_header_hash: &BurnchainHeaderHash,
        chain_tip: &SortitionId,
    ) -> Result<Option<BlockSnapshot>, db_error> {
        let sortition_identifier_key = db_keys::sortition_id_for_bhh(burn_header_hash);
        let sortition_id = match self.get_indexed(&chain_tip, &sortition_identifier_key)? {
            None => return Ok(None),
            Some(x) => SortitionId::from_hex(&x).expect("FATAL: bad Sortition ID stored in DB"),
        };

        SortitionDB::get_block_snapshot(self.tx(), &sortition_id)
    }

    /// Get a leader key at a specific location in the burn chain's fork history, given the
    /// matching block commit's fork index root (block_height and vtxindex are the leader's
    /// calculated location in this fork).
    /// Returns None if there is no leader key at this location.
    pub fn get_leader_key_at(
        &mut self,
        key_block_height: u64,
        key_vtxindex: u32,
        tip: &SortitionId,
    ) -> Result<Option<LeaderKeyRegisterOp>, db_error> {
        assert!(key_block_height < BLOCK_HEIGHT_MAX);
        let ancestor_snapshot =
            match SortitionDB::get_ancestor_snapshot_tx(self, key_block_height, tip)? {
                Some(sn) => sn,
                None => {
                    return Ok(None);
                }
            };

        let qry = "SELECT * FROM leader_keys WHERE sortition_id = ?1 AND block_height = ?2 AND vtxindex = ?3 LIMIT 2";
        let args: &[&dyn ToSql] = &[
            &ancestor_snapshot.sortition_id,
            &u64_to_sql(key_block_height)?,
            &key_vtxindex,
        ];
        query_row_panic(self.tx(), qry, args, || {
            format!(
                "Multiple keys at {},{} in {}",
                key_block_height, key_vtxindex, tip
            )
        })
    }

    /// Find the VRF public keys consumed by each block candidate in the given list.
    /// The burn DB should have a key for each candidate; otherwise the candidate would not have
    /// been accepted.
    pub fn get_consumed_leader_keys(
        &mut self,
        parent_tip: &BlockSnapshot,
        block_candidates: &Vec<LeaderBlockCommitOp>,
    ) -> Result<Vec<LeaderKeyRegisterOp>, db_error> {
        // get the set of VRF keys consumed by these commits
        let mut leader_keys = vec![];
        for i in 0..block_candidates.len() {
            let leader_key_block_height = block_candidates[i].key_block_ptr as u64;
            let leader_key_vtxindex = block_candidates[i].key_vtxindex as u32;
            let leader_key = self
                .get_leader_key_at(
                    leader_key_block_height,
                    leader_key_vtxindex,
                    &parent_tip.sortition_id,
                )?
                .expect(&format!(
                    "FATAL: no leader key for accepted block commit {} (at {},{})",
                    &block_candidates[i].txid, leader_key_block_height, leader_key_vtxindex
                ));

            leader_keys.push(leader_key);
        }

        Ok(leader_keys)
    }

    /// Get a block commit by its content-addressed location in a specific sortition.
    pub fn get_block_commit(
        &self,
        txid: &Txid,
        sortition_id: &SortitionId,
    ) -> Result<Option<LeaderBlockCommitOp>, db_error> {
        SortitionDB::get_block_commit(self.tx(), txid, sortition_id)
    }

    pub fn get_consensus_at(
        &mut self,
        block_height: u64,
    ) -> Result<Option<ConsensusHash>, db_error> {
        assert!(block_height < BLOCK_HEIGHT_MAX);
        let chain_tip = self.context.chain_tip.clone();

        match SortitionDB::get_ancestor_snapshot_tx(self, block_height, &chain_tip)? {
            Some(sn) => Ok(Some(sn.consensus_hash)),
            None => Ok(None),
        }
    }

    /// Do we expect a stacks block in this particular fork?
    /// i.e. is this block hash part of the fork history identified by tip_block_hash?
    pub fn expects_stacks_block_in_fork(
        &mut self,
        block_hash: &BlockHeaderHash,
    ) -> Result<bool, db_error> {
        let chain_tip = self.context.chain_tip.clone();
        self.get_indexed(&chain_tip, &db_keys::stacks_block_present(block_hash))
            .map(|result| result.is_some())
    }

    /// Get the latest block snapshot on this fork where a sortition occured.
    /// Search snapshots up to (but excluding) the given block height.
    /// Will always return a snapshot -- even if it's the initial sentinel snapshot.
    pub fn get_last_snapshot_with_sortition(
        &mut self,
        burn_block_height: u64,
    ) -> Result<BlockSnapshot, db_error> {
        assert!(burn_block_height < BLOCK_HEIGHT_MAX);
        test_debug!(
            "Get snapshot at from sortition tip {}, expect height {}",
            &self.context.chain_tip,
            burn_block_height
        );
        let chain_tip = self.context.chain_tip.clone();

        let get_from = match get_ancestor_sort_id_tx(self, burn_block_height, &chain_tip)? {
            Some(sortition_id) => sortition_id,
            None => {
                error!(
                    "No blockheight {} ancestor at sortition identifier {}",
                    burn_block_height, &self.context.chain_tip
                );
                return Err(db_error::NotFoundError);
            }
        };

        let ancestor_hash = match self.get_indexed(&get_from, &db_keys::last_sortition())? {
            Some(hex_str) => BurnchainHeaderHash::from_hex(&hex_str).expect(&format!(
                "FATAL: corrupt database: failed to parse {} into a hex string",
                &hex_str
            )),
            None => {
                // no prior sortitions, so get the first
                return SortitionDB::get_first_block_snapshot(self.tx());
            }
        };

        self.get_block_snapshot(&ancestor_hash, &chain_tip)
            .map(|snapshot_opt| {
                snapshot_opt.expect(&format!(
                    "FATAL: corrupt index: no snapshot {}",
                    ancestor_hash
                ))
            })
    }

    /// Determine whether or not a leader key has been consumed by a subsequent block commitment in
    /// this fork's history.
    /// Will return false if the leader key does not exist.
    pub fn is_leader_key_consumed(
        &mut self,
        leader_key: &LeaderKeyRegisterOp,
    ) -> Result<bool, db_error> {
        assert!(leader_key.block_height < BLOCK_HEIGHT_MAX);
        let chain_tip = self.context.chain_tip.clone();

        let key_status =
            match self.get_indexed(&chain_tip, &db_keys::vrf_key_status(&leader_key.public_key))? {
                Some(status_str) => {
                    if status_str == "1" {
                        // key is still available
                        false
                    } else if status_str == "0" {
                        // key is consumed
                        true
                    } else {
                        panic!("Invalid key status string {}", status_str);
                    }
                }
                None => {
                    // never before seen
                    false
                }
            };

        Ok(key_status)
    }

    /// Get a parent block commit at a specific location in the burn chain on a particular fork.
    /// Returns None if there is no block commit at this location.
    pub fn get_block_commit_parent(
        &mut self,
        block_height: u64,
        vtxindex: u32,
        tip: &SortitionId,
    ) -> Result<Option<LeaderBlockCommitOp>, db_error> {
        assert!(block_height < BLOCK_HEIGHT_MAX);
        let ancestor_id = match get_ancestor_sort_id_tx(self, block_height, tip)? {
            Some(id) => id,
            None => {
                return Ok(None);
            }
        };

        SortitionDB::get_block_commit_of_sortition(self.tx(), &ancestor_id, block_height, vtxindex)
    }

    pub fn has_VRF_public_key(&mut self, key: &VRFPublicKey) -> Result<bool, db_error> {
        let chain_tip = self.context.chain_tip.clone();
        let key_status = self
            .get_indexed(&chain_tip, &db_keys::vrf_key_status(key))?
            .is_some();
        Ok(key_status)
    }

    fn check_fresh_consensus_hash<F>(
        &mut self,
        consensus_hash_lifetime: u64,
        check: F,
    ) -> Result<bool, db_error>
    where
        F: Fn(&ConsensusHash) -> bool,
    {
        let chain_tip = self.context.chain_tip.clone();
        let first_snapshot = SortitionDB::get_first_block_snapshot(self.tx())?;
        let mut last_snapshot =
            SortitionDB::get_block_snapshot(self.tx(), &self.context.chain_tip)?
                .ok_or_else(|| db_error::NotFoundError)?;
        let current_block_height = last_snapshot.block_height;

        let mut oldest_height = if current_block_height < consensus_hash_lifetime {
            0
        } else {
            current_block_height - consensus_hash_lifetime
        };

        if oldest_height < first_snapshot.block_height {
            oldest_height = first_snapshot.block_height;
        }

        if check(&last_snapshot.consensus_hash) {
            return Ok(true);
        }

        for _i in oldest_height..current_block_height {
            let ancestor_snapshot = self
                .get_block_snapshot(&last_snapshot.parent_burn_header_hash, &chain_tip)?
                .expect(&format!(
                    "Discontiguous index: missing block {}",
                    last_snapshot.parent_burn_header_hash
                ));
            if check(&ancestor_snapshot.consensus_hash) {
                return Ok(true);
            }
            last_snapshot = ancestor_snapshot;
        }

        return Ok(false);
    }

    /// Find out whether or not a given consensus hash is "recent" enough to be used in this fork.
    pub fn is_fresh_consensus_hash(
        &mut self,
        consensus_hash_lifetime: u64,
        consensus_hash: &ConsensusHash,
    ) -> Result<bool, db_error> {
        self.check_fresh_consensus_hash(consensus_hash_lifetime, |fresh_hash| {
            fresh_hash == consensus_hash
        })
    }

    /// Find out whether or not a given consensus hash is "recent" enough to be used in this fork.
    /// This function only checks the first 19 bytes
    pub fn is_fresh_consensus_hash_check_19b(
        &mut self,
        consensus_hash_lifetime: u64,
        consensus_hash: &ConsensusHash,
    ) -> Result<bool, db_error> {
        self.check_fresh_consensus_hash(consensus_hash_lifetime, |fresh_hash| {
            fresh_hash.as_bytes()[0..19] == consensus_hash.as_bytes()[0..19]
        })
    }
}

impl SortitionHandle for SortitionHandleTx<'_> {
    fn get_block_snapshot_by_height(
        &mut self,
        block_height: u64,
    ) -> Result<Option<BlockSnapshot>, db_error> {
        assert!(block_height < BLOCK_HEIGHT_MAX);
        let chain_tip = self.context.chain_tip.clone();
        SortitionDB::get_ancestor_snapshot_tx(self, block_height, &chain_tip)
    }

    fn sqlite(&self) -> &Connection {
        self.tx()
    }
}

impl SortitionHandle for SortitionHandleConn<'_> {
    fn get_block_snapshot_by_height(
        &mut self,
        block_height: u64,
    ) -> Result<Option<BlockSnapshot>, db_error> {
        SortitionHandleConn::get_block_snapshot_by_height(self, block_height)
    }

    fn sqlite(&self) -> &Connection {
        self.conn()
    }
}

impl<'a> SortitionHandleTx<'a> {
    pub fn set_stacks_block_accepted(
        &mut self,
        consensus_hash: &ConsensusHash,
        stacks_block_hash: &BlockHeaderHash,
        stacks_block_height: u64,
    ) -> Result<(), db_error> {
        // NOTE: chain_tip here is the tip of the PoX fork on the canonical burn chain fork.
        // consensus_hash refers to the consensus hash of the tip of the canonical Stacks fork
        // we're updating.
        let chain_tip = SortitionDB::get_block_snapshot(self, &self.context.chain_tip)?.expect(
            "FAIL: Setting stacks block accepted in canonical chain tip which cannot be found",
        );

        // record new arrival
        self.set_stacks_block_accepted_at_tip(
            &chain_tip,
            consensus_hash,
            stacks_block_hash,
            stacks_block_height,
        )?;

        Ok(())
    }

    /// Get the expected PoX recipients (reward set) for the next sortition, either by querying information
    ///  from the current reward cycle, or if `next_pox_info` is provided, by querying information
    ///  for the next reward cycle.
    ///
    /// Returns None if:
    ///   * The reward cycle had an anchor block, but it isn't known by this node.
    ///   * The reward cycle did not have anchor block
    ///   * The block is in the prepare phase of a reward cycle, in which case miners must burn
    ///   * The Stacking recipient set is empty (either because this reward cycle has already exhausted the set of addresses or because no one ever Stacked).
    fn pick_recipients(
        &mut self,
        burnchain: &Burnchain,
        block_height: u64,
        reward_set_vrf_seed: &SortitionHash,
        next_pox_info: Option<&RewardCycleInfo>,
    ) -> Result<Option<RewardSetInfo>, BurnchainError> {
        if let Some(next_pox_info) = next_pox_info {
            if let PoxAnchorBlockStatus::SelectedAndKnown(
                ref anchor_block,
                ref _txid,
                ref reward_set,
            ) = next_pox_info.anchor_status
            {
                if burnchain.is_in_prepare_phase(block_height) {
                    debug!(
                        "No recipients for block {}, since in prepare phase",
                        block_height
                    );
                    return Ok(None);
                }

                test_debug!(
                    "Pick recipients for anchor block {} -- {} reward recipient(s)",
                    anchor_block,
                    reward_set.rewarded_addresses.len()
                );
                if reward_set.rewarded_addresses.len() == 0 {
                    return Ok(None);
                }

                if OUTPUTS_PER_COMMIT != 2 {
                    unreachable!("BUG: PoX reward address selection only implemented for OUTPUTS_PER_COMMIT = 2");
                }

                let chosen_recipients = reward_set_vrf_seed.choose_two(
                    reward_set
                        .rewarded_addresses
                        .len()
                        .try_into()
                        .expect("BUG: u32 overflow in PoX outputs per commit"),
                );

                Ok(Some(RewardSetInfo {
                    anchor_block: anchor_block.clone(),
                    recipients: chosen_recipients
                        .into_iter()
                        .map(|ix| {
                            let recipient = reward_set.rewarded_addresses[ix as usize].clone();
                            info!("PoX recipient chosen";
                                   "recipient" => recipient.to_burnchain_repr(),
                                   "block_height" => block_height);
                            (recipient, u16::try_from(ix).unwrap())
                        })
                        .collect(),
                }))
            } else {
                test_debug!(
                    "No anchor block known for this reward cycle (starting at {})",
                    block_height
                );
                Ok(None)
            }
        } else {
            let last_anchor = self.get_last_anchor_block_hash()?;
            if let Some(anchor_block) = last_anchor {
                // known
                // get the reward set size
                let reward_set_size = self.get_reward_set_size()?;
                if reward_set_size == 0 {
                    test_debug!(
                        "No more reward recipients descending from anchor block {}",
                        anchor_block
                    );
                    Ok(None)
                } else {
                    let chosen_recipients = reward_set_vrf_seed.choose_two(reward_set_size as u32);
                    let mut recipients = vec![];
                    for ix in chosen_recipients.into_iter() {
                        let ix = u16::try_from(ix).unwrap();
                        let recipient = self.get_reward_set_entry(ix)?;
                        info!("PoX recipient chosen";
                               "recipient" => recipient.to_burnchain_repr(),
                               "block_height" => block_height);
                        recipients.push((recipient, ix));
                    }
                    Ok(Some(RewardSetInfo {
                        anchor_block,
                        recipients,
                    }))
                }
            } else {
                // no anchor block selected
                test_debug!("No anchor block selected for this reward cycle");
                Ok(None)
            }
        }
    }

    pub fn get_reward_set_payouts_at(
        &self,
        sortition_id: &SortitionId,
    ) -> Result<(Vec<PoxAddress>, u128), db_error> {
        let sql = "SELECT pox_payouts FROM snapshots WHERE sortition_id = ?1";
        let args: &[&dyn ToSql] = &[sortition_id];
        let pox_addrs_json: String = query_row(self, sql, args)?.ok_or(db_error::NotFoundError)?;

        let pox_addrs: (Vec<PoxAddress>, u128) =
            serde_json::from_str(&pox_addrs_json).expect("FATAL: failed to decode pox payout JSON");
        Ok(pox_addrs)
    }

    pub fn get_reward_set_size_at(&mut self, sortition_id: &SortitionId) -> Result<u16, db_error> {
        self.get_indexed(sortition_id, &db_keys::pox_reward_set_size())
            .map(|x| {
                db_keys::reward_set_size_from_string(
                    &x.expect("CORRUPTION: no current reward set size written"),
                )
            })
    }

    pub fn get_reward_set_entry_at(
        &mut self,
        sortition_id: &SortitionId,
        entry_ix: u16,
    ) -> Result<PoxAddress, db_error> {
        let entry_str = self
            .get_indexed(sortition_id, &db_keys::pox_reward_set_entry(entry_ix))?
            .expect(&format!(
                "CORRUPTION: expected reward set entry at index={}, but not found",
                entry_ix
            ));
        Ok(PoxAddress::from_db_string(&entry_str).expect("FATAL: could not decode PoX address"))
    }

    fn get_reward_set_entry(&mut self, entry_ix: u16) -> Result<PoxAddress, db_error> {
        self.get_reward_set_entry_at(&self.context.chain_tip.clone(), entry_ix)
    }

    fn get_reward_set_size(&mut self) -> Result<u16, db_error> {
        self.get_reward_set_size_at(&self.context.chain_tip.clone())
    }

    pub fn get_last_anchor_block_hash(&mut self) -> Result<Option<BlockHeaderHash>, db_error> {
        let chain_tip = self.context.chain_tip.clone();
        let anchor_block_hash = SortitionDB::parse_last_anchor_block_hash(
            self.get_indexed(&chain_tip, &db_keys::pox_last_anchor())?,
        );
        Ok(anchor_block_hash)
    }

    pub fn get_last_anchor_block_txid(&mut self) -> Result<Option<Txid>, db_error> {
        let chain_tip = self.context.chain_tip.clone();
        let anchor_block_txid = SortitionDB::parse_last_anchor_block_txid(
            self.get_indexed(&chain_tip, &db_keys::pox_last_anchor_txid())?,
        );
        Ok(anchor_block_txid)
    }

    pub fn get_sortition_affirmation_map(&mut self) -> Result<AffirmationMap, db_error> {
        let chain_tip = self.context.chain_tip.clone();
        let affirmation_map = match self.get_indexed(&chain_tip, &db_keys::pox_affirmation_map())? {
            Some(am_str) => {
                AffirmationMap::decode(&am_str).expect("FATAL: corrupt affirmation map")
            }
            None => AffirmationMap::empty(),
        };
        Ok(affirmation_map)
    }

    pub fn get_last_selected_anchor_block_hash(
        &mut self,
    ) -> Result<Option<BlockHeaderHash>, db_error> {
        let chain_tip = self.context.chain_tip.clone();
        let anchor_block_hash = SortitionDB::parse_last_anchor_block_hash(
            self.get_indexed(&chain_tip, &db_keys::pox_last_selected_anchor())?,
        );
        Ok(anchor_block_hash)
    }

    pub fn get_last_selected_anchor_block_txid(&mut self) -> Result<Option<Txid>, db_error> {
        let chain_tip = self.context.chain_tip.clone();
        let anchor_block_txid = SortitionDB::parse_last_anchor_block_txid(
            self.get_indexed(&chain_tip, &db_keys::pox_last_selected_anchor_txid())?,
        );
        Ok(anchor_block_txid)
    }

    /// Mark an existing snapshot's stacks block as accepted at a particular burn chain tip within a PoX fork (identified by the consensus hash),
    /// and calculate and store its arrival index.
    /// If this Stacks block extends the canonical stacks chain tip, then also update the memoized canonical
    /// stacks chain tip metadata on the burn chain tip.
    // TODO: this method's inner call to get_indexed() can occur within a MARF transaction, which
    // means it will clone() the underlying TrieRAM.  Until this is rectified, care should be taken
    // to ensure that no keys are inserted until after this method is called.  This should already
    // be the case, since the only time keys are inserted into the sortition DB MARF is when the
    // next snapshot is processed (whereas this method is called when a Stacks epoch is processed).
    fn set_stacks_block_accepted_at_tip(
        &mut self,
        burn_tip: &BlockSnapshot,
        consensus_hash: &ConsensusHash,
        stacks_block_hash: &BlockHeaderHash,
        stacks_block_height: u64,
    ) -> Result<(), db_error> {
        let arrival_index = SortitionDB::get_max_arrival_index(self)?;
        let args: &[&dyn ToSql] = &[
            &u64_to_sql(stacks_block_height)?,
            &u64_to_sql(arrival_index + 1)?,
            consensus_hash,
            stacks_block_hash,
        ];

        debug!(
            "Set Stacks block {}/{} ({}) as arrival #{} on tip {} ({},{})",
            consensus_hash,
            stacks_block_hash,
            stacks_block_height,
            arrival_index + 1,
            &burn_tip.burn_header_hash,
            &burn_tip.consensus_hash,
            burn_tip.block_height
        );

        let num_rows = self.execute("UPDATE snapshots SET stacks_block_accepted = 1, stacks_block_height = ?1, arrival_index = ?2 WHERE consensus_hash = ?3 AND winning_stacks_block_hash = ?4", args)?;
        assert!(num_rows > 0);

        // update arrival data across all Stacks forks
        let (best_ch, best_bhh, best_height) = self.find_new_block_arrivals(burn_tip)?;
        self.update_new_block_arrivals(burn_tip, best_ch, best_bhh, best_height)?;

        Ok(())
    }
}

impl<'a> SortitionHandleConn<'a> {
    /// open a reader handle from a consensus hash
    pub fn open_reader_consensus(
        connection: &'a SortitionDBConn<'a>,
        chain_tip: &ConsensusHash,
    ) -> Result<SortitionHandleConn<'a>, db_error> {
        let sn = match SortitionDB::get_block_snapshot_consensus(&connection.conn(), chain_tip)? {
            Some(sn) => {
                if !sn.pox_valid {
                    warn!(
                        "No such chain tip consensus hash {}: not on a valid PoX fork",
                        chain_tip
                    );
                    return Err(db_error::InvalidPoxSortition);
                }
                sn
            }
            None => {
                test_debug!("No such chain tip consensus hash {}", chain_tip);
                return Err(db_error::NotFoundError);
            }
        };

        SortitionHandleConn::open_reader(connection, &sn.sortition_id)
    }

    pub fn get_reward_set_size_at(&self, sortition_id: &SortitionId) -> Result<u16, db_error> {
        self.get_indexed(sortition_id, &db_keys::pox_reward_set_size())
            .map(|x| {
                db_keys::reward_set_size_from_string(
                    &x.expect("CORRUPTION: no current reward set size written"),
                )
            })
    }

    pub fn get_last_anchor_block_hash(&self) -> Result<Option<BlockHeaderHash>, db_error> {
        let anchor_block_hash = SortitionDB::parse_last_anchor_block_hash(
            self.get_indexed(&self.context.chain_tip, &db_keys::pox_last_anchor())?,
        );
        Ok(anchor_block_hash)
    }

    pub fn get_last_anchor_block_txid(&self) -> Result<Option<Txid>, db_error> {
        let anchor_block_txid = SortitionDB::parse_last_anchor_block_txid(
            self.get_indexed(&self.context.chain_tip, &db_keys::pox_last_anchor_txid())?,
        );
        Ok(anchor_block_txid)
    }

    pub fn get_sortition_affirmation_map(&self) -> Result<AffirmationMap, db_error> {
        let chain_tip = self.context.chain_tip.clone();
        let affirmation_map = match self.get_indexed(&chain_tip, &db_keys::pox_affirmation_map())? {
            Some(am_str) => {
                AffirmationMap::decode(&am_str).expect("FATAL: corrupt affirmation map")
            }
            None => AffirmationMap::empty(),
        };
        Ok(affirmation_map)
    }

    pub fn get_last_selected_anchor_block_hash(&self) -> Result<Option<BlockHeaderHash>, db_error> {
        let anchor_block_hash = SortitionDB::parse_last_anchor_block_hash(self.get_indexed(
            &self.context.chain_tip,
            &db_keys::pox_last_selected_anchor(),
        )?);
        Ok(anchor_block_hash)
    }

    pub fn get_last_selected_anchor_block_txid(&self) -> Result<Option<Txid>, db_error> {
        let anchor_block_txid = SortitionDB::parse_last_anchor_block_txid(self.get_indexed(
            &self.context.chain_tip,
            &db_keys::pox_last_selected_anchor_txid(),
        )?);
        Ok(anchor_block_txid)
    }

    pub fn get_reward_cycle_unlocks(
        &mut self,
        cycle: u64,
    ) -> Result<Option<PoxStartCycleInfo>, db_error> {
        let start_info = self
            .get_tip_indexed(&db_keys::pox_reward_cycle_unlocks(cycle))?
            .map(|x| {
                PoxStartCycleInfo::deserialize(&x)
                    .expect("CORRUPTION: Failed to deserialize PoxStartCycleInfo from database")
            });
        Ok(start_info)
    }

    pub fn get_pox_id(&self) -> Result<PoxId, db_error> {
        let pox_id = self
            .get_tip_indexed(db_keys::pox_identifier())?
            .map(|s| s.parse().expect("BUG: Bad PoX identifier stored in DB"))
            .expect("BUG: No PoX identifier stored.");
        Ok(pox_id)
    }

    /// open a reader handle
    pub fn open_reader(
        connection: &'a SortitionDBConn<'a>,
        chain_tip: &SortitionId,
    ) -> Result<SortitionHandleConn<'a>, db_error> {
        Ok(SortitionHandleConn {
            context: SortitionHandleContext {
                chain_tip: chain_tip.clone(),
                first_block_height: connection.context.first_block_height,
                pox_constants: connection.context.pox_constants.clone(),
            },
            index: &connection.index,
        })
    }

    fn get_tip_indexed(&self, key: &str) -> Result<Option<String>, db_error> {
        self.get_indexed(&self.context.chain_tip, key)
    }

    fn get_sortition_id_for_bhh(
        &self,
        burn_header_hash: &BurnchainHeaderHash,
    ) -> Result<Option<SortitionId>, db_error> {
        let sortition_identifier_key = db_keys::sortition_id_for_bhh(burn_header_hash);
        let sortition_id = match self.get_tip_indexed(&sortition_identifier_key)? {
            None => return Ok(None),
            Some(x) => SortitionId::from_hex(&x).expect("FATAL: bad Sortition ID stored in DB"),
        };
        Ok(Some(sortition_id))
    }

    /// Uses the handle's current fork identifier to get a block snapshot by
    ///   burnchain block header
    /// If the burn header hash is _not_ in the current fork, then this will return Ok(None)
    pub fn get_block_snapshot(
        &self,
        burn_header_hash: &BurnchainHeaderHash,
    ) -> Result<Option<BlockSnapshot>, db_error> {
        let sortition_id = match self.get_sortition_id_for_bhh(burn_header_hash)? {
            None => return Ok(None),
            Some(x) => x,
        };
        SortitionDB::get_block_snapshot(self.conn(), &sortition_id)
    }

    pub fn get_tip_snapshot(&self) -> Result<Option<BlockSnapshot>, db_error> {
        SortitionDB::get_block_snapshot(self.conn(), &self.context.chain_tip)
    }

    pub fn get_first_block_snapshot(&self) -> Result<BlockSnapshot, db_error> {
        SortitionDB::get_first_block_snapshot(self.conn())
    }

    /// Get consensus hash from a particular chain tip's history
    /// Returns None if the block height or block hash does not correspond to a
    /// known snapshot.
    pub fn get_consensus_at(&self, block_height: u64) -> Result<Option<ConsensusHash>, db_error> {
        assert!(block_height < BLOCK_HEIGHT_MAX);

        match SortitionDB::get_ancestor_snapshot(self, block_height, &self.context.chain_tip)? {
            Some(sn) => Ok(Some(sn.consensus_hash)),
            None => Ok(None),
        }
    }

    pub fn get_block_snapshot_by_height(
        &self,
        block_height: u64,
    ) -> Result<Option<BlockSnapshot>, db_error> {
        assert!(block_height < BLOCK_HEIGHT_MAX);

        // Note: This would return None if `block_height` were the height of `chain_tip`.
        SortitionDB::get_ancestor_snapshot(self, block_height, &self.context.chain_tip)
    }

    /// Get all user burns that burned for the winning block in the chain_tip sortition
    /// Returns list of user burns in order by vtxindex.
    pub fn get_winning_user_burns_by_block(&self) -> Result<Vec<UserBurnSupportOp>, db_error> {
        let snapshot = match self.get_tip_snapshot()? {
            Some(sn) => sn,
            None => {
                // no such snapshot, so no such users
                return Ok(vec![]);
            }
        };

        if !snapshot.sortition {
            // no winner
            return Ok(vec![]);
        }
        let qry = "SELECT * FROM block_commits WHERE sortition_id = ?1 AND txid = ?2";
        let args: [&dyn ToSql; 2] = [&snapshot.sortition_id, &snapshot.winning_block_txid];
        let winning_commit: LeaderBlockCommitOp = query_row(self, qry, &args)?
            .expect("BUG: sortition exists, but winner cannot be found");

        let winning_block_hash160 =
            Hash160::from_sha256(snapshot.winning_stacks_block_hash.as_bytes());

        let qry = "SELECT * FROM user_burn_support \
                   WHERE sortition_id = ?1 AND block_header_hash_160 = ?2 AND key_vtxindex = ?3 AND key_block_ptr = ?4 \
                   ORDER BY vtxindex ASC";
        let args: [&dyn ToSql; 4] = [
            &snapshot.sortition_id,
            &winning_block_hash160,
            &winning_commit.key_vtxindex,
            &winning_commit.key_block_ptr,
        ];

        let mut winning_user_burns: Vec<UserBurnSupportOp> = query_rows(self, qry, &args)?;

        // were there multiple miners with the same VRF key and block header hash? (i.e., are these user burns shared?)
        let qry = "SELECT COUNT(*) FROM block_commits \
                   WHERE sortition_id = ?1 AND block_header_hash = ?2 AND key_vtxindex = ?3 AND key_block_ptr = ?4";
        let args: [&dyn ToSql; 4] = [
            &snapshot.sortition_id,
            &snapshot.winning_stacks_block_hash,
            &winning_commit.key_vtxindex,
            &winning_commit.key_block_ptr,
        ];
        let shared_miners = query_count(self, qry, &args)? as u64;

        assert!(
            shared_miners >= 1,
            "BUG: Should be at least 1 matching miner for the winning block commit"
        );

        for winning_user_burn in winning_user_burns.iter_mut() {
            winning_user_burn.burn_fee /= shared_miners;
        }

        Ok(winning_user_burns)
    }

    /// Get the block snapshot of the parent stacks block of the given stacks block.
    /// The returned block-commit is for the given (consensus_hash, block_hash).
    /// The returned BlockSnapshot is for the parent of the block identified by (consensus_hash,
    /// block_hash).
    pub fn get_block_snapshot_of_parent_stacks_block(
        &self,
        consensus_hash: &ConsensusHash,
        block_hash: &BlockHeaderHash,
    ) -> Result<Option<(LeaderBlockCommitOp, BlockSnapshot)>, db_error> {
        let block_commit = match SortitionDB::get_block_commit_for_stacks_block(
            self.conn(),
            consensus_hash,
            &block_hash,
        )? {
            Some(bc) => bc,
            None => {
                // unsoliciated
                debug!("No block commit for {}/{}", consensus_hash, block_hash);
                return Ok(None);
            }
        };

        // get the stacks chain tip this block commit builds off of
        let stacks_chain_tip =
            if block_commit.parent_block_ptr == 0 && block_commit.parent_vtxindex == 0 {
                // no parent -- this is the first-ever Stacks block in this fork
                test_debug!(
                    "Block {}/{} mines off of genesis",
                    consensus_hash,
                    block_hash
                );
                self.get_first_block_snapshot()?
            } else {
                let parent_commit = match self.get_block_commit_parent(
                    block_commit.parent_block_ptr.into(),
                    block_commit.parent_vtxindex.into(),
                )? {
                    Some(commit) => commit,
                    None => {
                        // unsolicited -- orphaned
                        warn!(
                        "Received unsolicited block, could not find parent: {}/{}, parent={}/{}",
                        consensus_hash, block_hash, block_commit.parent_block_ptr, consensus_hash
                    );
                        return Ok(None);
                    }
                };

                debug!(
                    "Block {}/{} mines off of parent {},{}",
                    consensus_hash, block_hash, parent_commit.block_height, parent_commit.vtxindex
                );
                self.get_block_snapshot(&parent_commit.burn_header_hash)?
                    .expect("FATAL: burn DB does not have snapshot for parent block commit")
            };

        Ok(Some((block_commit, stacks_chain_tip)))
    }

    /// Get the latest block snapshot on this fork where a sortition occured.
    /// Search snapshots up to (but excluding) the given block height.
    /// Will always return a snapshot -- even if it's the initial sentinel snapshot.
    pub fn get_last_snapshot_with_sortition(
        &self,
        burn_block_height: u64,
    ) -> Result<BlockSnapshot, db_error> {
        assert!(burn_block_height < BLOCK_HEIGHT_MAX);
        test_debug!(
            "Get snapshot at from sortition tip {}, expect height {}",
            &self.context.chain_tip,
            burn_block_height
        );
        let get_from = match get_ancestor_sort_id(self, burn_block_height, &self.context.chain_tip)?
        {
            Some(sortition_id) => sortition_id,
            None => {
                error!(
                    "No blockheight {} ancestor at sortition identifier {}",
                    burn_block_height, &self.context.chain_tip
                );
                return Err(db_error::NotFoundError);
            }
        };

        let ancestor_hash = match self.get_indexed(&get_from, &db_keys::last_sortition())? {
            Some(hex_str) => BurnchainHeaderHash::from_hex(&hex_str).expect(&format!(
                "FATAL: corrupt database: failed to parse {} into a hex string",
                &hex_str
            )),
            None => {
                // no prior sortitions, so get the first
                return self.get_first_block_snapshot();
            }
        };

        self.get_block_snapshot(&ancestor_hash).map(|snapshot_opt| {
            snapshot_opt.expect(&format!(
                "FATAL: corrupt index: no snapshot {}",
                ancestor_hash
            ))
        })
    }

    pub fn get_leader_key_at(
        &self,
        key_block_height: u64,
        key_vtxindex: u32,
    ) -> Result<Option<LeaderKeyRegisterOp>, db_error> {
        SortitionDB::get_leader_key_at(
            self,
            key_block_height,
            key_vtxindex,
            &self.context.chain_tip,
        )
    }

    pub fn get_block_commit_parent(
        &self,
        block_height: u64,
        vtxindex: u32,
    ) -> Result<Option<LeaderBlockCommitOp>, db_error> {
        SortitionDB::get_block_commit_parent(self, block_height, vtxindex, &self.context.chain_tip)
    }

    /// Get a block commit by txid. In the event of a burnchain fork, this may not be unique.
    ///   this function simply returns one of those block commits: only use data that is
    ///   immutable across burnchain/pox forks, e.g., parent block ptr,  
    pub fn get_block_commit_by_txid(
        &self,
        sort_id: &SortitionId,
        txid: &Txid,
    ) -> Result<Option<LeaderBlockCommitOp>, db_error> {
        get_block_commit_by_txid(self.conn(), sort_id, txid)
    }

    /// Return a vec of sortition winner's burn header hash and stacks header hash, ordered by
    ///   increasing block height in the range (block_height_begin, block_height_end]
    fn get_sortition_winners_in_fork(
        &self,
        block_height_begin: u32,
        block_height_end: u32,
    ) -> Result<Vec<(SortitionId, Txid, u64)>, BurnchainError> {
        let mut result = vec![];
        for height in (block_height_begin + 1)..(block_height_end + 1) {
            debug!("Looking for winners at height = {}", height);
            let snapshot =
                SortitionDB::get_ancestor_snapshot(self, height as u64, &self.context.chain_tip)?
                    .ok_or_else(|| {
                    warn!("Missing parent"; "sortition_height" => %height);
                    BurnchainError::MissingParentBlock
                })?;
            if snapshot.sortition {
                result.push((
                    snapshot.sortition_id,
                    snapshot.winning_block_txid,
                    snapshot.block_height,
                ));
            }
        }
        Ok(result)
    }

    /// Helper method to get the burn block height of the end of a prepare phase block.
    /// Returns Ok(Some((effective_height, absolute_height))) on success
    /// Returns Ok(None) if the effective height of this block was 0, meaning that it's the first
    /// block.
    /// Returns Err(BurnchainError::MissingParentBlock) if we couldn't find the sortition for this
    /// burnchain block hash
    /// Returns Err(CoordiantorError::NotPrepareEndBlock) if this wasn't the last block in a
    /// prepare phase.
    fn get_heights_for_prepare_phase_end_block(
        &self,
        prepare_end_bhh: &BurnchainHeaderHash,
        pox_consts: &PoxConstants,
        check_position: bool,
    ) -> Result<Option<(u32, u32)>, CoordinatorError> {
        let prepare_end_sortid =
            self.get_sortition_id_for_bhh(prepare_end_bhh)?
                .ok_or_else(|| {
                    warn!("Missing parent"; "burn_header_hash" => %prepare_end_bhh, "sortition_tip" => %&self.context.chain_tip);
                    BurnchainError::MissingParentBlock
                })?;
        let block_height = SortitionDB::get_block_height(self.deref(), &prepare_end_sortid)?
            .expect("CORRUPTION: SortitionID known, but no block height in SQL store");

        // if this block is the _end_ of a prepare phase,
        let effective_height = block_height - self.context.first_block_height as u32;
        let position_in_cycle = effective_height % pox_consts.reward_cycle_length;
        if position_in_cycle != 0 {
            debug!(
                "effective_height = {}, reward cycle length == {}",
                effective_height, pox_consts.reward_cycle_length
            );
            if check_position {
                return Err(CoordinatorError::NotPrepareEndBlock);
            }
        }

        if effective_height == 0 {
            debug!(
                "effective_height = {}, reward cycle length == {}",
                effective_height, pox_consts.reward_cycle_length
            );
            return Ok(None);
        }

        Ok(Some((effective_height, block_height)))
    }

    /// Get the chosen PoX anchor block for a reward cycle, given the last block of its prepare
    /// phase.
    ///
    /// In epochs 2.05 and earlier, this was the Stacks block that received F*w confirmations.
    ///
    /// In epoch 2.1 and later, this was the Stacks block whose block-commit received not only F*w
    /// confirmations from subsequent block-commits in the prepare phase, but also the most BTC
    /// burnt from all such candidates (and if there is still a tie, then the higher block-commit
    /// is chosen).  In particular, the block-commit is not required to be the winning block-commit
    /// or even a valid block-commit, unlike in 2.05.  However, this will be a winning block-commit
    /// if at least 20% of the BTC was spent honestly.
    ///
    /// Here, instead of reasoning about which epoch we're in, the caller will instead supply an
    /// optional handle to the burnchain database.  If it's `Some(..)`, then the epoch 2.1 rules
    /// are used -- the PoX anchor block will be determined from block-commits.  If it's `None`,
    /// then the epoch 2.05 rules are used -- the PoX anchor block will be determined from present
    /// Stacks blocks.
    pub fn get_chosen_pox_anchor(
        &self,
        burnchain_db_conn: Option<&DBConn>,
        prepare_end_bhh: &BurnchainHeaderHash,
        pox_consts: &PoxConstants,
    ) -> Result<Option<(ConsensusHash, BlockHeaderHash, Txid)>, CoordinatorError> {
        match burnchain_db_conn {
            Some(conn) => self.get_chosen_pox_anchor_v210(conn, prepare_end_bhh, pox_consts),
            None => self.get_chosen_pox_anchor_v205(prepare_end_bhh, pox_consts),
        }
    }

    /// Use the epoch 2.1 method for choosing a PoX anchor block.
    /// The PoX anchor block corresponds to the block-commit that received F*w confirmations in its
    /// prepare phase, and had the most BTC of all such candidates, and was the highest of all such
    /// candidates.  This information is stored in the burnchain DB.
    ///
    /// Note that it does not matter if the anchor block-commit does not correspond to a valid
    /// Stacks block, or even won sortition.  The result is the same for the honest network
    /// participants: they mark the anchor block as absent in their affirmation maps, and this PoX
    /// fork's quality is degraded as such.
    pub fn get_chosen_pox_anchor_v210(
        &self,
        burnchain_db_conn: &DBConn,
        prepare_end_bhh: &BurnchainHeaderHash,
        pox_consts: &PoxConstants,
    ) -> Result<Option<(ConsensusHash, BlockHeaderHash, Txid)>, CoordinatorError> {
        let rc = match self.get_heights_for_prepare_phase_end_block(
            prepare_end_bhh,
            pox_consts,
            true,
        )? {
            Some((_, block_height)) => {
                let rc = pox_consts
                    .block_height_to_reward_cycle(
                        self.context.first_block_height,
                        block_height.into(),
                    )
                    .ok_or(CoordinatorError::NotPrepareEndBlock)?;
                rc
            }
            None => {
                // there can't be an anchor block
                return Ok(None);
            }
        };
        let (anchor_block_op, anchor_block_metadata) = {
            let mut res = None;
            let metadatas = BurnchainDB::get_anchor_block_commit_metadatas(burnchain_db_conn, rc)?;

            // find the one on this fork
            for metadata in metadatas {
                let sn = SortitionDB::get_ancestor_snapshot(
                    self,
                    metadata.block_height,
                    &self.context.chain_tip,
                )?
                .expect("FATAL: accepted block-commit but no sortition at height");
                if sn.burn_header_hash == metadata.burn_block_hash {
                    // this is the metadata on this burnchain fork
                    res = match BurnchainDB::get_anchor_block_commit(
                        burnchain_db_conn,
                        &sn.burn_header_hash,
                        rc,
                    )? {
                        Some(x) => Some(x),
                        None => {
                            continue;
                        }
                    };
                    if res.is_some() {
                        break;
                    }
                }
            }
            if let Some(x) = res {
                x
            } else {
                // no anchor block
                test_debug!("No anchor block for reward cycle {}", rc);
                return Ok(None);
            }
        };

        // sanity check: we must have processed this burnchain block already
        let anchor_sort_id = self.get_sortition_id_for_bhh(&anchor_block_metadata.burn_block_hash)?
            .ok_or_else(|| {
                warn!("Missing anchor block sortition"; "burn_header_hash" => %anchor_block_metadata.burn_block_hash, "sortition_tip" => %&self.context.chain_tip);
                BurnchainError::MissingParentBlock
            })?;

        let anchor_sn = SortitionDB::get_block_snapshot(self, &anchor_sort_id)?
            .ok_or(BurnchainError::MissingParentBlock)?;

        // the sortition does not even need to have picked this anchor block; all that matters is
        // that miners confirmed it.  If the winning block hash doesn't even correspond to a Stacks
        // block, then the honest miners in the network will affirm that it's absent.
        let ch = anchor_sn.consensus_hash;
        Ok(Some((
            ch,
            anchor_block_op.block_header_hash,
            anchor_block_op.txid,
        )))
    }

    /// This is the method for calculating the PoX anchor block for a reward cycle in epoch 2.05 and earlier.
    /// Return identifying information for a PoX anchor block for the reward cycle that
    ///   begins the block after `prepare_end_bhh`.
    /// If a PoX anchor block is chosen, this returns Some, if a PoX anchor block was not
    ///   selected, return `None`
    /// `prepare_end_bhh`: this is the burn block which is the last block in the prepare phase
    ///                 for the corresponding reward cycle
    fn get_chosen_pox_anchor_v205(
        &self,
        prepare_end_bhh: &BurnchainHeaderHash,
        pox_consts: &PoxConstants,
    ) -> Result<Option<(ConsensusHash, BlockHeaderHash, Txid)>, CoordinatorError> {
        match self.get_chosen_pox_anchor_check_position_v205(prepare_end_bhh, pox_consts, true) {
            Ok(Ok((c_hash, bh_hash, txid, _))) => Ok(Some((c_hash, bh_hash, txid))),
            Ok(Err(_)) => Ok(None),
            Err(e) => Err(e),
        }
    }

    /// This is the method for calculating the PoX anchor block for a reward cycle in epoch 2.05 and earlier.
    /// If no PoX anchor block is found, it returns Ok(Err(maximum confirmations of all candidates))
    pub fn get_chosen_pox_anchor_check_position_v205(
        &self,
        prepare_end_bhh: &BurnchainHeaderHash,
        pox_consts: &PoxConstants,
        check_position: bool,
    ) -> Result<Result<(ConsensusHash, BlockHeaderHash, Txid, u32), u32>, CoordinatorError> {
        let (effective_height, block_height) = match self.get_heights_for_prepare_phase_end_block(
            prepare_end_bhh,
            pox_consts,
            check_position,
        )? {
            Some(x) => x,
            None => {
                // effective height was 0
                return Ok(Err(0));
            }
        };

        let prepare_end = block_height;
        let prepare_begin = prepare_end.saturating_sub(pox_consts.prepare_length);

        let mut candidate_anchors = HashMap::new();
        let mut memoized_candidates: HashMap<_, (SortitionId, Txid, u64)> = HashMap::new();

        // iterate over every sortition winner in the prepare phase
        //   looking for their highest ancestor _before_ prepare_begin.
        let winners = self.get_sortition_winners_in_fork(prepare_begin, prepare_end)?;
        for (winner_sort_id, winner_commit_txid, winner_block_height) in winners.into_iter() {
            let mut cursor = (winner_sort_id, winner_commit_txid, winner_block_height);
            let mut found_ancestor = true;

            while cursor.2 > (prepare_begin as u64) {
                // check if we've already discovered the candidate for this block
                if let Some(ancestor) = memoized_candidates.get(&cursor.2) {
                    cursor = ancestor.clone();
                } else {
                    // get the block commit
                    let block_commit = self.get_block_commit_by_txid(&cursor.0, &cursor.1)?.expect(
                        "CORRUPTED: Failed to fetch block commit for known sortition winner",
                    );
                    // is this a height=1 block?
                    if block_commit.is_parent_genesis() {
                        debug!("First parent before prepare phase for block winner is the genesis block, dropping block's PoX anchor vote";
                               "sortition_id" => %&cursor.0,
                               "winner_txid" => %&cursor.1,
                               "burn_block_height" => cursor.2);
                        found_ancestor = false;
                        break;
                    }

                    // find the parent sortition
                    let sn = SortitionDB::get_ancestor_snapshot(
                        self,
                        block_commit.parent_block_ptr as u64,
                        &self.context.chain_tip,
                    )?
                    .expect(
                        "CORRUPTED: accepted block commit, but parent pointer not in sortition set",
                    );
                    assert!(sn.sortition, "CORRUPTED: accepted block commit, but parent pointer not a sortition winner");

                    cursor = (sn.sortition_id, sn.winning_block_txid, sn.block_height);
                }
            }
            if !found_ancestor {
                continue;
            }
            // this is the burn block height of the sortition that chose the
            //   highest ancestor of winner_stacks_bh whose sortition occurred before prepare_begin
            //  the winner of that sortition is the PoX anchor block candidate that winner_stacks_bh is "voting for"
            let highest_ancestor = cursor.2;
            memoized_candidates.insert(winner_block_height, cursor);
            if let Some(x) = candidate_anchors.get_mut(&highest_ancestor) {
                *x += 1;
            } else {
                candidate_anchors.insert(highest_ancestor, 1u32);
            }
        }

        // did any candidate receive >= F*w?
        let mut result = None;
        let mut max_confirmed_by = 0;
        for (candidate, confirmed_by) in candidate_anchors.into_iter() {
            if confirmed_by > max_confirmed_by {
                max_confirmed_by = confirmed_by;
            }
            if confirmed_by >= pox_consts.anchor_threshold {
                // find the sortition at height
                let sn =
                    SortitionDB::get_ancestor_snapshot(self, candidate, &self.context.chain_tip)?
                        .expect("BUG: cannot find chosen PoX candidate's sortition");
                assert!(
                    result
                        .replace((
                            sn.consensus_hash,
                            sn.winning_stacks_block_hash,
                            sn.winning_block_txid,
                            confirmed_by
                        ))
                        .is_none(),
                    "BUG: multiple anchor blocks received more confirmations than anchor_threshold"
                );
            }
        }

        let reward_cycle_id = effective_height / pox_consts.reward_cycle_length;
        match result {
            None => {
                info!(
                    "Reward cycle #{} ({}): (F*w) not reached, expecting consensus over proof of burn",
                    reward_cycle_id, block_height
                );
                Ok(Err(max_confirmed_by))
            }
            Some(response) => {
                info!("Reward cycle #{} ({}): {:?} reached (F*w), expecting consensus over proof of transfer", reward_cycle_id, block_height, result);
                Ok(Ok(response))
            }
        }
    }
}

// Connection methods
impl SortitionDB {
    /// Begin a transaction.
    pub fn tx_begin<'a>(&'a mut self) -> Result<SortitionDBTx<'a>, db_error> {
        if !self.readwrite {
            return Err(db_error::ReadOnly);
        }

        let index_tx = SortitionDBTx::new(
            &mut self.marf,
            SortitionDBTxContext {
                first_block_height: self.first_block_height,
                pox_constants: self.pox_constants.clone(),
            },
        );
        Ok(index_tx)
    }

    /// Make an indexed connectino
    pub fn index_conn<'a>(&'a self) -> SortitionDBConn<'a> {
        SortitionDBConn::new(
            &self.marf,
            SortitionDBTxContext {
                first_block_height: self.first_block_height,
                pox_constants: self.pox_constants.clone(),
            },
        )
    }

    pub fn index_handle<'a>(&'a self, chain_tip: &SortitionId) -> SortitionHandleConn<'a> {
        SortitionHandleConn::new(
            &self.marf,
            SortitionHandleContext {
                first_block_height: self.first_block_height,
                chain_tip: chain_tip.clone(),
                pox_constants: self.pox_constants.clone(),
            },
        )
    }

    pub fn tx_handle_begin<'a>(
        &'a mut self,
        chain_tip: &SortitionId,
    ) -> Result<SortitionHandleTx<'a>, db_error> {
        if !self.readwrite {
            return Err(db_error::ReadOnly);
        }

        Ok(SortitionHandleTx::new(
            &mut self.marf,
            SortitionHandleContext {
                first_block_height: self.first_block_height,
                chain_tip: chain_tip.clone(),
                pox_constants: self.pox_constants.clone(),
            },
        ))
    }

    pub fn conn<'a>(&'a self) -> &'a Connection {
        self.marf.sqlite_conn()
    }

    fn open_index(index_path: &str) -> Result<MARF<SortitionId>, db_error> {
        test_debug!("Open index at {}", index_path);
        let open_opts = MARFOpenOpts::default();
        let marf = MARF::from_path(index_path, open_opts).map_err(|_e| db_error::Corruption)?;
        sql_pragma(marf.sqlite_conn(), "foreign_keys", &true)?;
        Ok(marf)
    }

    /// Open the database on disk.  It must already exist and be instantiated.
    /// It's best not to call this if you are able to call connect().  If you must call this, do so
    /// after you call connect() somewhere else, since connect() performs additional validations.
    pub fn open(
        path: &str,
        readwrite: bool,
        pox_constants: PoxConstants,
    ) -> Result<SortitionDB, db_error> {
        let index_path = db_mkdirs(path)?;
        debug!(
            "Open sortdb as '{}', with index as '{}'",
            if readwrite { "readwrite" } else { "readonly" },
            index_path
        );

        let marf = SortitionDB::open_index(&index_path)?;
        let first_snapshot = SortitionDB::get_first_block_snapshot(marf.sqlite_conn())?;

        let mut db = SortitionDB {
            marf,
            readwrite,
            pox_constants,
            first_block_height: first_snapshot.block_height,
            first_burn_header_hash: first_snapshot.burn_header_hash.clone(),
        };

        db.check_schema_version_or_error()?;
        Ok(db)
    }

    /// Open the burn database at the given path.  Open read-only or read/write.
    /// If opened for read/write and it doesn't exist, instantiate it.
    pub fn connect(
        path: &str,
        first_block_height: u64,
        first_burn_hash: &BurnchainHeaderHash,
        first_burn_header_timestamp: u64,
        epochs: &[StacksEpoch],
        pox_constants: PoxConstants,
        readwrite: bool,
    ) -> Result<SortitionDB, db_error> {
        let create_flag = match fs::metadata(path) {
            Err(e) => {
                if e.kind() == ErrorKind::NotFound {
                    // need to create
                    if readwrite {
                        true
                    } else {
                        return Err(db_error::NoDBError);
                    }
                } else {
                    return Err(db_error::IOError(e));
                }
            }
            Ok(_md) => false,
        };

        let index_path = db_mkdirs(path)?;
        debug!(
            "Connect/Open {} sortdb as '{}', with index as '{}'",
            if create_flag { "(create)" } else { "" },
            if readwrite { "readwrite" } else { "readonly" },
            index_path
        );

        let marf = SortitionDB::open_index(&index_path)?;

        let mut db = SortitionDB {
            marf,
            readwrite,
            first_block_height,
            pox_constants,
            first_burn_header_hash: first_burn_hash.clone(),
        };

        if create_flag {
            // instantiate!
            db.instantiate(
                first_block_height,
                first_burn_hash,
                first_burn_header_timestamp,
                epochs,
            )?;
        } else {
            // validate -- must contain the given first block and first block hash
            let snapshot = SortitionDB::get_first_block_snapshot(db.conn())?;
            if !snapshot.is_initial()
                || snapshot.block_height != first_block_height
                || snapshot.burn_header_hash != *first_burn_hash
            {
                error!("Invalid genesis snapshot: sn.is_initial = {}, sn.block_height = {}, sn.burn_hash = {}, expect.block_height = {}, expect.burn_hash = {}",
                       snapshot.is_initial(), snapshot.block_height, &snapshot.burn_header_hash, first_block_height, first_burn_hash);
                return Err(db_error::Corruption);
            }
        }

        db.check_schema_version_and_update(epochs)?;
        if readwrite {
            db.add_indexes()?;
        }
        Ok(db)
    }

    /// Open a burn database at random tmp dir (used for testing)
    #[cfg(test)]
    pub fn connect_test(
        first_block_height: u64,
        first_burn_hash: &BurnchainHeaderHash,
    ) -> Result<SortitionDB, db_error> {
        use crate::core::StacksEpochExtension;
        SortitionDB::connect_test_with_epochs(
            first_block_height,
            first_burn_hash,
            StacksEpoch::unit_test(StacksEpochId::Epoch20, first_block_height),
        )
    }

    /// Open a burn database at random tmp dir (used for testing)
    /// But, take a particular epoch configuration
    #[cfg(test)]
    pub fn connect_test_with_epochs(
        first_block_height: u64,
        first_burn_hash: &BurnchainHeaderHash,
        epochs: Vec<StacksEpoch>,
    ) -> Result<SortitionDB, db_error> {
        let mut rng = rand::thread_rng();
        let mut buf = [0u8; 32];
        rng.fill_bytes(&mut buf);
        let db_path_dir = format!(
            "/tmp/stacks-node-tests/unit-tests-sortdb/db-{}",
            to_hex(&buf)
        );

        SortitionDB::connect(
            &db_path_dir,
            first_block_height,
            first_burn_hash,
            get_epoch_time_secs(),
            &epochs,
            PoxConstants::test_default(),
            true,
        )
    }

    #[cfg(test)]
    pub fn connect_v1(
        path: &str,
        first_block_height: u64,
        first_burn_hash: &BurnchainHeaderHash,
        first_burn_header_timestamp: u64,
        readwrite: bool,
    ) -> Result<SortitionDB, db_error> {
        let create_flag = match fs::metadata(path) {
            Err(e) => {
                if e.kind() == ErrorKind::NotFound {
                    // need to create
                    if readwrite {
                        true
                    } else {
                        return Err(db_error::NoDBError);
                    }
                } else {
                    return Err(db_error::IOError(e));
                }
            }
            Ok(_md) => false,
        };

        let index_path = db_mkdirs(path)?;
        debug!(
            "Connect/Open {} sortdb '{}' as '{}'",
            if create_flag { "(create)" } else { "" },
            index_path,
            if readwrite { "readwrite" } else { "readonly" }
        );

        let marf = SortitionDB::open_index(&index_path)?;

        let mut db = SortitionDB {
            marf,
            readwrite,
            first_block_height,
            first_burn_header_hash: first_burn_hash.clone(),
            pox_constants: PoxConstants::test_default(),
        };

        if create_flag {
            // instantiate!
            db.instantiate_v1(
                first_block_height,
                first_burn_hash,
                first_burn_header_timestamp,
            )?;
        } else {
            // validate -- must contain the given first block and first block hash
            let snapshot = SortitionDB::get_first_block_snapshot(db.conn())?;
            if !snapshot.is_initial()
                || snapshot.block_height != first_block_height
                || snapshot.burn_header_hash != *first_burn_hash
            {
                error!("Invalid genesis snapshot: sn.is_initial = {}, sn.block_height = {}, sn.burn_hash = {}, expect.block_height = {}, expect.burn_hash = {}",
                       snapshot.is_initial(), snapshot.block_height, &snapshot.burn_header_hash, first_block_height, first_burn_hash);
                return Err(db_error::Corruption);
            }
        }

        Ok(db)
    }

    fn instantiate(
        &mut self,
        first_block_height: u64,
        first_burn_header_hash: &BurnchainHeaderHash,
        first_burn_header_timestamp: u64,
        epochs_ref: &[StacksEpoch],
    ) -> Result<(), db_error> {
        debug!(
            "Instantiate SortDB: first block is {},{}",
            first_block_height, first_burn_header_hash
        );

        sql_pragma(self.conn(), "journal_mode", &"WAL")?;
        sql_pragma(self.conn(), "foreign_keys", &true)?;

        let mut db_tx = SortitionHandleTx::begin(self, &SortitionId::sentinel())?;

        // create first (sentinel) snapshot
        debug!("Make first snapshot");
        let mut first_snapshot = BlockSnapshot::initial(
            first_block_height,
            first_burn_header_hash,
            first_burn_header_timestamp,
        );

        assert!(first_snapshot.parent_burn_header_hash != first_snapshot.burn_header_hash);
        assert_eq!(
            first_snapshot.parent_burn_header_hash,
            BurnchainHeaderHash::sentinel()
        );

        for row_text in SORTITION_DB_INITIAL_SCHEMA {
            db_tx.execute_batch(row_text)?;
        }
        SortitionDB::apply_schema_2(&db_tx, epochs_ref)?;
        SortitionDB::apply_schema_3(&db_tx)?;
        SortitionDB::apply_schema_4(&db_tx)?;
        SortitionDB::apply_schema_5(&db_tx, epochs_ref)?;
<<<<<<< HEAD
        SortitionDB::apply_schema_6(&db_tx)?;
=======
        SortitionDB::apply_schema_6(&db_tx, epochs_ref)?;
>>>>>>> 754146c8

        db_tx.instantiate_index()?;

        let mut first_sn = first_snapshot.clone();
        first_sn.sortition_id = SortitionId::sentinel();
        let (index_root, pox_payout) =
            db_tx.index_add_fork_info(&mut first_sn, &first_snapshot, &vec![], None, None, None)?;
        first_snapshot.index_root = index_root;

        db_tx.insert_block_snapshot(&first_snapshot, pox_payout)?;
        db_tx.store_transition_ops(
            &first_snapshot.sortition_id,
            &BurnchainStateTransition::noop(),
        )?;

        db_tx.commit()?;

        self.add_indexes()?;
        Ok(())
    }

    /// Validates given StacksEpochs (will runtime panic if there is any invalid StacksEpoch structuring) and
    ///  inserts them into the SortitionDB's epochs table.
    fn validate_and_insert_epochs(
        db_tx: &Transaction,
        epochs: &[StacksEpoch],
    ) -> Result<(), db_error> {
        let epochs = StacksEpoch::validate_epochs(epochs);
        for epoch in epochs.into_iter() {
            let args: &[&dyn ToSql] = &[
                &(epoch.epoch_id as u32),
                &u64_to_sql(epoch.start_height)?,
                &u64_to_sql(epoch.end_height)?,
                &epoch.block_limit,
                &epoch.network_epoch,
            ];
            db_tx.execute(
                "INSERT INTO epochs (epoch_id,start_block_height,end_block_height,block_limit,network_epoch) VALUES (?1,?2,?3,?4,?5)",
                args
            )?;
        }
        Ok(())
    }

    #[cfg(test)]
    fn instantiate_v1(
        &mut self,
        first_block_height: u64,
        first_burn_header_hash: &BurnchainHeaderHash,
        first_burn_header_timestamp: u64,
    ) -> Result<(), db_error> {
        debug!("Instantiate SortDB");

        sql_pragma(self.conn(), "journal_mode", &"WAL")?;
        sql_pragma(self.conn(), "foreign_keys", &true)?;

        let mut db_tx = SortitionHandleTx::begin(self, &SortitionId::sentinel())?;

        // create first (sentinel) snapshot
        debug!("Make first snapshot");
        let mut first_snapshot = BlockSnapshot::initial(
            first_block_height,
            first_burn_header_hash,
            first_burn_header_timestamp,
        );

        assert!(first_snapshot.parent_burn_header_hash != first_snapshot.burn_header_hash);
        assert_eq!(
            first_snapshot.parent_burn_header_hash,
            BurnchainHeaderHash::sentinel()
        );

        for row_text in SORTITION_DB_INITIAL_SCHEMA {
            db_tx.execute_batch(row_text)?;
        }

        db_tx.execute(
            "INSERT OR REPLACE INTO db_config (version) VALUES (?1)",
            &[&"1"],
        )?;

        db_tx.instantiate_index()?;

        let mut first_sn = first_snapshot.clone();
        first_sn.sortition_id = SortitionId::sentinel();
        let (index_root, pox_payout) =
            db_tx.index_add_fork_info(&mut first_sn, &first_snapshot, &vec![], None, None, None)?;
        first_snapshot.index_root = index_root;

        db_tx.insert_block_snapshot(&first_snapshot, pox_payout)?;
        db_tx.store_transition_ops(
            &first_snapshot.sortition_id,
            &BurnchainStateTransition::noop(),
        )?;

        db_tx.commit()?;
        Ok(())
    }

    /// Get a block commit by its content-addressed location in a specific sortition.
    pub fn get_block_commit(
        conn: &Connection,
        txid: &Txid,
        sortition_id: &SortitionId,
    ) -> Result<Option<LeaderBlockCommitOp>, db_error> {
        let qry = "SELECT * FROM block_commits WHERE txid = ?1 AND sortition_id = ?2";
        let args: [&dyn ToSql; 2] = [&txid, &sortition_id];
        query_row(conn, qry, &args)
    }

    /// Get the Sortition ID for the burnchain block containing `txid`'s parent.
    /// `txid` is the burnchain txid of a block-commit.
    /// Because the block_commit_parents table is not populated on schema migration, the returned
    /// value may be NULL (and this is okay).
    pub fn get_block_commit_parent_sortition_id(
        conn: &Connection,
        txid: &Txid,
        sortition_id: &SortitionId,
    ) -> Result<Option<SortitionId>, db_error> {
        let qry = "SELECT parent_sortition_id AS sortition_id FROM block_commit_parents WHERE block_commit_parents.block_commit_txid = ?1 AND block_commit_parents.block_commit_sortition_id = ?2";
        let args: &[&dyn ToSql] = &[txid, sortition_id];
        query_row(conn, qry, args)
    }

    /// Load up all snapshots, in ascending order by block height.  Great for testing!
    pub fn get_all_snapshots(&self) -> Result<Vec<BlockSnapshot>, db_error> {
        let qry = "SELECT * FROM snapshots ORDER BY block_height ASC";
        query_rows(self.conn(), qry, NO_PARAMS)
    }

    /// Get all snapshots for a burn block hash, even if they're not on the canonical PoX fork.
    pub fn get_all_snapshots_for_burn_block(
        conn: &DBConn,
        bhh: &BurnchainHeaderHash,
    ) -> Result<Vec<BlockSnapshot>, db_error> {
        let qry = "SELECT * FROM snapshots WHERE burn_header_hash = ?1";
        query_rows(conn, qry, &[bhh])
    }

    /// Get the height of a consensus hash, even if it's not on the canonical PoX fork.
    pub fn get_consensus_hash_height(&self, ch: &ConsensusHash) -> Result<Option<u64>, db_error> {
        let qry = "SELECT block_height FROM snapshots WHERE consensus_hash = ?1";
        let mut heights: Vec<u64> = query_rows(self.conn(), qry, &[ch])?;
        if let Some(height) = heights.pop() {
            for next_height in heights {
                if height != next_height {
                    panic!("BUG: consensus hash {} has two different heights", ch);
                }
            }
            Ok(Some(height))
        } else {
            Ok(None)
        }
    }

    /// Get the schema version of a sortition DB, given the path to it.
    /// Returns the version string, if it exists.
    ///
    /// Does **not** migrate the database (like `open()` or `connect()` would)
    pub fn get_db_version_from_path(path: &str) -> Result<Option<String>, db_error> {
        if fs::metadata(path).is_err() {
            return Err(db_error::NoDBError);
        }
        let index_path = db_mkdirs(path)?;
        let marf = SortitionDB::open_index(&index_path)?;
        SortitionDB::get_schema_version(marf.sqlite_conn())
    }

    /// Get the height of the highest burnchain block, given the DB path.
    /// Importantly, this will *not* apply any schema migrations.
    /// This is used to check if the DB is compatible with the current epoch.
    pub fn get_highest_block_height_from_path(path: &str) -> Result<u64, db_error> {
        if fs::metadata(path).is_err() {
            return Err(db_error::NoDBError);
        }
        let index_path = db_mkdirs(path)?;
        let marf = SortitionDB::open_index(&index_path)?;
        let sql = "SELECT MAX(block_height) FROM snapshots";
        Ok(query_rows(&marf.sqlite_conn(), sql, NO_PARAMS)?
            .pop()
            .expect("BUG: no snapshots in block_snapshots"))
    }

    /// Is a particular database version supported by a given epoch?
    pub fn is_db_version_supported_in_epoch(epoch: StacksEpochId, version: &str) -> bool {
        match epoch {
            StacksEpochId::Epoch10 => true,
            StacksEpochId::Epoch20 => {
                version == "1"
                    || version == "2"
                    || version == "3"
                    || version == "4"
                    || version == "5"
                    || version == "6"
            }
            StacksEpochId::Epoch2_05 => {
                version == "2"
                    || version == "3"
                    || version == "4"
                    || version == "5"
                    || version == "6"
            }
            StacksEpochId::Epoch21 => {
                version == "3" || version == "4" || version == "5" || version == "6"
            }
            StacksEpochId::Epoch22 => {
                version == "3" || version == "4" || version == "5" || version == "6"
            }
            StacksEpochId::Epoch23 => {
                version == "3" || version == "4" || version == "5" || version == "6"
            }
<<<<<<< HEAD
            StacksEpochId::Epoch21 => version == "3" || version == "4" || version == "5",
            StacksEpochId::Epoch22 => {
                version == "3" || version == "4" || version == "5" || version == "6"
            }
=======
>>>>>>> 754146c8
        }
    }

    /// Get the database schema version, given a DB connection
    fn get_schema_version(conn: &Connection) -> Result<Option<String>, db_error> {
        let version = conn
            .query_row(
                "SELECT MAX(version) from db_config",
                rusqlite::NO_PARAMS,
                |row| row.get(0),
            )
            .optional()?;
        Ok(version)
    }

    fn apply_schema_2(tx: &DBTx, epochs: &[StacksEpoch]) -> Result<(), db_error> {
        for sql_exec in SORTITION_DB_SCHEMA_2 {
            tx.execute_batch(sql_exec)?;
        }

        SortitionDB::validate_and_insert_epochs(&tx, epochs)?;

        tx.execute(
            "INSERT OR REPLACE INTO db_config (version) VALUES (?1)",
            &["2"],
        )?;

        Ok(())
    }

    fn apply_schema_3(tx: &DBTx) -> Result<(), db_error> {
        for sql_exec in SORTITION_DB_SCHEMA_3 {
            tx.execute_batch(sql_exec)?;
        }
        tx.execute(
            "INSERT OR REPLACE INTO db_config (version) VALUES (?1)",
            &["3"],
        )?;
        Ok(())
    }

    fn apply_schema_4(tx: &DBTx) -> Result<(), db_error> {
        for sql_exec in SORTITION_DB_SCHEMA_4 {
            tx.execute_batch(sql_exec)?;
        }

        let typical_rules: &[&dyn ToSql] = &[&(ASTRules::Typical as u8), &0i64];

        let precheck_size_rules: &[&dyn ToSql] = &[
            &(ASTRules::PrecheckSize as u8),
            &u64_to_sql(AST_RULES_PRECHECK_SIZE)?,
        ];

        tx.execute(
            "INSERT INTO ast_rule_heights (ast_rule_id,block_height) VALUES (?1, ?2)",
            typical_rules,
        )?;
        tx.execute(
            "INSERT INTO ast_rule_heights (ast_rule_id,block_height) VALUES (?1, ?2)",
            precheck_size_rules,
        )?;
        tx.execute(
            "INSERT OR REPLACE INTO db_config (version) VALUES (?1)",
            &["4"],
        )?;
        Ok(())
    }

    fn apply_schema_5(tx: &DBTx, epochs: &[StacksEpoch]) -> Result<(), db_error> {
        // the schema 5 changes simply **replace** the contents of the epochs table
        //  by dropping all the current rows and then revalidating and inserting
        //  `epochs`
        for sql_exec in SORTITION_DB_SCHEMA_5 {
            tx.execute_batch(sql_exec)?;
        }

        SortitionDB::validate_and_insert_epochs(&tx, epochs)?;

        tx.execute(
            "INSERT OR REPLACE INTO db_config (version) VALUES (?1)",
            &["5"],
        )?;

        Ok(())
    }

<<<<<<< HEAD
    fn apply_schema_6(tx: &DBTx) -> Result<(), db_error> {
=======
    fn apply_schema_6(tx: &DBTx, epochs: &[StacksEpoch]) -> Result<(), db_error> {
>>>>>>> 754146c8
        for sql_exec in SORTITION_DB_SCHEMA_6 {
            tx.execute_batch(sql_exec)?;
        }

<<<<<<< HEAD
=======
        SortitionDB::validate_and_insert_epochs(&tx, epochs)?;

>>>>>>> 754146c8
        tx.execute(
            "INSERT OR REPLACE INTO db_config (version) VALUES (?1)",
            &["6"],
        )?;
<<<<<<< HEAD
=======

>>>>>>> 754146c8
        Ok(())
    }

    fn check_schema_version_or_error(&mut self) -> Result<(), db_error> {
        match SortitionDB::get_schema_version(self.conn()) {
            Ok(Some(version)) => {
                let expected_version = SORTITION_DB_VERSION.to_string();
                if version == expected_version {
                    Ok(())
                } else {
                    let version_u64 = version.parse::<u64>().unwrap();
                    Err(db_error::OldSchema(version_u64))
                }
            }
            Ok(None) => panic!("The schema version of the sortition DB is not recorded."),
            Err(e) => panic!("Error obtaining the version of the sortition DB: {:?}", e),
        }
    }

    /// Migrate the sortition DB to its latest version, given the set of system epochs
    pub fn check_schema_version_and_update(
        &mut self,
        epochs: &[StacksEpoch],
    ) -> Result<(), db_error> {
        let expected_version = SORTITION_DB_VERSION.to_string();
        loop {
            match SortitionDB::get_schema_version(self.conn()) {
                Ok(Some(version)) => {
                    if version == "1" {
                        let tx = self.tx_begin()?;
                        SortitionDB::apply_schema_2(&tx.deref(), epochs)?;
                        tx.commit()?;
                    } else if version == "2" {
                        // add the tables of schema 3, but do not populate them.
                        let tx = self.tx_begin()?;
                        SortitionDB::apply_schema_3(&tx.deref())?;
                        tx.commit()?;
                    } else if version == "3" {
                        let tx = self.tx_begin()?;
                        SortitionDB::apply_schema_4(&tx.deref())?;
                        tx.commit()?;
                    } else if version == "4" {
                        let tx = self.tx_begin()?;
                        SortitionDB::apply_schema_5(&tx.deref(), epochs)?;
                        tx.commit()?;
                    } else if version == "5" {
                        let tx = self.tx_begin()?;
<<<<<<< HEAD
                        SortitionDB::apply_schema_6(&tx.deref())?;
=======
                        SortitionDB::apply_schema_6(&tx.deref(), epochs)?;
>>>>>>> 754146c8
                        tx.commit()?;
                    } else if version == expected_version {
                        return Ok(());
                    } else {
                        panic!("The schema version of the sortition DB is invalid.")
                    }
                }
                Ok(None) => panic!("The schema version of the sortition DB is not recorded."),
                Err(e) => panic!("Error obtaining the version of the sortition DB: {:?}", e),
            }
        }
    }

    /// Open and migrate the sortition DB if it exists.
    pub fn migrate_if_exists(path: &str, epochs: &[StacksEpoch]) -> Result<(), db_error> {
        // NOTE: the sortition DB created here will not be used for anything, so it's safe to use
        // the mainnet_default PoX constants
        if let Err(db_error::OldSchema(_)) =
            SortitionDB::open(path, false, PoxConstants::mainnet_default())
        {
            let index_path = db_mkdirs(path)?;
            let marf = SortitionDB::open_index(&index_path)?;
            let mut db = SortitionDB {
                marf,
                readwrite: true,
                // not used by migration logic
                first_block_height: 0,
                first_burn_header_hash: BurnchainHeaderHash([0xff; 32]),
                pox_constants: PoxConstants::mainnet_default(),
            };
            db.check_schema_version_and_update(epochs)
        } else {
            Ok(())
        }
    }

    fn add_indexes(&mut self) -> Result<(), db_error> {
        // do we need to instantiate indexes?
        // only do a transaction if we need to, since this gets called each time the sortition DB
        // is opened.
        let exists: i64 = query_row(
            self.conn(),
            "SELECT 1 FROM sqlite_master WHERE type = 'index' AND name = ?1",
            &[LAST_SORTITION_DB_INDEX],
        )?
        .unwrap_or(0);
        if exists == 0 {
            let tx = self.tx_begin()?;
            for row_text in SORTITION_DB_INDEXES {
                tx.execute_batch(row_text)?;
            }
            tx.commit()?;
        }
        Ok(())
    }

    #[cfg(any(test, feature = "testing"))]
    pub fn override_ast_rule_height<'a>(
        tx: &mut DBTx<'a>,
        ast_rules: ASTRules,
        height: u64,
    ) -> Result<(), db_error> {
        let rules: &[&dyn ToSql] = &[&u64_to_sql(height)?, &(ast_rules as u8)];

        tx.execute(
            "UPDATE ast_rule_heights SET block_height = ?1 WHERE ast_rule_id = ?2",
            rules,
        )?;
        Ok(())
    }

    #[cfg(not(any(test, feature = "testing")))]
    pub fn override_ast_rule_height<'a>(
        _tx: &mut DBTx<'a>,
        _ast_rules: ASTRules,
        _height: u64,
    ) -> Result<(), db_error> {
        Ok(())
    }

    /// What's the default AST rules at the given block height?
    pub fn get_ast_rules(conn: &DBConn, height: u64) -> Result<ASTRules, db_error> {
        let ast_rule_sets: Vec<(ASTRules, u64)> = query_rows(
            conn,
            "SELECT * FROM ast_rule_heights ORDER BY block_height ASC",
            NO_PARAMS,
        )?;

        assert!(ast_rule_sets.len() > 0);
        let mut last_height = ast_rule_sets[0].1;
        let mut last_rules = ast_rule_sets[0].0;
        for (ast_rules, ast_rule_height) in ast_rule_sets.into_iter() {
            if last_height <= height && height < ast_rule_height {
                return Ok(last_rules);
            }
            last_height = ast_rule_height;
            last_rules = ast_rules;
        }

        return Ok(last_rules);
    }
}

impl<'a> SortitionDBTx<'a> {
    pub fn find_sortition_tip_affirmation_map(
        &mut self,
        chain_tip: &SortitionId,
    ) -> Result<AffirmationMap, db_error> {
        let affirmation_map = match self.get_indexed(chain_tip, &db_keys::pox_affirmation_map())? {
            Some(am_str) => {
                AffirmationMap::decode(&am_str).expect("FATAL: corrupt affirmation map")
            }
            None => AffirmationMap::empty(),
        };

        // remove the first entry -- it's always `n` based on the way we construct it, while the
        // heaviest affirmation map just has nothing.
        Ok(match affirmation_map.as_slice() {
            [] => AffirmationMap::empty(),
            a => AffirmationMap::new(a[1..].to_vec()),
        })
    }
}

impl<'a> SortitionDBConn<'a> {
    pub fn as_handle<'b>(&'b self, chain_tip: &SortitionId) -> SortitionHandleConn<'b> {
        SortitionHandleConn {
            index: self.index,
            context: SortitionHandleContext {
                first_block_height: self.context.first_block_height.clone(),
                chain_tip: chain_tip.clone(),
                pox_constants: self.context.pox_constants.clone(),
            },
        }
    }

    /// Given a burnchain consensus hash,
    /// go get the last N Stacks block headers that won sortition
    /// leading up to the given header hash.  The ith slot in the vector will be Some(...) if there
    /// was a sortition, and None if not.
    /// Returns up to num_headers prior block header hashes.
    /// The list of hashes will be in ascending order -- the lowest-height block is item 0.
    /// The last hash will be the hash for the given consensus hash.
    pub fn get_stacks_header_hashes(
        &self,
        num_headers: u64,
        tip_consensus_hash: &ConsensusHash,
        cache: &BlockHeaderCache,
    ) -> Result<Vec<(ConsensusHash, Option<BlockHeaderHash>)>, db_error> {
        let mut ret = vec![];
        let tip_snapshot = SortitionDB::get_block_snapshot_consensus(self, tip_consensus_hash)?
            .ok_or_else(|| db_error::NotFoundError)?;

        if !tip_snapshot.pox_valid {
            warn!("Consensus hash {:?} corresponds to a sortition that is not on the canonical PoX fork", tip_consensus_hash);
            return Err(db_error::InvalidPoxSortition);
        }

        assert!(
            tip_snapshot.block_height >= self.context.first_block_height,
            "DB corruption: have snapshot with a smaller block height than the first block height"
        );

        let db_handle = self.as_handle(&tip_snapshot.sortition_id);

        let headers_count =
            if tip_snapshot.block_height - self.context.first_block_height < num_headers {
                tip_snapshot.block_height - self.context.first_block_height
            } else {
                num_headers
            };

        let mut ancestor_consensus_hash = tip_snapshot.consensus_hash;

        for _i in 0..headers_count {
            if let Some((header_hash_opt, prev_consensus_hash)) =
                cache.get(&ancestor_consensus_hash)
            {
                // cache hit
                ret.push((ancestor_consensus_hash, header_hash_opt.clone()));
                ancestor_consensus_hash = prev_consensus_hash.clone();
                continue;
            }

            // cache miss
            let ancestor_snapshot = SortitionDB::get_block_snapshot_consensus(
                db_handle.conn(),
                &ancestor_consensus_hash,
            )?
            .expect(&format!(
                "Discontiguous index: missing block for consensus hash {}",
                ancestor_consensus_hash
            ));

            // this can happen if this call is interleaved with a PoX invalidation transaction
            if !ancestor_snapshot.pox_valid {
                warn!("Consensus hash {:?} corresponds to a sortition that is not on the canonical PoX fork", ancestor_consensus_hash);
                return Err(db_error::InvalidPoxSortition);
            }

            let header_hash_opt = if ancestor_snapshot.sortition {
                Some(ancestor_snapshot.winning_stacks_block_hash.clone())
            } else {
                None
            };

            debug!(
                "CACHE MISS {} (height {}): {:?}",
                &ancestor_consensus_hash, ancestor_snapshot.block_height, &header_hash_opt
            );

            ret.push((ancestor_snapshot.consensus_hash, header_hash_opt.clone()));

            let ancestor_snapshot_parent = SortitionDB::get_block_snapshot(
                db_handle.conn(),
                &ancestor_snapshot.parent_sortition_id,
            )?
            .expect(&format!(
                "Discontiguous index: missing parent block of parent burn header hash {}",
                &ancestor_snapshot.parent_burn_header_hash
            ));

            ancestor_consensus_hash = ancestor_snapshot_parent.consensus_hash;
        }

        ret.reverse();
        Ok(ret)
    }

    pub fn find_parent_snapshot_for_stacks_block(
        &self,
        consensus_hash: &ConsensusHash,
        block_hash: &BlockHeaderHash,
    ) -> Result<Option<BlockSnapshot>, db_error> {
        let db_handle = SortitionHandleConn::open_reader_consensus(self, consensus_hash)?;
        let parent_block_snapshot = match db_handle
            .get_block_snapshot_of_parent_stacks_block(consensus_hash, &block_hash)
        {
            Ok(Some((_, sn))) => {
                debug!(
                    "Parent of {}/{} is {}/{}",
                    consensus_hash, block_hash, sn.consensus_hash, sn.winning_stacks_block_hash
                );
                sn
            }
            Ok(None) => {
                debug!(
                    "Received block with unknown parent snapshot: {}/{}",
                    consensus_hash, block_hash,
                );
                return Ok(None);
            }
            Err(db_error::InvalidPoxSortition) => {
                warn!(
                    "Received block {}/{} on a non-canonical PoX sortition",
                    consensus_hash, block_hash,
                );
                return Ok(None);
            }
            Err(e) => {
                return Err(e);
            }
        };

        Ok(Some(parent_block_snapshot))
    }

    pub fn get_reward_set_size_at(&mut self, sortition_id: &SortitionId) -> Result<u16, db_error> {
        self.get_indexed(sortition_id, &db_keys::pox_reward_set_size())
            .map(|x| {
                db_keys::reward_set_size_from_string(
                    &x.expect("CORRUPTION: no current reward set size written"),
                )
            })
    }

    pub fn get_reward_set_entry_at(
        &mut self,
        sortition_id: &SortitionId,
        entry_ix: u16,
    ) -> Result<PoxAddress, db_error> {
        let entry_str = self
            .get_indexed(sortition_id, &db_keys::pox_reward_set_entry(entry_ix))?
            .expect(&format!(
                "CORRUPTION: expected reward set entry at index={}, but not found",
                entry_ix
            ));
        Ok(PoxAddress::from_db_string(&entry_str).expect("FATAL: could not decode PoX address"))
    }

    pub fn get_reward_set_payouts_at(
        &self,
        sortition_id: &SortitionId,
    ) -> Result<(Vec<PoxAddress>, u128), db_error> {
        let sql = "SELECT pox_payouts FROM snapshots WHERE sortition_id = ?1";
        let args: &[&dyn ToSql] = &[sortition_id];
        let pox_addrs_json: String =
            query_row(self.conn(), sql, args)?.ok_or(db_error::NotFoundError)?;

        let pox_addrs: (Vec<PoxAddress>, u128) =
            serde_json::from_str(&pox_addrs_json).expect("FATAL: failed to decode pox payout JSON");
        Ok(pox_addrs)
    }
}

// High-level functions used by ChainsCoordinator
impl SortitionDB {
    pub fn get_sortition_id(
        &self,
        burnchain_header_hash: &BurnchainHeaderHash,
        sortition_tip: &SortitionId,
    ) -> Result<Option<SortitionId>, BurnchainError> {
        let handle = self.index_handle(sortition_tip);
        handle
            .get_sortition_id_for_bhh(burnchain_header_hash)
            .map_err(BurnchainError::from)
    }

    pub fn is_sortition_processed(
        &self,
        burnchain_header_hash: &BurnchainHeaderHash,
    ) -> Result<Option<SortitionId>, BurnchainError> {
        let qry = "SELECT sortition_id FROM snapshots WHERE burn_header_hash = ? AND pox_valid = 1";
        query_row(self.conn(), qry, &[burnchain_header_hash]).map_err(BurnchainError::from)
    }

    fn get_block_height(
        conn: &Connection,
        sortition_id: &SortitionId,
    ) -> Result<Option<u32>, db_error> {
        let qry = "SELECT block_height FROM snapshots WHERE sortition_id = ? LIMIT 1";
        conn.query_row(qry, &[sortition_id], |row| row.get(0))
            .optional()
            .map_err(db_error::from)
    }

    /// Is the given block an expected PoX anchor in this sortition history?
    ///  if so, return the Stacks block hash
    pub fn is_stacks_block_pox_anchor(
        &mut self,
        block: &BlockHeaderHash,
        sortition_tip: &SortitionId,
    ) -> Result<Option<BlockHeaderHash>, BurnchainError> {
        let handle = self.index_handle(sortition_tip);
        let expects_block_as_anchor = handle
            .get_tip_indexed(&db_keys::pox_anchor_to_prepare_end(block))?
            .map(|_| block.clone());

        return Ok(expects_block_as_anchor);
    }

    fn parse_last_anchor_block_hash(s: Option<String>) -> Option<BlockHeaderHash> {
        s.map(|s| {
            if s == "" {
                None
            } else {
                Some(BlockHeaderHash::from_hex(&s).expect("BUG: Bad BlockHeaderHash stored in DB"))
            }
        })
        .flatten()
    }

    fn parse_last_anchor_block_txid(s: Option<String>) -> Option<Txid> {
        s.map(|s| {
            if s == "" {
                None
            } else {
                Some(Txid::from_hex(&s).expect("BUG: Bad Txid stored in DB"))
            }
        })
        .flatten()
    }

    /// Mark a Stacks block snapshot as valid again, but update its memoized canonical Stacks tip
    /// height and block-accepted flag.
    pub fn revalidate_snapshot_with_block(
        tx: &DBTx,
        sortition_id: &SortitionId,
        canonical_stacks_ch: &ConsensusHash,
        canonical_stacks_bhh: &BlockHeaderHash,
        canonical_stacks_height: u64,
        stacks_block_accepted: Option<bool>,
    ) -> Result<(), BurnchainError> {
        if let Some(stacks_block_accepted) = stacks_block_accepted {
            let args: &[&dyn ToSql] = &[
                sortition_id,
                &u64_to_sql(canonical_stacks_height)?,
                canonical_stacks_bhh,
                canonical_stacks_ch,
                &stacks_block_accepted,
            ];
            tx.execute(
                "UPDATE snapshots SET pox_valid = 1, canonical_stacks_tip_height = ?2, canonical_stacks_tip_hash = ?3, canonical_stacks_tip_consensus_hash = ?4, stacks_block_accepted = ?5 WHERE sortition_id = ?1",
                args
            )?;
        } else {
            let args: &[&dyn ToSql] = &[
                sortition_id,
                &u64_to_sql(canonical_stacks_height)?,
                canonical_stacks_bhh,
                canonical_stacks_ch,
            ];
            tx.execute(
                "UPDATE snapshots SET pox_valid = 1, canonical_stacks_tip_height = ?2, canonical_stacks_tip_hash = ?3, canonical_stacks_tip_consensus_hash = ?4 WHERE sortition_id = ?1",
                args
            )?;
        }
        Ok(())
    }

    /// Invalidate all block snapshots that descend from the given burnchain block, and for each
    /// invalidated snapshot, apply `cls` to it with the given sortition DB transaction, the
    /// current burnchain block being considered, and the list of burnchain blocks still to be
    /// considered.  That last argument will have length 0 on the last call to `cls`.
    ///
    /// Run `after` with the sorition handle tx right before committing.
    pub fn invalidate_descendants_with_closures<F, G>(
        &mut self,
        burn_block: &BurnchainHeaderHash,
        mut cls: F,
        mut after: G,
    ) -> Result<(), BurnchainError>
    where
        F: FnMut(&mut SortitionDBTx, &BurnchainHeaderHash, &Vec<BurnchainHeaderHash>) -> (),
        G: FnMut(&mut SortitionDBTx) -> (),
    {
        let mut db_tx = self.tx_begin()?;
        let mut queue = vec![burn_block.clone()];

        while let Some(header) = queue.pop() {
            {
                // scope this to keep the borrow-checker happy
                let mut stmt = db_tx.prepare(
                    "SELECT DISTINCT burn_header_hash FROM snapshots WHERE parent_burn_header_hash = ?",
                )?;
                for next_header in stmt.query_map(&[&header], |row| row.get(0))? {
                    queue.push(next_header?);
                }
            }
            cls(&mut db_tx, &header, &queue);

            debug!("Invalidate descendants of burn block {}", &header);

            #[cfg(any(test, feature = "testing"))]
            {
                let to_invalidate: Vec<BlockSnapshot> = query_rows(
                    &db_tx,
                    "SELECT * FROM snapshots WHERE parent_burn_header_hash = ?1",
                    &[&header],
                )?;
                for invalid in to_invalidate {
                    debug!("Invalidate child of {}: {:?}", &header, &invalid);
                }
            }

            db_tx.tx().execute(
                r#"UPDATE snapshots SET
                pox_valid = 0,
                arrival_index = 0,
                canonical_stacks_tip_height = 0,
                canonical_stacks_tip_hash = "0000000000000000000000000000000000000000000000000000000000000000",
                canonical_stacks_tip_consensus_hash = "0000000000000000000000000000000000000000",
                stacks_block_accepted = 0
                WHERE parent_burn_header_hash = ?"#,
                &[&header],
            )?;
        }

        after(&mut db_tx);

        db_tx.commit()?;
        Ok(())
    }

    pub fn invalidate_descendants_of(
        &mut self,
        burn_block: &BurnchainHeaderHash,
    ) -> Result<(), BurnchainError> {
        self.invalidate_descendants_with_closures(burn_block, |_tx, _bhh, _queue| {}, |_tx| {})
    }

    /// Find all sortition IDs with memoized canonical stacks block pointers that are higher than the
    /// given height.  This is used to identify "dirty" but still valid snapshots whose memoized
    /// pointers are no longer valid.
    pub fn find_snapshots_with_dirty_canonical_block_pointers(
        conn: &DBConn,
        canonical_stacks_height: u64,
    ) -> Result<Vec<SortitionId>, Error> {
        let dirty_sortitions : Vec<SortitionId> = query_rows(conn, "SELECT sortition_id FROM snapshots WHERE canonical_stacks_tip_height > ?1 AND pox_valid = 1", &[&u64_to_sql(canonical_stacks_height)?])?;
        Ok(dirty_sortitions)
    }

    /// Get the last sortition in the prepare phase that chose a particular Stacks block as the anchor,
    ///   or if the anchor is not expected, return None
    pub fn get_prepare_end_for(
        &mut self,
        sortition_tip: &SortitionId,
        anchor: &BlockHeaderHash,
    ) -> Result<Option<BlockSnapshot>, BurnchainError> {
        let handle = self.index_handle(sortition_tip);
        let prepare_end_sortid = match handle
            .get_tip_indexed(&db_keys::pox_anchor_to_prepare_end(anchor))?
        {
            Some(s) => SortitionId::from_hex(&s).expect("CORRUPTION: DB stored bad sortition ID"),
            None => return Ok(None),
        };
        let snapshot =
            SortitionDB::get_block_snapshot(self.conn(), &prepare_end_sortid)?.expect(&format!(
            "BUG: Sortition ID for prepare phase end is known, but no BlockSnapshot is stored: {}",
            &prepare_end_sortid
        ));
        Ok(Some(snapshot))
    }

    /// Get the PoX ID at the particular sortition_tip
    pub fn get_pox_id(&mut self, sortition_tip: &SortitionId) -> Result<PoxId, BurnchainError> {
        let handle = self.index_handle(sortition_tip);
        handle.get_pox_id().map_err(BurnchainError::from)
    }

    pub fn get_sortition_result(
        &self,
        id: &SortitionId,
    ) -> Result<Option<(BlockSnapshot, BurnchainStateTransitionOps)>, BurnchainError> {
        let snapshot = match SortitionDB::get_block_snapshot(self.conn(), id)? {
            Some(x) => x,
            None => return Ok(None),
        };

        let sql_transition_ops = "SELECT accepted_ops, consumed_keys FROM snapshot_transition_ops WHERE sortition_id = ?";
        let transition_ops = self
            .conn()
            .query_row(sql_transition_ops, &[id], |row| {
                let accepted_ops: String = row.get_unwrap(0);
                let consumed_leader_keys: String = row.get_unwrap(1);
                Ok(BurnchainStateTransitionOps {
                    accepted_ops: serde_json::from_str(&accepted_ops)
                        .expect("CORRUPTION: DB stored bad transition ops"),
                    consumed_leader_keys: serde_json::from_str(&consumed_leader_keys)
                        .expect("CORRUPTION: DB stored bad transition ops"),
                })
            })
            .optional()?
            .expect("CORRUPTION: DB stored BlockSnapshot, but not the transition ops");

        Ok(Some((snapshot, transition_ops)))
    }

    /// Compute the next PoX ID
    pub fn make_next_pox_id(parent_pox: PoxId, next_pox_info: Option<&RewardCycleInfo>) -> PoxId {
        let mut next_pox = parent_pox;
        if let Some(ref next_pox_info) = next_pox_info {
            if next_pox_info.is_reward_info_known() {
                info!(
                    "Begin reward-cycle sortition with present anchor block={:?}",
                    &next_pox_info.selected_anchor_block(),
                );
                next_pox.extend_with_present_block();
            } else {
                info!(
                    "Begin reward-cycle sortition with absent anchor block={:?}",
                    &next_pox_info.selected_anchor_block(),
                );
                next_pox.extend_with_not_present_block();
            }
        };
        next_pox
    }

    /// Calculate the next sortition ID, given the PoX ID so far and the reward info
    pub fn make_next_sortition_id(
        parent_pox: PoxId,
        this_block_hash: &BurnchainHeaderHash,
        next_pox_info: Option<&RewardCycleInfo>,
    ) -> SortitionId {
        let next_pox = Self::make_next_pox_id(parent_pox, next_pox_info);
        let next_sortition_id = SortitionId::new(this_block_hash, &next_pox);
        next_sortition_id
    }

    /// Evaluate the sortition (SIP-001 miner block election) in the burnchain block defined by
    /// `burn_header`. Returns the new snapshot and burnchain state
    /// transition.
    ///
    /// # Arguments
    /// * `burn_header` - the burnchain block header to process sortition for
    /// * `ops` - the parsed blockstack operations (will be validated in this function)
    /// * `burnchain` - a reference to the burnchain information struct
    /// * `from_tip` - tip of the "sortition chain" that is being built on
    /// * `next_pox_info` - iff this sortition is the first block in a reward cycle, this should be Some
    /// * `announce_to` - a function that will be invoked with the calculated reward set before this method
    ///                   commits its results. This is used to post the calculated reward set to an event observer.
    pub fn evaluate_sortition<F: FnOnce(Option<RewardSetInfo>) -> ()>(
        &mut self,
        burn_header: &BurnchainBlockHeader,
        ops: Vec<BlockstackOperationType>,
        burnchain: &Burnchain,
        from_tip: &SortitionId,
        next_pox_info: Option<RewardCycleInfo>,
        announce_to: F,
    ) -> Result<(BlockSnapshot, BurnchainStateTransition), BurnchainError> {
        let parent_sort_id = self
            .get_sortition_id(&burn_header.parent_block_hash, from_tip)?
            .ok_or_else(|| {
                warn!("Unknown block {:?}", burn_header.parent_block_hash);
                BurnchainError::MissingParentBlock
            })?;

        let cur_epoch = SortitionDB::get_stacks_epoch(self.conn(), burn_header.block_height)?
            .expect(&format!(
                "FATAL: no epoch defined for burn height {}",
                burn_header.block_height
            ));

        let mut sortition_db_handle = SortitionHandleTx::begin(self, &parent_sort_id)?;
        let parent_snapshot = sortition_db_handle
            .get_block_snapshot(&burn_header.parent_block_hash, &parent_sort_id)?
            .ok_or_else(|| {
                warn!("Unknown block {:?}", burn_header.parent_block_hash);
                BurnchainError::MissingParentBlock
            })?;

        let parent_pox = sortition_db_handle.get_pox_id()?;
        test_debug!(
            "parent PoX ID of {:?} off of {} is {}",
            &burn_header.parent_block_hash,
            &from_tip,
            &parent_pox
        );

        let reward_set_vrf_hash = parent_snapshot
            .sortition_hash
            .mix_burn_header(&parent_snapshot.burn_header_hash);

        let reward_set_info = if burnchain
            .pox_constants
            .is_after_pox_sunset_end(burn_header.block_height, cur_epoch.epoch_id)
        {
            test_debug!(
                "No recipients for burn height {}: epoch = {}, sunset_end = {}",
                burnchain.pox_constants.sunset_end,
                cur_epoch.epoch_id,
                burn_header.block_height
            );
            None
        } else {
            sortition_db_handle.pick_recipients(
                burnchain,
                burn_header.block_height,
                &reward_set_vrf_hash,
                next_pox_info.as_ref(),
            )?
        };

        // Get any initial mining bonus which would be due to the winner of this block.
        let bonus_remaining =
            sortition_db_handle.get_initial_mining_bonus_remaining(&parent_sort_id)?;

        let initial_mining_bonus = if bonus_remaining > 0 {
            let mining_bonus_per_block = sortition_db_handle
                .get_initial_mining_bonus_per_block(&parent_sort_id)?
                .expect("BUG: initial mining bonus amount written, but not the per block amount.");
            cmp::min(bonus_remaining, mining_bonus_per_block)
        } else {
            0
        };

        let new_snapshot = sortition_db_handle.process_block_txs(
            &parent_snapshot,
            burn_header,
            burnchain,
            ops,
            next_pox_info,
            parent_pox,
            reward_set_info.as_ref(),
            initial_mining_bonus,
        )?;

        sortition_db_handle.store_transition_ops(&new_snapshot.0.sortition_id, &new_snapshot.1)?;

        announce_to(reward_set_info);

        // commit everything!
        sortition_db_handle.commit().expect(
            "Failed to commit to sortition db after announcing reward set info, state corrupted.",
        );
        Ok((new_snapshot.0, new_snapshot.1))
    }

    #[cfg(test)]
    pub fn test_get_next_block_recipients(
        &mut self,
        burnchain: &Burnchain,
        next_pox_info: Option<&RewardCycleInfo>,
    ) -> Result<Option<RewardSetInfo>, BurnchainError> {
        let parent_snapshot = SortitionDB::get_canonical_burn_chain_tip(self.conn())?;
        self.get_next_block_recipients(burnchain, &parent_snapshot, next_pox_info)
    }

    pub fn get_next_block_recipients(
        &mut self,
        burnchain: &Burnchain,
        parent_snapshot: &BlockSnapshot,
        next_pox_info: Option<&RewardCycleInfo>,
    ) -> Result<Option<RewardSetInfo>, BurnchainError> {
        let reward_set_vrf_hash = parent_snapshot
            .sortition_hash
            .mix_burn_header(&parent_snapshot.burn_header_hash);

        let cur_epoch =
            SortitionDB::get_stacks_epoch(self.conn(), parent_snapshot.block_height + 1)?.expect(
                &format!(
                    "FATAL: no epoch defined for burn height {}",
                    parent_snapshot.block_height + 1
                ),
            );

        let mut sortition_db_handle =
            SortitionHandleTx::begin(self, &parent_snapshot.sortition_id)?;
        if cur_epoch.epoch_id < StacksEpochId::Epoch21
            && parent_snapshot.block_height + 1 >= burnchain.pox_constants.sunset_end
        {
            Ok(None)
        } else {
            sortition_db_handle.pick_recipients(
                burnchain,
                parent_snapshot.block_height + 1,
                &reward_set_vrf_hash,
                next_pox_info,
            )
        }
    }

    pub fn is_stacks_block_in_sortition_set(
        &self,
        sortition_id: &SortitionId,
        block_to_check: &BlockHeaderHash,
    ) -> Result<bool, BurnchainError> {
        let result = self
            .index_handle(sortition_id)
            .get_tip_indexed(&db_keys::stacks_block_present(block_to_check))?;
        Ok(result.is_some())
    }

    pub fn latest_stacks_blocks_processed(
        &self,
        sortition_id: &SortitionId,
    ) -> Result<u64, BurnchainError> {
        let db_handle = self.index_handle(sortition_id);
        SortitionDB::get_max_arrival_index(&db_handle).map_err(|e| BurnchainError::from(e))
    }

    /// Get a burn blockchain snapshot, given a burnchain configuration struct.
    /// Used mainly by the network code to determine what the chain tip currently looks like.
    pub fn get_burnchain_view(
        conn: &DBConn,
        burnchain: &Burnchain,
        chain_tip: &BlockSnapshot,
    ) -> Result<BurnchainView, db_error> {
        if chain_tip.block_height < burnchain.first_block_height {
            // should never happen, but don't panic since this is network-callable code
            error!(
                "Invalid block height from DB: {}: expected at least {}",
                chain_tip.block_height, burnchain.first_block_height
            );
            return Err(db_error::Corruption);
        }

        if chain_tip.block_height < burnchain.stable_confirmations as u64 {
            // should never happen, but don't panic since this is network-callable code
            error!(
                "Invalid block height from DB: {}: expected at least {}",
                chain_tip.block_height, burnchain.stable_confirmations
            );
            return Err(db_error::Corruption);
        }

        let stable_block_height = cmp::max(
            burnchain.first_block_height,
            chain_tip.block_height - (burnchain.stable_confirmations as u64),
        );

        // get all burn block hashes between the chain tip, and the stable height back
        // MAX_NEIGHBOR_BLOCK_DELAY
        let oldest_height = if stable_block_height < MAX_NEIGHBOR_BLOCK_DELAY {
            0
        } else {
            stable_block_height - MAX_NEIGHBOR_BLOCK_DELAY
        };

        let mut last_burn_block_hashes = HashMap::new();
        let tip_height = chain_tip.block_height;

        let mut cursor = chain_tip.clone();
        let mut cur_height = cursor.block_height;

        for _height in oldest_height..(tip_height + 1) {
            let (ancestor_hash, ancestor_height) =
                if cursor.block_height > burnchain.first_block_height {
                    match SortitionDB::get_block_snapshot(conn, &cursor.parent_sortition_id) {
                        Ok(Some(new_cursor)) => {
                            let ret = (cursor.burn_header_hash.clone(), cursor.block_height);

                            cursor = new_cursor;
                            assert_eq!(cursor.block_height + 1, cur_height);

                            cur_height = cursor.block_height;
                            ret
                        }
                        _ => {
                            cur_height = cur_height.saturating_sub(1);
                            (burnchain.first_block_hash.clone(), cur_height)
                        }
                    }
                } else {
                    cur_height = cur_height.saturating_sub(1);
                    (burnchain.first_block_hash.clone(), cur_height)
                };

            last_burn_block_hashes.insert(ancestor_height, ancestor_hash);
        }

        let burn_stable_block_hash = last_burn_block_hashes
            .get(&stable_block_height)
            .unwrap_or(&burnchain.first_block_hash)
            .clone();

        test_debug!(
            "Chain view: {},{}-{},{}",
            chain_tip.block_height,
            chain_tip.burn_header_hash,
            stable_block_height,
            &burn_stable_block_hash
        );
        Ok(BurnchainView {
            burn_block_height: chain_tip.block_height,
            burn_block_hash: chain_tip.burn_header_hash,
            burn_stable_block_height: stable_block_height,
            burn_stable_block_hash: burn_stable_block_hash,
            last_burn_block_hashes: last_burn_block_hashes,
        })
    }
}

// Querying methods
impl SortitionDB {
    /// Get the canonical burn chain tip -- the tip of the longest burn chain we know about.
    /// Break ties deterministically by ordering on burnchain block hash.
    pub fn get_canonical_burn_chain_tip(conn: &Connection) -> Result<BlockSnapshot, db_error> {
        let qry = "SELECT * FROM snapshots WHERE pox_valid = 1 ORDER BY block_height DESC, burn_header_hash ASC LIMIT 1";
        query_row(conn, qry, NO_PARAMS)
            .map(|opt| opt.expect("CORRUPTION: No canonical burnchain tip"))
    }

    /// Get the highest burn chain tip even if it's not PoX-valid.
    /// Break ties deterministically by ordering on burnchain block hash.
    pub fn get_highest_known_burn_chain_tip(conn: &Connection) -> Result<BlockSnapshot, db_error> {
        let qry =
            "SELECT * FROM snapshots ORDER BY block_height DESC, burn_header_hash ASC LIMIT 1";
        query_row(conn, qry, NO_PARAMS).map(|opt| opt.expect("CORRUPTION: No burnchain tips"))
    }

    /// Get the canonical burn chain tip -- the tip of the longest burn chain we know about.
    /// Break ties deterministically by ordering on burnchain block hash.
    pub fn get_canonical_chain_tip_bhh(conn: &Connection) -> Result<BurnchainHeaderHash, db_error> {
        let qry = "SELECT burn_header_hash FROM snapshots WHERE pox_valid = 1 ORDER BY block_height DESC, burn_header_hash ASC LIMIT 1";
        match conn.query_row(qry, NO_PARAMS, |row| row.get(0)).optional() {
            Ok(opt) => Ok(opt.expect("CORRUPTION: No canonical burnchain tip")),
            Err(e) => Err(db_error::from(e)),
        }
    }

    /// Get the canonical burn chain tip -- the tip of the longest burn chain we know about.
    /// Break ties deterministically by ordering on burnchain block hash.
    ///
    /// Returns Err if the underlying SQLite call fails.
    pub fn get_canonical_sortition_tip(conn: &Connection) -> Result<SortitionId, db_error> {
        let qry = "SELECT sortition_id FROM snapshots WHERE pox_valid = 1 ORDER BY block_height DESC, burn_header_hash ASC LIMIT 1";
        match conn.query_row(qry, NO_PARAMS, |row| row.get(0)).optional() {
            Ok(opt) => Ok(opt.expect("CORRUPTION: No canonical burnchain tip")),
            Err(e) => Err(db_error::from(e)),
        }
    }

    /// Find the affirmation map represented by a given sortition ID.
    pub fn find_sortition_tip_affirmation_map(
        &self,
        tip_id: &SortitionId,
    ) -> Result<AffirmationMap, db_error> {
        let ih = self.index_handle(tip_id);
        let am = ih.get_sortition_affirmation_map()?;

        // remove the first entry -- it's always `n` based on the way we construct it, while the
        // heaviest affirmation map just has nothing.
        if am.len() > 0 {
            Ok(AffirmationMap::new(am.as_slice()[1..].to_vec()))
        } else {
            Ok(AffirmationMap::empty())
        }
    }

    /// Get the list of Stack-STX operations processed in a given burnchain block.
    /// This will be the same list in each PoX fork; it's up to the Stacks block-processing logic
    /// to reject them.
    pub fn get_stack_stx_ops(
        conn: &Connection,
        burn_header_hash: &BurnchainHeaderHash,
    ) -> Result<Vec<StackStxOp>, db_error> {
        query_rows(
            conn,
            "SELECT * FROM stack_stx WHERE burn_header_hash = ? ORDER BY vtxindex",
            &[burn_header_hash],
        )
    }

    /// Get the list of Delegate-STX operations processed in a given burnchain block.
    /// This will be the same list in each PoX fork; it's up to the Stacks block-processing logic
    /// to reject them.
    pub fn get_delegate_stx_ops(
        conn: &Connection,
        burn_header_hash: &BurnchainHeaderHash,
    ) -> Result<Vec<DelegateStxOp>, db_error> {
        query_rows(
            conn,
            "SELECT * FROM delegate_stx WHERE burn_header_hash = ? ORDER BY vtxindex",
            &[burn_header_hash],
        )
    }

    /// Get the list of Peg-In operations processed in a given burnchain block.
    /// This will be the same list in each PoX fork; it's up to the Stacks block-processing logic
    /// to reject them.
    pub fn get_peg_in_ops(
        conn: &Connection,
        burn_header_hash: &BurnchainHeaderHash,
    ) -> Result<Vec<PegInOp>, db_error> {
        query_rows(
            conn,
            "SELECT * FROM peg_in WHERE burn_header_hash = ?",
            &[burn_header_hash],
        )
    }

    /// Get the list of Peg-Out Request operations processed in a given burnchain block.
    /// This will be the same list in each PoX fork; it's up to the Stacks block-processing logic
    /// to reject them.
    pub fn get_peg_out_request_ops(
        conn: &Connection,
        burn_header_hash: &BurnchainHeaderHash,
    ) -> Result<Vec<PegOutRequestOp>, db_error> {
        query_rows(
            conn,
            "SELECT * FROM peg_out_requests WHERE burn_header_hash = ?",
            &[burn_header_hash],
        )
    }

    /// Get the list of Peg-Out Fulfill operations processed in a given burnchain block.
    /// This will be the same list in each PoX fork; it's up to the Stacks block-processing logic
    /// to reject them.
    pub fn get_peg_out_fulfill_ops(
        conn: &Connection,
        burn_header_hash: &BurnchainHeaderHash,
    ) -> Result<Vec<PegOutFulfillOp>, db_error> {
        query_rows(
            conn,
            "SELECT * FROM peg_out_fulfillments WHERE burn_header_hash = ?",
            &[burn_header_hash],
        )
    }

    /// Get the list of Transfer-STX operations processed in a given burnchain block.
    /// This will be the same list in each PoX fork; it's up to the Stacks block-processing logic
    /// to reject them.
    pub fn get_transfer_stx_ops(
        conn: &Connection,
        burn_header_hash: &BurnchainHeaderHash,
    ) -> Result<Vec<TransferStxOp>, db_error> {
        query_rows(
            conn,
            "SELECT * FROM transfer_stx WHERE burn_header_hash = ? ORDER BY vtxindex",
            &[burn_header_hash],
        )
    }

    /// Get the parent burnchain header hash of a given burnchain header hash
    fn get_parent_burnchain_header_hash(
        conn: &Connection,
        burnchain_header_hash: &BurnchainHeaderHash,
    ) -> Result<Option<BurnchainHeaderHash>, db_error> {
        let sql = "SELECT parent_burn_header_hash AS burn_header_hash FROM snapshots WHERE burn_header_hash = ?1";
        let args: &[&dyn ToSql] = &[burnchain_header_hash];
        let mut rows = query_rows::<BurnchainHeaderHash, _>(conn, sql, args)?;

        // there can be more than one if there was a PoX reorg.  If so, make sure they're _all the
        // same_ (otherwise we have corruption and must panic)
        if let Some(bhh) = rows.pop() {
            for row in rows.into_iter() {
                if row != bhh {
                    panic!(
                        "FATAL: burnchain header hash {} has two parents: {} and {}",
                        burnchain_header_hash, &bhh, &row
                    );
                }
            }
            Ok(Some(bhh))
        } else {
            Ok(None)
        }
    }

    /// Get the last N ancestor burnchain header hashes, given a burnchain header hash.
    /// This is done without regards to PoX forks.
    ///
    /// The returned list will be formatted as follows:
    ///
    /// * burn_header_hash
    /// * 1st ancestor of burn_header_hash
    /// * 2nd ancestor of burn_header_hash
    /// ...
    /// * Nth ancestor of burn_header_hash
    ///
    /// That is, the resulting list will have up to N+1 items.
    ///
    /// If an ancestor is not found, then return early.
    /// The returned list always starts with `burn_header_hash`.
    pub fn get_ancestor_burnchain_header_hashes(
        conn: &Connection,
        burn_header_hash: &BurnchainHeaderHash,
        count: u64,
    ) -> Result<Vec<BurnchainHeaderHash>, db_error> {
        let mut ret = vec![burn_header_hash.clone()];
        for _i in 0..count {
            let parent_bhh = match SortitionDB::get_parent_burnchain_header_hash(
                conn,
                ret.last().expect("FATAL: empty burn header hash list"),
            )? {
                Some(bhh) => bhh,
                None => {
                    break;
                }
            };
            ret.push(parent_bhh);
        }
        Ok(ret)
    }

    pub fn index_handle_at_tip<'a>(&'a self) -> SortitionHandleConn<'a> {
        let sortition_id = SortitionDB::get_canonical_sortition_tip(self.conn()).unwrap();
        self.index_handle(&sortition_id)
    }

    /// Open a tx handle at the burn chain tip
    pub fn tx_begin_at_tip<'a>(&'a mut self) -> SortitionHandleTx<'a> {
        let sortition_id = SortitionDB::get_canonical_sortition_tip(self.conn()).unwrap();
        self.tx_handle_begin(&sortition_id).unwrap()
    }

    /// Get the canonical Stacks chain tip -- this gets memoized on the canonical burn chain tip.
    pub fn get_canonical_stacks_chain_tip_hash(
        conn: &Connection,
    ) -> Result<(ConsensusHash, BlockHeaderHash), db_error> {
        let sn = SortitionDB::get_canonical_burn_chain_tip(conn)?;

        let stacks_block_hash = sn.canonical_stacks_tip_hash;
        let consensus_hash = sn.canonical_stacks_tip_consensus_hash;

        Ok((consensus_hash, stacks_block_hash))
    }

    /// Get the maximum arrival index for any known snapshot.
    fn get_max_arrival_index(conn: &Connection) -> Result<u64, db_error> {
        match conn
            .query_row(
                "SELECT IFNULL(MAX(arrival_index), 1) FROM snapshots",
                NO_PARAMS,
                |row| Ok(u64::from_row(row).expect("Expected u64 in database")),
            )
            .optional()?
        {
            Some(arrival_index) => Ok(if arrival_index == 0 { 1 } else { arrival_index }),
            None => Ok(1),
        }
    }

    /// Get a snapshot with an arrived block (i.e. a block that was marked as processed)
    fn get_snapshot_by_arrival_index(
        conn: &Connection,
        arrival_index: u64,
    ) -> Result<Option<BlockSnapshot>, db_error> {
        query_row_panic(
            conn,
            "SELECT * FROM snapshots WHERE arrival_index = ?1 AND stacks_block_accepted > 0 AND pox_valid = 1",
            &[&u64_to_sql(arrival_index)?],
            || "BUG: multiple snapshots have the same non-zero arrival index".to_string(),
        )
    }

    pub fn get_sortition_id_by_consensus(
        conn: &Connection,
        consensus_hash: &ConsensusHash,
    ) -> Result<Option<SortitionId>, db_error> {
        let qry = "SELECT sortition_id FROM snapshots WHERE consensus_hash = ?1 AND pox_valid = 1 LIMIT 1";
        let args = [&consensus_hash];
        query_row_panic(conn, qry, &args, || {
            format!(
                "FATAL: multiple block snapshots for the same block with consensus hash {}",
                consensus_hash
            )
        })
    }

    /// Get a snapshot for an existing burn chain block given its consensus hash.
    /// The snapshot may not be valid.
    pub fn get_block_snapshot_consensus(
        conn: &Connection,
        consensus_hash: &ConsensusHash,
    ) -> Result<Option<BlockSnapshot>, db_error> {
        let qry = "SELECT * FROM snapshots WHERE consensus_hash = ?1";
        let args = [&consensus_hash];
        query_row_panic(conn, qry, &args, || {
            format!(
                "FATAL: multiple block snapshots for the same block with consensus hash {}",
                consensus_hash
            )
        })
    }

    /// Get a snapshot for an processed sortition.
    /// The snapshot may not be valid
    pub fn get_block_snapshot(
        conn: &Connection,
        sortition_id: &SortitionId,
    ) -> Result<Option<BlockSnapshot>, db_error> {
        let qry = "SELECT * FROM snapshots WHERE sortition_id = ?1";
        let args = [&sortition_id];
        query_row_panic(conn, qry, &args, || {
            format!(
                "FATAL: multiple block snapshots for the same block {}",
                sortition_id
            )
        })
        .map(|x| {
            if x.is_none() {
                test_debug!("No snapshot with sortition ID {}", sortition_id);
            }
            x
        })
    }

    /// Get the first snapshot
    pub fn get_first_block_snapshot(conn: &Connection) -> Result<BlockSnapshot, db_error> {
        let qry = "SELECT * FROM snapshots WHERE consensus_hash = ?1";
        let result = query_row_panic(conn, qry, &[&ConsensusHash::empty()], || {
            "FATAL: multiple first-block snapshots".into()
        })?;
        match result {
            None => {
                // should never happen
                panic!("FATAL: no first snapshot");
            }
            Some(snapshot) => Ok(snapshot),
        }
    }

    pub fn is_pox_active(
        &self,
        burnchain: &Burnchain,
        block: &BlockSnapshot,
    ) -> Result<bool, db_error> {
        let mut reward_start_height = burnchain.reward_cycle_to_block_height(
            burnchain
                .block_height_to_reward_cycle(block.block_height)
                .ok_or_else(|| {
                    warn!(
                        "block height {} does not have a reward cycle",
                        block.block_height
                    );
                    db_error::NotFoundError
                })?,
        );

        // N.B. the reward cycle start height is 1 + (reward_cycle_number * reward_cycle_length),
        // which can be bigger than block.block_height. If this is true, then we really meant the
        // last reward cycle
        if reward_start_height > block.block_height && block.block_height > 0 {
            reward_start_height = burnchain.reward_cycle_to_block_height(
                burnchain
                    .block_height_to_reward_cycle(block.block_height - 1)
                    .ok_or_else(|| {
                        warn!(
                            "block height {} does not have a reward cycle",
                            block.block_height - 1
                        );
                        db_error::NotFoundError
                    })?,
            );
        }

        let sort_id_of_start =
            get_ancestor_sort_id(&self.index_conn(), reward_start_height, &block.sortition_id)?
                .ok_or_else(|| {
                    warn!(
                "reward start height {} (from block height {}) does not have a sortition from {}",
                reward_start_height, block.block_height, &block.sortition_id
            );
                    db_error::NotFoundError
                })?;

        let handle = self.index_handle(&sort_id_of_start);
        Ok(handle.get_reward_set_size_at(&sort_id_of_start)? > 0)
    }

    /// Find out how any burn tokens were destroyed in a given block on a given fork.
    pub fn get_block_burn_amount(
        conn: &Connection,
        block_snapshot: &BlockSnapshot,
    ) -> Result<u64, db_error> {
        let user_burns = SortitionDB::get_user_burns_by_block(conn, &block_snapshot.sortition_id)?;
        let block_commits =
            SortitionDB::get_block_commits_by_block(conn, &block_snapshot.sortition_id)?;
        let mut burn_total: u64 = 0;

        for i in 0..user_burns.len() {
            burn_total = burn_total
                .checked_add(user_burns[i].burn_fee)
                .expect("Way too many tokens burned");
        }
        for i in 0..block_commits.len() {
            burn_total = burn_total
                .checked_add(block_commits[i].burn_fee)
                .expect("Way too many tokens burned");
        }
        Ok(burn_total)
    }

    /// Get all user burns registered in a block on is fork.
    /// Returns list of user burns in order by vtxindex.
    pub fn get_user_burns_by_block(
        conn: &Connection,
        sortition: &SortitionId,
    ) -> Result<Vec<UserBurnSupportOp>, db_error> {
        let qry = "SELECT * FROM user_burn_support WHERE sortition_id = ?1 ORDER BY vtxindex ASC";
        let args: &[&dyn ToSql] = &[sortition];

        query_rows(conn, qry, args)
    }

    /// Get all block commitments registered in a block on the burn chain's history in this fork.
    /// Returns the list of block commits in order by vtxindex.
    pub fn get_block_commits_by_block(
        conn: &Connection,
        sortition: &SortitionId,
    ) -> Result<Vec<LeaderBlockCommitOp>, db_error> {
        let qry = "SELECT * FROM block_commits WHERE sortition_id = ?1 ORDER BY vtxindex ASC";
        let args: &[&dyn ToSql] = &[sortition];

        query_rows(conn, qry, args)
    }

    /// Get all the missed block commits that were intended to be included in the given
    ///  block but were not
    pub fn get_missed_commits_by_intended(
        conn: &Connection,
        sortition: &SortitionId,
    ) -> Result<Vec<MissedBlockCommit>, db_error> {
        let qry = "SELECT * FROM missed_commits WHERE intended_sortition_id = ?1";
        let args: &[&dyn ToSql] = &[sortition];

        query_rows(conn, qry, args)
    }

    /// Get all leader keys registered in a block on the burn chain's history in this fork.
    /// Returns the list of leader keys in order by vtxindex.
    pub fn get_leader_keys_by_block(
        conn: &Connection,
        sortition: &SortitionId,
    ) -> Result<Vec<LeaderKeyRegisterOp>, db_error> {
        let qry = "SELECT * FROM leader_keys WHERE sortition_id = ?1 ORDER BY vtxindex ASC";
        let args: &[&dyn ToSql] = &[sortition];

        query_rows(conn, qry, args)
    }

    /// Get the vtxindex of the winning sortition.
    /// The sortition may not be valid.
    pub fn get_block_winning_vtxindex(
        conn: &Connection,
        sortition: &SortitionId,
    ) -> Result<Option<u16>, db_error> {
        let qry = "SELECT vtxindex FROM block_commits WHERE sortition_id = ?1 
                    AND txid = (
                      SELECT winning_block_txid FROM snapshots WHERE sortition_id = ?2 LIMIT 1) LIMIT 1";
        let args: &[&dyn ToSql] = &[sortition, sortition];
        conn.query_row(qry, args, |row| row.get(0))
            .optional()
            .map_err(db_error::from)
    }

    /// Given the fork index hash of a chain tip, and a block height that is an ancestor of the last
    /// block in this fork, find the snapshot of the block at that height.
    ///
    /// Returns None if there is no ancestor at this height.
    pub fn get_ancestor_snapshot<C: SortitionContext>(
        ic: &IndexDBConn<'_, C, SortitionId>,
        ancestor_block_height: u64,
        tip_block_hash: &SortitionId,
    ) -> Result<Option<BlockSnapshot>, db_error> {
        assert!(ancestor_block_height < BLOCK_HEIGHT_MAX);

        let ancestor = match get_ancestor_sort_id(ic, ancestor_block_height, tip_block_hash)? {
            Some(id) => id,
            None => {
                debug!(
                    "No ancestor block {} from {} in index",
                    ancestor_block_height, tip_block_hash
                );
                return Ok(None);
            }
        };

        SortitionDB::get_block_snapshot(ic, &ancestor)
    }

    /// Given the fork index hash of a chain tip, and a block height that is an ancestor of the last
    /// block in this fork, find the snapshot of the block at that height.
    pub fn get_ancestor_snapshot_tx<C: SortitionContext>(
        ic: &mut IndexDBTx<'_, C, SortitionId>,
        ancestor_block_height: u64,
        tip_block_hash: &SortitionId,
    ) -> Result<Option<BlockSnapshot>, db_error> {
        assert!(ancestor_block_height < BLOCK_HEIGHT_MAX);

        let ancestor = match get_ancestor_sort_id_tx(ic, ancestor_block_height, tip_block_hash)? {
            Some(id) => id,
            None => {
                debug!(
                    "No ancestor block {} from {} in index",
                    ancestor_block_height, tip_block_hash
                );
                return Ok(None);
            }
        };

        SortitionDB::get_block_snapshot(ic.tx(), &ancestor)
    }

    /// Get a parent block commit at a specific location in the burn chain on a particular fork.
    /// Returns None if there is no block commit at this location.
    pub fn get_block_commit_parent<C: SortitionContext>(
        ic: &IndexDBConn<'_, C, SortitionId>,
        block_height: u64,
        vtxindex: u32,
        tip: &SortitionId,
    ) -> Result<Option<LeaderBlockCommitOp>, db_error> {
        assert!(block_height < BLOCK_HEIGHT_MAX);
        let ancestor_id = match get_ancestor_sort_id(ic, block_height, tip)? {
            Some(id) => id,
            None => {
                return Ok(None);
            }
        };

        SortitionDB::get_block_commit_of_sortition(ic, &ancestor_id, block_height, vtxindex)
    }

    fn get_block_commit_of_sortition(
        conn: &Connection,
        sortition: &SortitionId,
        block_height: u64,
        vtxindex: u32,
    ) -> Result<Option<LeaderBlockCommitOp>, db_error> {
        assert!(block_height < BLOCK_HEIGHT_MAX);

        let qry = "SELECT * FROM block_commits WHERE sortition_id = ?1 AND block_height = ?2 AND vtxindex = ?3 LIMIT 2";
        let args: &[&dyn ToSql] = &[sortition, &u64_to_sql(block_height)?, &vtxindex];
        query_row_panic(conn, qry, args, || {
            format!(
                "Multiple parent blocks at {},{} in {}",
                block_height, vtxindex, sortition
            )
        })
    }

    /// Get a leader key at a specific location in the burn chain's fork history, given the
    /// matching block commit's fork index root (block_height and vtxindex are the leader's
    /// calculated location in this fork).
    /// Returns None if there is no leader key at this location.
    pub fn get_leader_key_at<C: SortitionContext>(
        ic: &IndexDBConn<'_, C, SortitionId>,
        key_block_height: u64,
        key_vtxindex: u32,
        tip: &SortitionId,
    ) -> Result<Option<LeaderKeyRegisterOp>, db_error> {
        assert!(key_block_height < BLOCK_HEIGHT_MAX);
        let ancestor_snapshot = match SortitionDB::get_ancestor_snapshot(ic, key_block_height, tip)?
        {
            Some(sn) => sn,
            None => {
                return Ok(None);
            }
        };

        let qry = "SELECT * FROM leader_keys WHERE sortition_id = ?1 AND block_height = ?2 AND vtxindex = ?3 LIMIT 2";
        let args: &[&dyn ToSql] = &[
            &ancestor_snapshot.sortition_id,
            &u64_to_sql(key_block_height)?,
            &key_vtxindex,
        ];
        query_row_panic(ic, qry, args, || {
            format!(
                "Multiple keys at {},{} in {}",
                key_block_height, key_vtxindex, tip
            )
        })
    }

    /// Get a block commit by its committed block
    pub fn get_block_commit_for_stacks_block(
        conn: &Connection,
        consensus_hash: &ConsensusHash,
        block_hash: &BlockHeaderHash,
    ) -> Result<Option<LeaderBlockCommitOp>, db_error> {
        let (sortition_id, winning_txid) = match SortitionDB::get_block_snapshot_consensus(
            conn,
            consensus_hash,
        )? {
            Some(sn) => {
                if !sn.pox_valid {
                    warn!("Consensus hash {:?} corresponds to a sortition that is not on the canonical PoX fork", consensus_hash);
                    return Err(db_error::InvalidPoxSortition);
                }
                (sn.sortition_id, sn.winning_block_txid)
            }
            None => {
                return Ok(None);
            }
        };

        let qry = "SELECT * FROM block_commits WHERE sortition_id = ?1 AND block_header_hash = ?2 AND txid = ?3";
        let args: [&dyn ToSql; 3] = [&sortition_id, &block_hash, &winning_txid];
        query_row_panic(conn, qry, &args, || {
            format!("FATAL: multiple block commits for {}", &block_hash)
        })
    }

    /// Get a block snapshot for a winning block hash in a given burn chain fork.
    pub fn get_block_snapshot_for_winning_stacks_block(
        ic: &SortitionDBConn,
        tip: &SortitionId,
        block_hash: &BlockHeaderHash,
    ) -> Result<Option<BlockSnapshot>, db_error> {
        match ic.get_indexed(tip, &db_keys::stacks_block_present(block_hash))? {
            Some(sortition_id_hex) => {
                let sortition_id = SortitionId::from_hex(&sortition_id_hex)
                    .expect("FATAL: DB stored non-parseable sortition id");
                SortitionDB::get_block_snapshot(ic, &sortition_id)
            }
            None => Ok(None),
        }
    }

    /// Merge the result of get_stacks_header_hashes() into a BlockHeaderCache
    pub fn merge_block_header_cache(
        cache: &mut BlockHeaderCache,
        header_data: &Vec<(ConsensusHash, Option<BlockHeaderHash>)>,
    ) -> () {
        if header_data.len() > 0 {
            let mut i = header_data.len() - 1;
            while i > 0 {
                let cur_consensus_hash = &header_data[i].0;
                let cur_block_opt = &header_data[i].1;

                if let Some((ref cached_block_opt, _)) = cache.get(cur_consensus_hash) {
                    assert_eq!(cached_block_opt, cur_block_opt);
                } else {
                    let prev_consensus_hash = header_data[i - 1].0.clone();
                    cache.insert(
                        (*cur_consensus_hash).clone(),
                        ((*cur_block_opt).clone(), prev_consensus_hash.clone()),
                    );
                }

                i -= 1;
            }
        }
        debug!("Block header cache has {} items", cache.len());
    }

    /// Get a blockstack burnchain operation by txid
    #[cfg(test)]
    pub fn get_burnchain_transaction(
        conn: &Connection,
        txid: &Txid,
    ) -> Result<Option<BlockstackOperationType>, db_error> {
        // leader key?
        let leader_key_sql = "SELECT * FROM leader_keys WHERE txid = ?1 LIMIT 1";
        let args = [&txid];

        let leader_key_res = query_row_panic(conn, &leader_key_sql, &args, || {
            "Multiple leader keys with same txid".to_string()
        })?;
        if let Some(leader_key) = leader_key_res {
            return Ok(Some(BlockstackOperationType::LeaderKeyRegister(leader_key)));
        }

        // block commit?
        let block_commit_sql = "SELECT * FROM block_commits WHERE txid = ?1 LIMIT 1";

        let block_commit_res = query_row_panic(conn, &block_commit_sql, &args, || {
            "Multiple block commits with same txid".to_string()
        })?;
        if let Some(block_commit) = block_commit_res {
            return Ok(Some(BlockstackOperationType::LeaderBlockCommit(
                block_commit,
            )));
        }

        // user burn?
        let user_burn_sql = "SELECT * FROM user_burn_support WHERE txid = ?1 LIMIT 1".to_string();

        let user_burn_res = query_row_panic(conn, &user_burn_sql, &args, || {
            "Multiple user burns with same txid".to_string()
        })?;
        if let Some(user_burn) = user_burn_res {
            return Ok(Some(BlockstackOperationType::UserBurnSupport(user_burn)));
        }

        Ok(None)
    }

    /// Get the StacksEpoch for a given burn block height
    pub fn get_stacks_epoch(
        conn: &DBConn,
        burn_block_height: u64,
    ) -> Result<Option<StacksEpoch>, db_error> {
        let sql =
            "SELECT * FROM epochs WHERE start_block_height <= ?1 AND ?2 < end_block_height LIMIT 1";
        let args: &[&dyn ToSql] = &[
            &u64_to_sql(burn_block_height)?,
            &u64_to_sql(burn_block_height)?,
        ];
        query_row(conn, sql, args)
    }

    /// Get all sortition IDs at the given burnchain block height (including ones that aren't on
    /// the canonical PoX fork)
    pub fn get_sortition_ids_at_height(
        conn: &DBConn,
        height: u64,
    ) -> Result<Vec<SortitionId>, db_error> {
        query_rows(
            conn,
            "SELECT sortition_id FROM snapshots WHERE block_height = ?1",
            &[&u64_to_sql(height)?],
        )
    }

    /// Get all StacksEpochs, in order by ascending start height
    pub fn get_stacks_epochs(conn: &DBConn) -> Result<Vec<StacksEpoch>, db_error> {
        let sql = "SELECT * FROM epochs ORDER BY start_block_height ASC";
        query_rows(conn, sql, NO_PARAMS)
    }

    pub fn get_stacks_epoch_by_epoch_id(
        conn: &DBConn,
        epoch_id: &StacksEpochId,
    ) -> Result<Option<StacksEpoch>, db_error> {
        let sql = "SELECT * FROM epochs WHERE epoch_id = ?1 LIMIT 1";
        let args: &[&dyn ToSql] = &[&(*epoch_id as u32)];
        query_row(conn, sql, args)
    }

    /// Get the last reward cycle in epoch 2.05
    pub fn get_last_epoch_2_05_reward_cycle(&self) -> Result<u64, db_error> {
        Self::static_get_last_epoch_2_05_reward_cycle(
            self.conn(),
            self.first_block_height,
            &self.pox_constants,
        )
    }

    /// Get the last reward cycle in epoch 2.05
    pub fn static_get_last_epoch_2_05_reward_cycle(
        conn: &DBConn,
        first_block_height: u64,
        pox_constants: &PoxConstants,
    ) -> Result<u64, db_error> {
        let epochs = SortitionDB::get_stacks_epochs(conn)?;

        for epoch in epochs {
            if epoch.epoch_id == StacksEpochId::Epoch2_05 {
                return Ok(pox_constants
                    .block_height_to_reward_cycle(first_block_height, epoch.end_height)
                    .expect("FATAL: end block of epoch 2.05 is before system start height"));
            }
        }

        Ok(u64::MAX)
    }

    /// Get the latest block snapshot on this fork where a sortition occured.
    /// Search snapshots up to (but excluding) the given block height.
    /// Will always return a snapshot -- even if it's the initial sentinel snapshot.
    pub fn get_last_snapshot_with_sortition_tx(
        tx: &mut SortitionDBTx,
        burn_block_height: u64,
        chain_tip: &SortitionId,
    ) -> Result<BlockSnapshot, db_error> {
        assert!(burn_block_height < BLOCK_HEIGHT_MAX);
        test_debug!(
            "Get snapshot at from sortition tip {}, expect height {}",
            chain_tip,
            burn_block_height
        );
        let get_from = match get_ancestor_sort_id_tx(tx, burn_block_height, chain_tip)? {
            Some(sortition_id) => sortition_id,
            None => {
                error!(
                    "No blockheight {} ancestor at sortition identifier {}",
                    burn_block_height, &chain_tip
                );
                return Err(db_error::NotFoundError);
            }
        };

        let ancestor_hash = match tx.get_indexed(&get_from, &db_keys::last_sortition())? {
            Some(hex_str) => BurnchainHeaderHash::from_hex(&hex_str).expect(&format!(
                "FATAL: corrupt database: failed to parse {} into a hex string",
                &hex_str
            )),
            None => {
                // no prior sortitions, so get the first
                return SortitionDB::get_first_block_snapshot(tx);
            }
        };

        let sortition_identifier_key = db_keys::sortition_id_for_bhh(&ancestor_hash);
        let sortition_id = match tx.get_indexed(chain_tip, &sortition_identifier_key)? {
            None => return SortitionDB::get_first_block_snapshot(tx),
            Some(x) => SortitionId::from_hex(&x).expect("FATAL: bad Sortition ID stored in DB"),
        };

        SortitionDB::get_block_snapshot(tx, &sortition_id)
            .map(|x| x.expect("FATAL: no snapshot for MARF'ed sortition ID"))
    }
}

impl<'a> SortitionHandleTx<'a> {
    /// Append a snapshot to a chain tip, and update various chain tip statistics.
    /// Returns the new state root of this fork.
    /// `initialize_bonus` - if Some(..), then this snapshot is the first mined snapshot,
    ///    and this method should initialize the `initial_mining_bonus` fields in the sortition db.
    pub fn append_chain_tip_snapshot(
        &mut self,
        parent_snapshot: &BlockSnapshot,
        snapshot: &BlockSnapshot,
        block_ops: &Vec<BlockstackOperationType>,
        missed_commits: &Vec<MissedBlockCommit>,
        next_pox_info: Option<RewardCycleInfo>,
        reward_info: Option<&RewardSetInfo>,
        initialize_bonus: Option<InitialMiningBonus>,
    ) -> Result<TrieHash, db_error> {
        assert_eq!(
            snapshot.parent_burn_header_hash,
            parent_snapshot.burn_header_hash
        );
        assert_eq!(snapshot.parent_sortition_id, parent_snapshot.sortition_id);
        assert_eq!(parent_snapshot.block_height + 1, snapshot.block_height);
        if snapshot.sortition {
            assert_eq!(parent_snapshot.num_sortitions + 1, snapshot.num_sortitions);
        } else {
            assert_eq!(parent_snapshot.num_sortitions, snapshot.num_sortitions);
        }

        let mut parent_sn = parent_snapshot.clone();
        let (root_hash, pox_payout) = self.index_add_fork_info(
            &mut parent_sn,
            snapshot,
            block_ops,
            next_pox_info,
            reward_info,
            initialize_bonus,
        )?;

        let mut sn = snapshot.clone();
        sn.index_root = root_hash.clone();

        // preserve memoized stacks chain tip from this burn chain fork
        sn.canonical_stacks_tip_height = parent_sn.canonical_stacks_tip_height;
        sn.canonical_stacks_tip_hash = parent_sn.canonical_stacks_tip_hash;
        sn.canonical_stacks_tip_consensus_hash = parent_sn.canonical_stacks_tip_consensus_hash;

        self.insert_block_snapshot(&sn, pox_payout)?;

        for block_op in block_ops {
            self.store_burnchain_transaction(block_op, &sn.sortition_id)?;
        }

        for missed_commit in missed_commits {
            self.insert_missed_block_commit(missed_commit)?;
        }

        Ok(root_hash)
    }

    pub fn get_initial_mining_bonus_remaining(
        &mut self,
        chain_tip: &SortitionId,
    ) -> Result<u128, db_error> {
        self.get_indexed(&chain_tip, db_keys::initial_mining_bonus_remaining())?
            .map(|s| Ok(s.parse().expect("BUG: bad mining bonus stored in DB")))
            .unwrap_or(Ok(0))
    }

    pub fn get_initial_mining_bonus_per_block(
        &mut self,
        chain_tip: &SortitionId,
    ) -> Result<Option<u128>, db_error> {
        Ok(self
            .get_indexed(&chain_tip, db_keys::initial_mining_bonus_per_block())?
            .map(|s| s.parse().expect("BUG: bad mining bonus stored in DB")))
    }

    #[cfg(any(test, feature = "testing"))]
    fn store_burn_distribution(
        &mut self,
        new_sortition: &SortitionId,
        transition: &BurnchainStateTransition,
    ) {
        let create = "CREATE TABLE IF NOT EXISTS snapshot_burn_distributions (sortition_id TEXT PRIMARY KEY, data TEXT NOT NULL);";
        self.execute(create, NO_PARAMS).unwrap();
        let sql = "INSERT INTO snapshot_burn_distributions (sortition_id, data) VALUES (?, ?)";
        let args: &[&dyn ToSql] = &[
            new_sortition,
            &serde_json::to_string(&transition.burn_dist).unwrap(),
        ];
        self.execute(sql, args).unwrap();
    }

    #[cfg(not(any(test, feature = "testing")))]
    fn store_burn_distribution(
        &mut self,
        _new_sortition: &SortitionId,
        _transition: &BurnchainStateTransition,
    ) {
    }

    fn store_transition_ops(
        &mut self,
        new_sortition: &SortitionId,
        transition: &BurnchainStateTransition,
    ) -> Result<(), db_error> {
        let sql = "INSERT INTO snapshot_transition_ops (sortition_id, accepted_ops, consumed_keys) VALUES (?, ?, ?)";
        let args: &[&dyn ToSql] = &[
            new_sortition,
            &serde_json::to_string(&transition.accepted_ops).unwrap(),
            &serde_json::to_string(&transition.consumed_leader_keys).unwrap(),
        ];
        self.execute(sql, args)?;
        self.store_burn_distribution(new_sortition, transition);
        Ok(())
    }

    pub fn get_pox_id(&mut self) -> Result<PoxId, db_error> {
        let chain_tip = self.context.chain_tip.clone();
        let pox_id = self
            .get_indexed(&chain_tip, db_keys::pox_identifier())?
            .map(|s| s.parse().expect("BUG: Bad PoX identifier stored in DB"))
            .expect("BUG: No PoX identifier stored.");
        Ok(pox_id)
    }

    /// Store a blockstack burnchain operation
    fn store_burnchain_transaction(
        &mut self,
        blockstack_op: &BlockstackOperationType,
        sort_id: &SortitionId,
    ) -> Result<(), db_error> {
        match blockstack_op {
            BlockstackOperationType::LeaderKeyRegister(ref op) => {
                info!(
                    "ACCEPTED({}) leader key register {} at {},{}",
                    op.block_height, &op.txid, op.block_height, op.vtxindex
                );
                self.insert_leader_key(op, sort_id)
            }
            BlockstackOperationType::LeaderBlockCommit(ref op) => {
                info!(
                    "ACCEPTED({}) leader block commit {} at {},{}",
                    op.block_height, &op.txid, op.block_height, op.vtxindex;
                    "apparent_sender" => %op.apparent_sender
                );
                self.insert_block_commit(op, sort_id)
            }
            BlockstackOperationType::UserBurnSupport(ref op) => {
                info!(
                    "ACCEPTED({}) user burn support {} at {},{}",
                    op.block_height, &op.txid, op.block_height, op.vtxindex
                );
                self.insert_user_burn(op, sort_id)
            }
            BlockstackOperationType::StackStx(ref op) => {
                info!(
                    "ACCEPTED({}) stack stx opt {} at {},{}",
                    op.block_height, &op.txid, op.block_height, op.vtxindex
                );
                self.insert_stack_stx(op)
            }
            BlockstackOperationType::TransferStx(ref op) => {
                info!(
                    "ACCEPTED({}) transfer stx opt {} at {},{}",
                    op.block_height, &op.txid, op.block_height, op.vtxindex
                );
                self.insert_transfer_stx(op)
            }
            BlockstackOperationType::PreStx(ref op) => {
                info!(
                    "ACCEPTED({}) pre stack stx op {} at {},{}",
                    op.block_height, &op.txid, op.block_height, op.vtxindex
                );
                // no need to store this op in the sortition db.
                Ok(())
            }
            BlockstackOperationType::DelegateStx(ref op) => {
                info!(
                    "ACCEPTED({}) delegate stx opt {} at {},{}",
                    op.block_height, &op.txid, op.block_height, op.vtxindex
                );
                self.insert_delegate_stx(op)
            }
            BlockstackOperationType::PegIn(ref op) => {
                info!(
                    "ACCEPTED({}) sBTC peg in opt {} at {},{}",
                    op.block_height, &op.txid, op.block_height, op.vtxindex
                );
                self.insert_peg_in_sbtc(op)
            }
            BlockstackOperationType::PegOutRequest(ref op) => {
                info!(
                    "ACCEPTED({}) sBTC peg out request opt {} at {},{}",
                    op.block_height, &op.txid, op.block_height, op.vtxindex
                );
                self.insert_sbtc_peg_out_request(op)
            }
            BlockstackOperationType::PegOutFulfill(ref op) => {
                info!(
                    "ACCEPTED({}) sBTC peg out fulfill op {} at {},{}",
                    op.block_height, &op.txid, op.block_height, op.vtxindex
                );
                self.insert_sbtc_peg_out_fulfill(op)
            }
        }
    }

    /// Insert a leader key registration.
    /// No validity checking will be done, beyond what is encoded in the leader_keys table
    /// constraints.  That is, type mismatches and serialization issues will be caught, but nothing else.
    /// The corresponding snapshot must already be inserted
    fn insert_leader_key(
        &mut self,
        leader_key: &LeaderKeyRegisterOp,
        sort_id: &SortitionId,
    ) -> Result<(), db_error> {
        assert!(leader_key.block_height < BLOCK_HEIGHT_MAX);

        let args: &[&dyn ToSql] = &[
            &leader_key.txid,
            &leader_key.vtxindex,
            &u64_to_sql(leader_key.block_height)?,
            &leader_key.burn_header_hash,
            &leader_key.consensus_hash,
            &leader_key.public_key.to_hex(),
            &to_hex(&leader_key.memo),
            sort_id,
        ];

        self.execute("INSERT INTO leader_keys (txid, vtxindex, block_height, burn_header_hash, consensus_hash, public_key, memo, sortition_id) VALUES (?1, ?2, ?3, ?4, ?5, ?6, ?7, ?8)", args)?;

        Ok(())
    }

    /// Insert a stack-stx op
    fn insert_stack_stx(&mut self, op: &StackStxOp) -> Result<(), db_error> {
        let args: &[&dyn ToSql] = &[
            &op.txid,
            &op.vtxindex,
            &u64_to_sql(op.block_height)?,
            &op.burn_header_hash,
            &op.sender.to_string(),
            &op.reward_addr.to_db_string(),
            &op.stacked_ustx.to_string(),
            &op.num_cycles,
        ];

        self.execute("REPLACE INTO stack_stx (txid, vtxindex, block_height, burn_header_hash, sender_addr, reward_addr, stacked_ustx, num_cycles) VALUES (?1, ?2, ?3, ?4, ?5, ?6, ?7, ?8)", args)?;

        Ok(())
    }

    /// Insert a delegate-stx op
    fn insert_delegate_stx(&mut self, op: &DelegateStxOp) -> Result<(), db_error> {
        let args: &[&dyn ToSql] = &[
            &op.txid,
            &op.vtxindex,
            &u64_to_sql(op.block_height)?,
            &op.burn_header_hash,
            &op.sender.to_string(),
            &op.delegate_to.to_string(),
            &serde_json::to_string(&op.reward_addr).unwrap(),
            &op.delegated_ustx.to_string(),
            &opt_u64_to_sql(op.until_burn_height)?,
        ];

        self.execute("REPLACE INTO delegate_stx (txid, vtxindex, block_height, burn_header_hash, sender_addr, delegate_to, reward_addr, delegated_ustx, until_burn_height) VALUES (?1, ?2, ?3, ?4, ?5, ?6, ?7, ?8, ?9)", args)?;

        Ok(())
    }

    /// Insert a peg-in op
    fn insert_peg_in_sbtc(&mut self, op: &PegInOp) -> Result<(), db_error> {
        let args: &[&dyn ToSql] = &[
            &op.txid,
            &op.vtxindex,
            &u64_to_sql(op.block_height)?,
            &op.burn_header_hash,
            &op.recipient.to_string(),
            &op.peg_wallet_address.to_string(),
            &op.amount.to_string(),
            &to_hex(&op.memo),
        ];

        self.execute("REPLACE INTO peg_in (txid, vtxindex, block_height, burn_header_hash, recipient, peg_wallet_address, amount, memo) VALUES (?1, ?2, ?3, ?4, ?5, ?6, ?7, ?8)", args)?;

        Ok(())
    }

    /// Insert a peg-out request op
    fn insert_sbtc_peg_out_request(&mut self, op: &PegOutRequestOp) -> Result<(), db_error> {
        let args: &[&dyn ToSql] = &[
            &op.txid,
            &op.vtxindex,
            &u64_to_sql(op.block_height)?,
            &op.burn_header_hash,
            &op.amount.to_string(),
            &op.recipient.to_string(),
            &op.signature,
            &op.peg_wallet_address.to_string(),
            &op.fulfillment_fee.to_string(),
            &to_hex(&op.memo),
        ];

        self.execute("REPLACE INTO peg_out_requests (txid, vtxindex, block_height, burn_header_hash, amount, recipient, signature, peg_wallet_address, fulfillment_fee, memo) VALUES (?1, ?2, ?3, ?4, ?5, ?6, ?7, ?8, ?9, ?10)", args)?;

        Ok(())
    }

    /// Insert a peg-out fulfillment op
    fn insert_sbtc_peg_out_fulfill(&mut self, op: &PegOutFulfillOp) -> Result<(), db_error> {
        let args: &[&dyn ToSql] = &[
            &op.txid,
            &op.vtxindex,
            &u64_to_sql(op.block_height)?,
            &op.burn_header_hash,
            &op.chain_tip,
            &op.amount.to_string(),
            &op.recipient.to_string(),
            &op.request_ref.to_string(),
            &to_hex(&op.memo),
        ];

        self.execute("REPLACE INTO peg_out_fulfillments (txid, vtxindex, block_height, burn_header_hash, chain_tip, amount, recipient, request_ref, memo) VALUES (?1, ?2, ?3, ?4, ?5, ?6, ?7, ?8, ?9)", args)?;

        Ok(())
    }

    /// Insert a transfer-stx op
    fn insert_transfer_stx(&mut self, op: &TransferStxOp) -> Result<(), db_error> {
        let args: &[&dyn ToSql] = &[
            &op.txid,
            &op.vtxindex,
            &u64_to_sql(op.block_height)?,
            &op.burn_header_hash,
            &op.sender.to_string(),
            &op.recipient.to_string(),
            &op.transfered_ustx.to_string(),
            &to_hex(&op.memo),
        ];

        self.execute("REPLACE INTO transfer_stx (txid, vtxindex, block_height, burn_header_hash, sender_addr, recipient_addr, transfered_ustx, memo) VALUES (?1, ?2, ?3, ?4, ?5, ?6, ?7, ?8)", args)?;

        Ok(())
    }

    /// Insert a leader block commitment.
    /// No validity checking will be done, beyond what is encoded in the block_commits table
    /// constraints.  That is, type mismatches and serialization issues will be caught, but nothing else.
    /// The corresponding snapshot must already be inserted
    fn insert_block_commit(
        &mut self,
        block_commit: &LeaderBlockCommitOp,
        sort_id: &SortitionId,
    ) -> Result<(), db_error> {
        assert!(block_commit.block_height < BLOCK_HEIGHT_MAX);

        // serialize tx input to JSON
        let tx_input_str = serde_json::to_string(&block_commit.input)
            .map_err(|e| db_error::SerializationError(e))?;

        // serialize apparent sender to JSON
        let apparent_sender_str = serde_json::to_string(&block_commit.apparent_sender)
            .map_err(|e| db_error::SerializationError(e))?;

        // find parent block commit's snapshot's sortition ID.
        // If the parent_block_ptr doesn't point to a valid snapshot, then store an empty
        // sortition.  If we're not testing, then this should never happen.
        let parent_sortition_id = self
            .get_block_snapshot_by_height(block_commit.parent_block_ptr as u64)?
            .map(|parent_commit_sn| parent_commit_sn.sortition_id)
            .unwrap_or(SortitionId([0x00; 32]));

        if !cfg!(test) {
            if block_commit.parent_block_ptr != 0 || block_commit.parent_vtxindex != 0 {
                assert!(parent_sortition_id != SortitionId([0x00; 32]));
            }
        }

        let args: &[&dyn ToSql] = &[
            &block_commit.txid,
            &block_commit.vtxindex,
            &u64_to_sql(block_commit.block_height)?,
            &block_commit.burn_header_hash,
            &block_commit.block_header_hash,
            &block_commit.new_seed,
            &block_commit.parent_block_ptr,
            &block_commit.parent_vtxindex,
            &block_commit.key_block_ptr,
            &block_commit.key_vtxindex,
            &to_hex(&block_commit.memo[..]),
            &block_commit.burn_fee.to_string(),
            &tx_input_str,
            sort_id,
            &serde_json::to_value(&block_commit.commit_outs).unwrap(),
            &block_commit.sunset_burn.to_string(),
            &apparent_sender_str,
            &block_commit.burn_parent_modulus,
        ];

        self.execute("INSERT INTO block_commits (txid, vtxindex, block_height, burn_header_hash, block_header_hash, new_seed, parent_block_ptr, parent_vtxindex, key_block_ptr, key_vtxindex, memo, burn_fee, input, sortition_id, commit_outs, sunset_burn, apparent_sender, burn_parent_modulus) \
                      VALUES (?1, ?2, ?3, ?4, ?5, ?6, ?7, ?8, ?9, ?10, ?11, ?12, ?13, ?14, ?15, ?16, ?17, ?18)", args)?;

        let parent_args: &[&dyn ToSql] = &[sort_id, &block_commit.txid, &parent_sortition_id];

        debug!(
            "Parent sortition of {},{},{} is {} (parent at {},{})",
            &block_commit.txid,
            block_commit.block_height,
            block_commit.vtxindex,
            &parent_sortition_id,
            block_commit.parent_block_ptr,
            block_commit.parent_vtxindex
        );
        let res = self.execute("INSERT INTO block_commit_parents (block_commit_sortition_id, block_commit_txid, parent_sortition_id) VALUES (?1, ?2, ?3)", parent_args);

        // in tests, this table doesn't always exist.  Do nothing in that case, but in prod, error
        // out if this fails.
        if !cfg!(test) {
            res?;
        }

        Ok(())
    }

    /// Insert a user support burn.
    /// No validity checking will be done, beyond what is encoded in the user_burn_support table
    /// constraints.  That is, type mismatches and serialization errors will be caught, but nothing
    /// else.
    /// The corresponding snapshot must already be inserted
    fn insert_user_burn(
        &mut self,
        user_burn: &UserBurnSupportOp,
        sort_id: &SortitionId,
    ) -> Result<(), db_error> {
        assert!(user_burn.block_height < BLOCK_HEIGHT_MAX);

        // represent burn fee as TEXT
        let burn_fee_str = format!("{}", user_burn.burn_fee);

        let args: &[&dyn ToSql] = &[
            &user_burn.txid,
            &user_burn.vtxindex,
            &u64_to_sql(user_burn.block_height)?,
            &user_burn.burn_header_hash,
            &user_burn.address.to_string(),
            &user_burn.consensus_hash,
            &user_burn.public_key.to_hex(),
            &user_burn.key_block_ptr,
            &user_burn.key_vtxindex,
            &user_burn.block_header_hash_160,
            &burn_fee_str,
            sort_id,
        ];

        self.execute("INSERT INTO user_burn_support (txid, vtxindex, block_height, burn_header_hash, address, consensus_hash, public_key, key_block_ptr, key_vtxindex, block_header_hash_160, burn_fee, sortition_id) \
                      VALUES (?1, ?2, ?3, ?4, ?5, ?6, ?7, ?8, ?9, ?10, ?11, ?12)", args)?;

        Ok(())
    }

    /// Insert a missed block commit
    fn insert_missed_block_commit(&mut self, op: &MissedBlockCommit) -> Result<(), db_error> {
        // serialize tx input to JSON
        let tx_input_str =
            serde_json::to_string(&op.input).map_err(|e| db_error::SerializationError(e))?;

        let args: &[&dyn ToSql] = &[&op.txid, &op.intended_sortition, &tx_input_str];

        self.execute(
            "INSERT OR REPLACE INTO missed_commits (txid, intended_sortition_id, input) \
                      VALUES (?1, ?2, ?3)",
            args,
        )?;
        info!(
            "ACCEPTED missed block commit";
            "txid" => %op.txid,
            "intended_sortition" => %op.intended_sortition,
        );

        Ok(())
    }

    /// Insert a snapshots row from a block's-worth of operations.
    /// Do not call directly -- use append_chain_tip_snapshot to preserve the fork table structure.
    fn insert_block_snapshot(
        &self,
        snapshot: &BlockSnapshot,
        total_pox_payouts: (Vec<PoxAddress>, u128),
    ) -> Result<(), db_error> {
        assert!(snapshot.block_height < BLOCK_HEIGHT_MAX);
        assert!(snapshot.num_sortitions < BLOCK_HEIGHT_MAX);

        let pox_payouts_json = serde_json::to_string(&total_pox_payouts)
            .expect("FATAL: could not encode `total_pox_payouts` as JSON");

        test_debug!(
            "Insert block snapshot state {} for block {} ({},{}) {}, winner = {}",
            snapshot.index_root,
            snapshot.block_height,
            snapshot.burn_header_hash,
            snapshot.parent_burn_header_hash,
            snapshot.num_sortitions,
            &snapshot.winning_stacks_block_hash
        );

        // there had better not be any other valid snapshots for this block
        if snapshot.pox_valid {
            let all_valid_sortitions: Vec<i64> = query_rows(
                self,
                "SELECT 1 FROM snapshots WHERE burn_header_hash = ?1 AND pox_valid = 1 LIMIT 1",
                &[&snapshot.burn_header_hash],
            )?;
            if all_valid_sortitions.len() > 0 {
                error!("FATAL: Tried to insert snapshot {:?}, but already have pox-valid sortition for {:?}", &snapshot, &snapshot.burn_header_hash);
                panic!();
            }
        }

        let args: &[&dyn ToSql] = &[
            &u64_to_sql(snapshot.block_height)?,
            &snapshot.burn_header_hash,
            &u64_to_sql(snapshot.burn_header_timestamp)?,
            &snapshot.parent_burn_header_hash,
            &snapshot.consensus_hash,
            &snapshot.ops_hash,
            &snapshot.total_burn.to_string(),
            &snapshot.sortition,
            &snapshot.sortition_hash,
            &snapshot.winning_block_txid,
            &snapshot.winning_stacks_block_hash,
            &snapshot.index_root,
            &u64_to_sql(snapshot.num_sortitions)?,
            &snapshot.stacks_block_accepted,
            &u64_to_sql(snapshot.stacks_block_height)?,
            &u64_to_sql(snapshot.arrival_index)?,
            &u64_to_sql(snapshot.canonical_stacks_tip_height)?,
            &snapshot.canonical_stacks_tip_hash,
            &snapshot.canonical_stacks_tip_consensus_hash,
            &snapshot.sortition_id,
            &snapshot.parent_sortition_id,
            &snapshot.pox_valid,
            &snapshot.accumulated_coinbase_ustx.to_string(),
            &pox_payouts_json,
        ];

        self.execute("INSERT INTO snapshots \
                      (block_height, burn_header_hash, burn_header_timestamp, parent_burn_header_hash, consensus_hash, ops_hash, total_burn, sortition, sortition_hash, winning_block_txid, winning_stacks_block_hash, index_root, num_sortitions, \
                      stacks_block_accepted, stacks_block_height, arrival_index, canonical_stacks_tip_height, canonical_stacks_tip_hash, canonical_stacks_tip_consensus_hash, sortition_id, parent_sortition_id, pox_valid, accumulated_coinbase_ustx, \
                      pox_payouts) \
                      VALUES (?1, ?2, ?3, ?4, ?5, ?6, ?7, ?8, ?9, ?10, ?11, ?12, ?13, ?14, ?15, ?16, ?17, ?18, ?19, ?20, ?21, ?22, ?23, ?24)", args)
            .map_err(db_error::SqliteError)?;

        Ok(())
    }

    /// Get the expected number of PoX payouts per output
    fn get_num_pox_payouts(&self, burn_block_height: u64) -> usize {
        let op_num_outputs = if Burnchain::static_is_in_prepare_phase(
            self.context.first_block_height,
            self.context.pox_constants.reward_cycle_length as u64,
            self.context.pox_constants.prepare_length.into(),
            burn_block_height,
        ) {
            1
        } else {
            OUTPUTS_PER_COMMIT
        };
        op_num_outputs
    }

    /// Given all of a snapshot's block ops, calculate how many burnchain tokens were sent to each
    /// PoX payout.  Note that this value is *per payout*:
    /// * in a reward phase, multiply this by OUTPUTS_PER_COMMIT to get the total amount of tokens
    /// sent across all miners.
    /// * in a prepare phase, where there is only one output, this value is the total amount of
    /// tokens sent across all miners.
    fn get_pox_payout_per_output(&self, block_ops: &[BlockstackOperationType]) -> u128 {
        let mut total = 0u128;
        for block_op in block_ops.iter() {
            if let BlockstackOperationType::LeaderBlockCommit(ref op) = block_op {
                // burn_fee = pox_fee * OUTPUTS_PER_COMMIT
                // we're finding sum(pox_fee)
                let num_outputs = self.get_num_pox_payouts(op.block_height);
                total += (op.burn_fee as u128) / (num_outputs as u128);
            }
        }

        total
    }

    /// Record fork information to the index and calculate the new fork index root hash.
    /// * sortdb::vrf::${VRF_PUBLIC_KEY} --> 0 or 1 (1 if available, 0 if consumed), for each VRF public key we process
    /// * sortdb::last_sortition --> $BURN_BLOCK_HASH, for each block that had a sortition
    /// * sortdb::sortition_block_hash::${STACKS_BLOCK_HASH} --> $BURN_BLOCK_HASH for each winning block sortition
    /// * sortdb::stacks::block::${STACKS_BLOCK_HASH} --> ${STACKS_BLOCK_HEIGHT} for each block that has been accepted so far
    /// * sortdb::stacks::block::max_arrival_index --> ${ARRIVAL_INDEX} to set the maximum arrival index processed in this fork
    /// * sortdb::pox_reward_set::${n} --> recipient Bitcoin address, to track the reward set as the permutation progresses
    ///
    /// `recipient_info` is used to pass information to this function about which reward set addresses were consumed
    ///   during this sortition. this object will be None in the following cases:
    ///    * The reward cycle had an anchor block, but it isn't known by this node.
    ///    * The reward cycle did not have anchor block
    ///    * The Stacking recipient set is empty (either because this reward cycle has already exhausted the set of addresses or because no one ever Stacked).
    ///
    /// NOTE: the resulting index root must be globally unique.  This is guaranteed because each
    /// burn block hash is unique, no matter what fork it's on (and this index uses burn block
    /// hashes as its index's block hash data).
    fn index_add_fork_info(
        &mut self,
        parent_snapshot: &mut BlockSnapshot,
        snapshot: &BlockSnapshot,
        block_ops: &[BlockstackOperationType],
        next_pox_info: Option<RewardCycleInfo>,
        recipient_info: Option<&RewardSetInfo>,
        initialize_bonus: Option<InitialMiningBonus>,
    ) -> Result<(TrieHash, (Vec<PoxAddress>, u128)), db_error> {
        if !snapshot.is_initial() {
            assert_eq!(
                snapshot.parent_burn_header_hash,
                parent_snapshot.burn_header_hash
            );
            assert_eq!(&parent_snapshot.sortition_id, &self.context.chain_tip);
        }

        // data we want to store
        let mut keys = vec![];
        let mut values = vec![];

        // record each new VRF key, and each consumed VRF key
        for block_op in block_ops.iter() {
            if let BlockstackOperationType::LeaderKeyRegister(ref data) = block_op {
                keys.push(db_keys::vrf_key_status(&data.public_key));
                values.push("1".to_string()); // the value is no longer used, but the key needs to exist to figure whether a key was registered
            }
        }

        // map burnchain header hashes to sortition ids
        keys.push(db_keys::sortition_id_for_bhh(&snapshot.burn_header_hash));
        values.push(snapshot.sortition_id.to_hex());

        // if this commit has a sortition, record its burn block hash and stacks block hash
        if snapshot.sortition {
            keys.push(db_keys::last_sortition().to_string());
            values.push(snapshot.burn_header_hash.to_hex());

            keys.push(db_keys::stacks_block_present(
                &snapshot.winning_stacks_block_hash,
            ));
            values.push(snapshot.sortition_id.to_hex());
        }

        if let Some(initialize_bonus) = initialize_bonus {
            debug!("Add initial mining bonus: {:?}", &initialize_bonus);
            // first sortition with a winner, set the initial mining bonus fields
            keys.push(db_keys::initial_mining_bonus_per_block().into());
            values.push(initialize_bonus.per_block.to_string());

            let total_reward_remaining = initialize_bonus
                .total_reward
                .saturating_sub(initialize_bonus.per_block);
            keys.push(db_keys::initial_mining_bonus_remaining().into());
            values.push(total_reward_remaining.to_string());
        } else if parent_snapshot.total_burn > 0 {
            // mining has started, check if there's still any remaining bonus that this
            //  block consumed, and then decrement
            let prior_bonus_remaining =
                self.get_initial_mining_bonus_remaining(&parent_snapshot.sortition_id)?;
            if prior_bonus_remaining > 0 {
                let mining_bonus_per_block = self
                    .get_initial_mining_bonus_per_block(&parent_snapshot.sortition_id)?
                    .expect(
                        "BUG: initial mining bonus amount written, but not the per block amount.",
                    );
                let bonus_remaining = prior_bonus_remaining.saturating_sub(mining_bonus_per_block);
                keys.push(db_keys::initial_mining_bonus_remaining().into());
                values.push(bonus_remaining.to_string());
            }
        }

        // if this is the start of a reward cycle, store the new PoX keys.
        // Get the PoX payouts while doing so.
        let pox_payout = self.get_pox_payout_per_output(block_ops);
        let mut pox_payout_addrs = if !snapshot.is_initial() {
            if let Some(reward_info) = next_pox_info {
                let mut pox_id = self.get_pox_id()?;
                let pox_payout_addrs;

                // update the PoX bit vector with whether or not
                //  this reward cycle is aware of its anchor (if one wasn't selected,
                //   mark this as "known")
                if reward_info.is_reward_info_known() {
                    pox_id.extend_with_present_block();
                } else {
                    pox_id.extend_with_not_present_block();
                }

                let mut cur_affirmation_map = self.get_sortition_affirmation_map()?;
                let mut selected_anchor_block = false;

                // if we have selected an anchor block (known or unknown), write that info
                if let Some((anchor_block, anchor_block_txid)) = reward_info.selected_anchor_block()
                {
                    selected_anchor_block = true;

                    keys.push(db_keys::pox_anchor_to_prepare_end(anchor_block));
                    values.push(parent_snapshot.sortition_id.to_hex());

                    keys.push(db_keys::pox_last_anchor().to_string());
                    values.push(anchor_block.to_hex());

                    keys.push(db_keys::pox_last_anchor_txid().to_string());
                    values.push(anchor_block_txid.to_hex());

                    keys.push(db_keys::pox_affirmation_map().to_string());
                    values.push(cur_affirmation_map.encode());

                    keys.push(db_keys::pox_last_selected_anchor().to_string());
                    values.push(anchor_block.to_hex());

                    keys.push(db_keys::pox_last_selected_anchor_txid().to_string());
                    values.push(anchor_block_txid.to_hex());

                    debug!(
                        "Known anchor block {} txid {} at reward cycle starting at burn height {}",
                        anchor_block, anchor_block_txid, snapshot.block_height
                    );
                } else {
                    keys.push(db_keys::pox_last_anchor().to_string());
                    values.push("".to_string());

                    keys.push(db_keys::pox_last_anchor_txid().to_string());
                    values.push("".to_string());

                    cur_affirmation_map.push(AffirmationMapEntry::Nothing);

                    debug!(
                        "No anchor block at reward cycle starting at burn height {}",
                        snapshot.block_height
                    );
                }
                // if we've selected an anchor _and_ know of the anchor,
                //  write the reward set information
                if let Some(mut reward_set) = reward_info.known_selected_anchor_block_owned() {
                    // record payouts separately from the remaining addresses, since some of them
                    // could have just been consumed.
                    if reward_set.rewarded_addresses.len() > 0 {
                        // if we have a reward set, then we must also have produced a recipient
                        //   info for this block
                        let mut recipients_to_remove: Vec<_> = recipient_info
                            .unwrap()
                            .recipients
                            .iter()
                            .map(|(addr, ix)| (addr.clone(), *ix))
                            .collect();
                        recipients_to_remove.sort_unstable_by(|(_, a), (_, b)| b.cmp(a));
                        // remove from the reward set any consumed addresses in this first reward block
                        let mut addrs = vec![];
                        for (addr, ix) in recipients_to_remove.iter() {
                            addrs.push(addr.clone());
                            assert_eq!(reward_set.rewarded_addresses.remove(*ix as usize).to_burnchain_repr(), addr.to_burnchain_repr(),
                                       "BUG: Attempted to remove used address from reward set, but failed to do so safely");
                        }
                        pox_payout_addrs = addrs;
                    } else {
                        // no payouts
                        pox_payout_addrs = vec![];
                    }

                    keys.push(db_keys::pox_reward_set_size().to_string());
                    values.push(db_keys::reward_set_size_to_string(
                        reward_set.rewarded_addresses.len(),
                    ));

                    // NOTE: the pox_addr _must_ come from the reward set (i.e. from the PoX
                    // contract), since we _must_ know the hash modes for standard addresses.  This
                    // information cannot be learned from the burnchain alone.
                    for (ix, pox_addr) in reward_set.rewarded_addresses.iter().enumerate() {
                        keys.push(db_keys::pox_reward_set_entry(ix as u16));
                        values.push(pox_addr.to_db_string());
                    }
                    // if there are qualifying auto-unlocks, record them
                    if !reward_set.start_cycle_state.is_empty() {
                        let cycle_number = Burnchain::static_block_height_to_reward_cycle(
                            snapshot.block_height,
                            self.context.first_block_height,
                            self.context.pox_constants.reward_cycle_length.into(),
                        )
                        .expect("FATAL: PoX reward cycle started before first block height");

                        keys.push(db_keys::pox_reward_cycle_unlocks(cycle_number));
                        values.push(reward_set.start_cycle_state.serialize());
                    }

                    cur_affirmation_map.push(AffirmationMapEntry::PoxAnchorBlockPresent);
                } else {
                    // no anchor block; we're burning
                    keys.push(db_keys::pox_reward_set_size().to_string());
                    values.push(db_keys::reward_set_size_to_string(0));

                    if selected_anchor_block {
                        cur_affirmation_map.push(AffirmationMapEntry::PoxAnchorBlockAbsent);
                    }

                    pox_payout_addrs = vec![];
                }

                // in all cases, write the new PoX bit vector
                keys.push(db_keys::pox_identifier().to_string());
                values.push(pox_id.to_string());

                keys.push(db_keys::pox_affirmation_map().to_string());
                values.push(cur_affirmation_map.encode());

                pox_payout_addrs
            } else {
                // if this snapshot consumed some reward set entries AND
                //  this isn't the start of a new reward cycle,
                //   update the reward set
                if let Some(reward_info) = recipient_info {
                    let mut current_len = self.get_reward_set_size()?;
                    let payout_addrs: Vec<_> = reward_info
                        .recipients
                        .iter()
                        .map(|(addr, _)| addr.clone())
                        .collect();
                    let mut recipient_indexes: Vec<_> =
                        reward_info.recipients.iter().map(|(_, x)| *x).collect();
                    let mut remapped_entries = HashMap::new();
                    // sort in decrementing order
                    recipient_indexes.sort_unstable_by(|a, b| b.cmp(a));
                    for index in recipient_indexes.into_iter() {
                        // sanity check
                        if index >= current_len {
                            unreachable!(
                                "Supplied index should never be greater than recipient set size"
                            );
                        } else if index + 1 == current_len {
                            // selected index is the last element: no need to swap, just decrement len
                            current_len -= 1;
                        } else {
                            let replacement = current_len - 1; // if current_len were 0, we would already have panicked.
                            let replace_with = if let Some((_prior_ix, replace_with)) =
                                remapped_entries.remove_entry(&replacement)
                            {
                                // the entry to swap in was itself swapped, so let's use the new value instead
                                replace_with
                            } else {
                                self.get_reward_set_entry(replacement)?
                            };

                            // NOTE: we have to have a hash mode for the address -- i.e. we have to be
                            // able to conver it to a clarity tuple -- since this data must be available
                            // via `get-burn-block-info?`.
                            assert!(
                                replace_with.as_clarity_tuple().is_some(),
                                "FATAL: do not know hash mode for next PoX address"
                            );

                            // swap and decrement to remove from set
                            remapped_entries.insert(index, replace_with);
                            current_len -= 1;
                        }
                    }
                    // store the changes in the new trie
                    keys.push(db_keys::pox_reward_set_size().to_string());
                    values.push(db_keys::reward_set_size_to_string(current_len as usize));

                    for (recipient_index, replace_with) in remapped_entries.into_iter() {
                        keys.push(db_keys::pox_reward_set_entry(recipient_index));
                        values.push(replace_with.to_db_string());
                    }

                    // reward-phase PoX payout addresses
                    payout_addrs
                } else {
                    // in prepare phase (no recipient info), so no payouts
                    vec![]
                }
            }
        } else {
            // initial snapshot
            assert_eq!(next_pox_info, None);
            keys.push(db_keys::pox_identifier().to_string());
            values.push(PoxId::initial().to_string());
            keys.push(db_keys::pox_reward_set_size().to_string());
            values.push(db_keys::reward_set_size_to_string(0));
            keys.push(db_keys::pox_last_anchor().to_string());
            values.push("".to_string());
            keys.push(db_keys::pox_last_anchor_txid().to_string());
            values.push("".to_string());
            keys.push(db_keys::pox_last_selected_anchor().to_string());
            values.push("".to_string());
            keys.push(db_keys::pox_last_selected_anchor_txid().to_string());
            values.push("".to_string());

            // no payouts
            vec![]
        };

        // commit to all newly-arrived blocks
        let (mut block_arrival_keys, mut block_arrival_values) =
            self.process_new_block_arrivals(parent_snapshot)?;
        keys.append(&mut block_arrival_keys);
        values.append(&mut block_arrival_values);

        // store each indexed field
        let root_hash = self.put_indexed_all(
            &parent_snapshot.sortition_id,
            &snapshot.sortition_id,
            &keys,
            &values,
        )?;

        // pox payout addrs must include burn addresses
        let num_pox_payouts = self.get_num_pox_payouts(snapshot.block_height);
        while pox_payout_addrs.len() < num_pox_payouts {
            // NOTE: while this coerces mainnet, it's totally fine in practice because the address
            // version is not exposed to Clarity.  Clarity only sees a PoX-specific version and the
            // hash.
            pox_payout_addrs.push(PoxAddress::standard_burn_address(true));
        }

        self.context.chain_tip = snapshot.sortition_id.clone();
        Ok((root_hash, (pox_payout_addrs, pox_payout)))
    }

    /// Resolve ties between blocks at the same height.
    /// Hashes the given snapshot's sortition hash with the index block hash for each block
    /// (calculated from `new_block_arrivals`' consensus hash and block header hash), and chooses
    /// the block in `new_block_arrivals` whose resulting hash is lexographically the smallest.
    /// Returns the index into `new_block_arrivals` for the block whose hash is the smallest.
    fn break_canonical_stacks_tip_tie(
        tip: &BlockSnapshot,
        best_height: u64,
        new_block_arrivals: &[(ConsensusHash, BlockHeaderHash, u64)],
    ) -> Option<usize> {
        // if there's a tie, then randomly and deterministically pick one
        let mut tied = vec![];
        for (i, (consensus_hash, block_bhh, height)) in new_block_arrivals.iter().enumerate() {
            if best_height == *height {
                tied.push((StacksBlockId::new(consensus_hash, block_bhh), i));
            }
        }

        if tied.len() == 0 {
            return None;
        }
        if tied.len() == 1 {
            return Some(tied[0].1);
        }

        // break ties by hashing the index block hash with the snapshot's sortition hash, and
        // picking the lexicographically smallest one
        let mut hash_tied = vec![];
        let mut mapping = HashMap::new();
        for (block_id, arrival_idx) in tied.into_iter() {
            let mut buff = [0u8; 64];
            buff[0..32].copy_from_slice(&block_id.0);
            buff[32..64].copy_from_slice(&tip.sortition_hash.0);

            let hashed = Sha512Trunc256Sum::from_data(&buff);
            hash_tied.push(hashed.clone());
            mapping.insert(hashed, arrival_idx);
        }

        hash_tied.sort();
        let winner = hash_tied
            .first()
            .as_ref()
            .expect("FATAL: zero-length list of tied block IDs")
            .clone();
        let winner_index = *mapping
            .get(&winner)
            .expect("FATAL: winning block ID not mapped");

        Some(winner_index)
    }

    /// Find the new Stacks block arrivals as of the given tip `parent_tip`, and returns
    /// the highest Stacks chain tip and maximum arrival index.
    /// Used for both discovering the new arrivals and processing them with new snapshots.
    ///
    /// Returns Ok((
    ///     stacks tip consensus hash,
    ///     stacks tip block header hash,
    ///     stacks tip height,
    ///     max arrival index,
    ///     list of all blocks that have arrived since this parent_tip
    /// ))
    fn inner_find_new_block_arrivals(
        &mut self,
        parent_tip: &BlockSnapshot,
    ) -> Result<
        (
            ConsensusHash,
            BlockHeaderHash,
            u64,
            u64,
            Vec<(BlockHeaderHash, u64)>,
        ),
        db_error,
    > {
        let mut new_block_arrivals = vec![];

        let old_max_arrival_index = self
            .get_indexed(
                &parent_tip.sortition_id,
                &db_keys::stacks_block_max_arrival_index(),
            )?
            .unwrap_or("1".into())
            .parse::<u64>()
            .expect("BUG: max arrival index is not a u64");

        let max_arrival_index = SortitionDB::get_max_arrival_index(self.tx())?;

        // find all Stacks block hashes who arrived since this parent_tip was built.
        for ari in old_max_arrival_index..(max_arrival_index + 1) {
            test_debug!("Get block with arrival index {}", ari);
            let arrival_sn = match SortitionDB::get_snapshot_by_arrival_index(self.tx(), ari)? {
                Some(sn) => sn,
                None => {
                    continue;
                }
            };
            if !arrival_sn.pox_valid {
                continue;
            }

            // must be an ancestor of this tip, or must be this tip
            if let Some(sn) =
                self.get_block_snapshot(&arrival_sn.burn_header_hash, &parent_tip.sortition_id)?
            {
                if !sn.pox_valid || sn != arrival_sn {
                    continue;
                }

                debug!(
                    "New Stacks anchored block arrived: block {}/{} ({}) ari={} tip={}",
                    &sn.consensus_hash,
                    &sn.winning_stacks_block_hash,
                    sn.stacks_block_height,
                    ari,
                    &parent_tip.burn_header_hash
                );
                new_block_arrivals.push((
                    sn.consensus_hash,
                    sn.winning_stacks_block_hash,
                    sn.stacks_block_height,
                ));
            } else {
                // this block did not arrive on an ancestor block
                continue;
            }
        }

        let mut best_tip_block_bhh = parent_tip.canonical_stacks_tip_hash.clone();
        let mut best_tip_consensus_hash = parent_tip.canonical_stacks_tip_consensus_hash.clone();
        let mut best_tip_height = parent_tip.canonical_stacks_tip_height;
        let mut ret = vec![];

        debug!(
            "Current best tip is {}/{} (height {})",
            &best_tip_consensus_hash, &best_tip_block_bhh, best_tip_height
        );

        for (consensus_hash, block_bhh, height) in new_block_arrivals.iter() {
            ret.push((block_bhh.clone(), *height));

            // genesis blocks are incomparable -- it doesn't matter which one was "first."
            // everyone else must be higher than the highest known tip to supersede it.
            if *height > best_tip_height || (*height == 0 && best_tip_height == 0) {
                debug!(
                    "At tip {}: {}/{} (height {}) is superceded by {}/{} (height {})",
                    &parent_tip.burn_header_hash,
                    &best_tip_consensus_hash,
                    &best_tip_block_bhh,
                    best_tip_height,
                    consensus_hash,
                    block_bhh,
                    *height
                );

                best_tip_block_bhh = block_bhh.clone();
                best_tip_consensus_hash = consensus_hash.clone();
                best_tip_height = *height;
            }
        }

        // if there's a tie, then randomly and deterministically pick one
        let winning_index_opt = SortitionHandleTx::break_canonical_stacks_tip_tie(
            parent_tip,
            best_tip_height,
            &new_block_arrivals,
        );
        if let Some(winning_index) = winning_index_opt {
            best_tip_consensus_hash = new_block_arrivals[winning_index].0;
            best_tip_block_bhh = new_block_arrivals[winning_index].1;
        }

        debug!(
            "Max arrival for child of {} is {} (hash {} height {})",
            &best_tip_consensus_hash, &max_arrival_index, &best_tip_block_bhh, best_tip_height
        );

        Ok((
            best_tip_consensus_hash,
            best_tip_block_bhh,
            best_tip_height,
            max_arrival_index,
            ret,
        ))
    }

    /// Find the new Stacks block arrivals as of the given tip `tip`, and return the highest chain
    /// tip discovered.
    ///
    /// Used in conjunction with update_new_block_arrivals().
    ///
    /// Returns Ok((
    ///     stacks tip consensus hash,
    ///     stacks tip block header hash,
    ///     stacks tip height,
    /// ))
    fn find_new_block_arrivals(
        &mut self,
        tip: &BlockSnapshot,
    ) -> Result<(ConsensusHash, BlockHeaderHash, u64), db_error> {
        self.inner_find_new_block_arrivals(tip)
            .map(|(ch, bhh, height, _, _)| (ch, bhh, height))
    }

    /// Update the given tip's canonical Stacks block pointer
    fn update_new_block_arrivals(
        &mut self,
        tip: &BlockSnapshot,
        best_chh: ConsensusHash,
        best_bhh: BlockHeaderHash,
        best_height: u64,
    ) -> Result<(), db_error> {
        let args: &[&dyn ToSql] = &[
            &best_chh,
            &best_bhh,
            &u64_to_sql(best_height)?,
            &tip.sortition_id,
        ];

        debug!(
            "Canonical Stacks tip at ({},{}) is {}/{} (height {})",
            &tip.block_height, &tip.burn_header_hash, &best_chh, &best_bhh, best_height
        );
        self.execute("UPDATE snapshots SET canonical_stacks_tip_consensus_hash = ?1, canonical_stacks_tip_hash = ?2, canonical_stacks_tip_height = ?3
                    WHERE sortition_id = ?4", args)
            .map_err(db_error::SqliteError)?;

        Ok(())
    }

    /// Find all stacks blocks that were processed since parent_tip had been processed, and generate MARF
    /// key/value pairs for the subset that arrived on ancestor blocks of the parent.  Update the
    /// given parent chain tip to have the correct memoized canonical chain tip present in the fork
    /// it represents.
    fn process_new_block_arrivals(
        &mut self,
        parent_tip: &mut BlockSnapshot,
    ) -> Result<(Vec<String>, Vec<String>), db_error> {
        let mut keys = vec![];
        let mut values = vec![];

        let (
            best_tip_consensus_hash,
            best_tip_block_bhh,
            best_tip_height,
            max_arrival_index,
            new_arrivals,
        ) = self.inner_find_new_block_arrivals(parent_tip)?;

        // generate MARF key/value pairs for new arrivals
        for (block_bhh, height) in new_arrivals.into_iter() {
            keys.push(db_keys::stacks_block_index(&block_bhh));
            values.push(db_keys::stacks_block_index_value(height));
        }

        // update parent tip
        parent_tip.canonical_stacks_tip_consensus_hash = best_tip_consensus_hash;
        parent_tip.canonical_stacks_tip_hash = best_tip_block_bhh;
        parent_tip.canonical_stacks_tip_height = best_tip_height;

        // generate MARF key/value pairs for highest arrival
        keys.push(db_keys::stacks_block_max_arrival_index());
        values.push(db_keys::stacks_block_max_arrival_index_value(
            max_arrival_index,
        ));

        Ok((keys, values))
    }
}

impl ChainstateDB for SortitionDB {
    fn backup(_backup_path: &str) -> Result<(), db_error> {
        return Err(db_error::NotImplemented);
    }
}

#[cfg(test)]
pub mod tests {
    use std::sync::mpsc::sync_channel;
    use std::thread;

    use stacks_common::address::AddressHashMode;
    use stacks_common::util::get_epoch_time_secs;
    use stacks_common::util::hash::{hex_bytes, Hash160};
    use stacks_common::util::vrf::*;

    use super::*;
    use crate::burnchains::affirmation::AffirmationMap;
    use crate::burnchains::bitcoin::address::BitcoinAddress;
    use crate::burnchains::bitcoin::keys::BitcoinPublicKey;
    use crate::burnchains::bitcoin::BitcoinNetworkType;
    use crate::burnchains::tests::affirmation::{make_reward_cycle, make_simple_key_register};
    use crate::burnchains::*;
    use crate::chainstate::burn::operations::{
        leader_block_commit::BURN_BLOCK_MINED_AT_MODULUS, BlockstackOperationType,
        LeaderBlockCommitOp, LeaderKeyRegisterOp, UserBurnSupportOp,
    };
    use crate::chainstate::burn::ConsensusHash;
    use crate::chainstate::stacks::index::TrieHashExtension;
    use crate::chainstate::stacks::StacksPublicKey;
    use crate::core::StacksEpochExtension;
    use crate::core::*;
    use crate::types::chainstate::StacksAddress;
    use crate::types::chainstate::{BlockHeaderHash, VRFSeed};
    use crate::util_lib::db::Error as db_error;

    #[test]
    fn test_instantiate() {
        let first_burn_hash = BurnchainHeaderHash::from_hex(
            "0000000000000000000000000000000000000000000000000000000000000000",
        )
        .unwrap();
        let _db = SortitionDB::connect_test(123, &first_burn_hash).unwrap();
    }

    #[test]
    fn test_v1_to_v2_migration() {
        let mut rng = rand::thread_rng();
        let mut buf = [0u8; 32];
        rng.fill_bytes(&mut buf);
        let db_path_dir = format!(
            "/tmp/stacks-node-tests/unit-tests-sortdb/db-{}",
            to_hex(&buf)
        );

        let first_block_height = 123;
        let first_burn_hash = BurnchainHeaderHash::from_hex(
            "0000000000000000000000000000000000000000000000000000000000000000",
        )
        .unwrap();

        // create a v1 sortition DB
        let db = SortitionDB::connect_v1(
            &db_path_dir,
            first_block_height,
            &first_burn_hash,
            get_epoch_time_secs(),
            true,
        )
        .unwrap();
        let res = SortitionDB::get_stacks_epoch(db.conn(), first_block_height);
        assert!(res.is_err());
        assert!(format!("{:?}", res).contains("no such table: epochs"));

        assert!(SortitionDB::open(&db_path_dir, true, PoxConstants::test_default()).is_err());

        // create a v2 sortition DB at the same path as the v1 DB.
        // the schema migration should be successfully applied, and the epochs table should exist.
        let db = SortitionDB::connect(
            &db_path_dir,
            first_block_height,
            &first_burn_hash,
            get_epoch_time_secs(),
            &StacksEpoch::unit_test_2_05(first_block_height),
            PoxConstants::test_default(),
            true,
        )
        .unwrap();
        // assert that an epoch is returned
        SortitionDB::get_stacks_epoch(db.conn(), first_block_height)
            .expect("Database should not error querying epochs")
            .expect("Database should have an epoch entry");

        assert!(SortitionDB::open(&db_path_dir, true, PoxConstants::test_default()).is_ok());
    }

    #[test]
    fn test_tx_begin_end() {
        let first_burn_hash = BurnchainHeaderHash::from_hex(
            "0000000000000000000000000000000000000000000000000000000000000000",
        )
        .unwrap();
        let mut db = SortitionDB::connect_test(123, &first_burn_hash).unwrap();
        let tx = db.tx_begin().unwrap();
        tx.commit().unwrap();
    }

    pub fn test_append_snapshot_with_winner(
        db: &mut SortitionDB,
        next_hash: BurnchainHeaderHash,
        block_ops: &Vec<BlockstackOperationType>,
        parent_sn: Option<BlockSnapshot>,
        winning_block_commit: Option<LeaderBlockCommitOp>,
    ) -> BlockSnapshot {
        let mut sn = match parent_sn {
            Some(sn) => sn,
            None => SortitionDB::get_canonical_burn_chain_tip(db.conn()).unwrap(),
        };

        let mut tx = SortitionHandleTx::begin(db, &sn.sortition_id).unwrap();

        let sn_parent = sn.clone();
        sn.parent_burn_header_hash = sn.burn_header_hash.clone();
        sn.parent_sortition_id = sn.sortition_id.clone();
        sn.burn_header_hash = next_hash;
        sn.block_height += 1;
        sn.num_sortitions += 1;
        sn.sortition_id = SortitionId::stubbed(&sn.burn_header_hash);
        sn.consensus_hash = ConsensusHash(Hash160::from_data(&sn.consensus_hash.0).0);

        if let Some(cmt) = winning_block_commit {
            sn.sortition = true;
            sn.winning_stacks_block_hash = cmt.block_header_hash;
            sn.winning_block_txid = cmt.txid;
        }

        let index_root = tx
            .append_chain_tip_snapshot(&sn_parent, &sn, block_ops, &vec![], None, None, None)
            .unwrap();
        sn.index_root = index_root;

        tx.commit().unwrap();

        sn
    }

    pub fn test_append_snapshot(
        db: &mut SortitionDB,
        next_hash: BurnchainHeaderHash,
        block_ops: &Vec<BlockstackOperationType>,
    ) -> BlockSnapshot {
        test_append_snapshot_with_winner(db, next_hash, block_ops, None, None)
    }

    #[test]
    fn test_insert_leader_key() {
        let block_height = 123;
        let vtxindex = 456;
        let first_burn_hash = BurnchainHeaderHash::from_hex(
            "0000000000000000000000000000000000000000000000000000000000000000",
        )
        .unwrap();

        let leader_key = LeaderKeyRegisterOp {
            consensus_hash: ConsensusHash::from_bytes(
                &hex_bytes("2222222222222222222222222222222222222222").unwrap(),
            )
            .unwrap(),
            public_key: VRFPublicKey::from_bytes(
                &hex_bytes("a366b51292bef4edd64063d9145c617fec373bceb0758e98cd72becd84d54c7a")
                    .unwrap(),
            )
            .unwrap(),
            memo: vec![01, 02, 03, 04, 05],

            txid: Txid::from_bytes_be(
                &hex_bytes("1bfa831b5fc56c858198acb8e77e5863c1e9d8ac26d49ddb914e24d8d4083562")
                    .unwrap(),
            )
            .unwrap(),
            vtxindex: vtxindex,
            block_height: block_height + 1,
            burn_header_hash: BurnchainHeaderHash([0x01; 32]),
        };

        let mut db = SortitionDB::connect_test(block_height, &first_burn_hash).unwrap();

        let snapshot = test_append_snapshot(
            &mut db,
            BurnchainHeaderHash([0x01; 32]),
            &vec![BlockstackOperationType::LeaderKeyRegister(
                leader_key.clone(),
            )],
        );

        {
            let ic = db.index_conn();
            let leader_key_opt = SortitionDB::get_leader_key_at(
                &ic,
                block_height + 1,
                vtxindex,
                &snapshot.sortition_id,
            )
            .unwrap();
            assert!(leader_key_opt.is_some());
            assert_eq!(leader_key_opt.unwrap(), leader_key);
        }

        let new_snapshot = test_append_snapshot(&mut db, BurnchainHeaderHash([0x02; 32]), &vec![]);

        {
            let ic = db.index_conn();
            let leader_key_opt = SortitionDB::get_leader_key_at(
                &ic,
                block_height + 1,
                vtxindex,
                &new_snapshot.sortition_id,
            )
            .unwrap();
            assert!(leader_key_opt.is_some());
            assert_eq!(leader_key_opt.unwrap(), leader_key);

            let leader_key_none = SortitionDB::get_leader_key_at(
                &ic,
                block_height + 1,
                vtxindex + 1,
                &new_snapshot.sortition_id,
            )
            .unwrap();
            assert!(leader_key_none.is_none());
        }
    }

    #[test]
    fn test_insert_block_commit() {
        let block_height = 123;
        let vtxindex = 456;
        let first_burn_hash = BurnchainHeaderHash::from_hex(
            "0000000000000000000000000000000000000000000000000000000000000000",
        )
        .unwrap();

        let leader_key = LeaderKeyRegisterOp {
            consensus_hash: ConsensusHash::from_bytes(
                &hex_bytes("2222222222222222222222222222222222222222").unwrap(),
            )
            .unwrap(),
            public_key: VRFPublicKey::from_bytes(
                &hex_bytes("a366b51292bef4edd64063d9145c617fec373bceb0758e98cd72becd84d54c7a")
                    .unwrap(),
            )
            .unwrap(),
            memo: vec![01, 02, 03, 04, 05],

            txid: Txid::from_bytes_be(
                &hex_bytes("1bfa831b5fc56c858198acb8e77e5863c1e9d8ac26d49ddb914e24d8d4083562")
                    .unwrap(),
            )
            .unwrap(),
            vtxindex: vtxindex,
            block_height: block_height + 1,
            burn_header_hash: BurnchainHeaderHash([0x01; 32]),
        };

        let block_commit = LeaderBlockCommitOp {
            sunset_burn: 0,
            block_header_hash: BlockHeaderHash::from_bytes(
                &hex_bytes("2222222222222222222222222222222222222222222222222222222222222222")
                    .unwrap(),
            )
            .unwrap(),
            new_seed: VRFSeed::from_bytes(
                &hex_bytes("3333333333333333333333333333333333333333333333333333333333333333")
                    .unwrap(),
            )
            .unwrap(),
            parent_block_ptr: 0x43424140,
            parent_vtxindex: 0x5150,
            key_block_ptr: (block_height + 1) as u32,
            key_vtxindex: vtxindex as u16,
            memo: vec![0x80],

            commit_outs: vec![],
            burn_fee: 12345,
            input: (Txid([0; 32]), 0),
            apparent_sender: BurnchainSigner::mock_parts(
                AddressHashMode::SerializeP2PKH,
                1,
                vec![StacksPublicKey::from_hex(
                    "02d8015134d9db8178ac93acbc43170a2f20febba5087a5b0437058765ad5133d0",
                )
                .unwrap()],
            ),

            txid: Txid::from_bytes_be(
                &hex_bytes("3c07a0a93360bc85047bbaadd49e30c8af770f73a37e10fec400174d2e5f27cf")
                    .unwrap(),
            )
            .unwrap(),
            vtxindex: vtxindex,
            block_height: block_height + 2,
            burn_parent_modulus: ((block_height + 1) % BURN_BLOCK_MINED_AT_MODULUS) as u8,
            burn_header_hash: BurnchainHeaderHash([0x03; 32]),
        };

        let mut db = SortitionDB::connect_test(block_height, &first_burn_hash).unwrap();

        let snapshot = test_append_snapshot(
            &mut db,
            BurnchainHeaderHash([0x01; 32]),
            &vec![BlockstackOperationType::LeaderKeyRegister(
                leader_key.clone(),
            )],
        );

        // test get_consumed_leader_keys()
        {
            let mut ic = SortitionHandleTx::begin(&mut db, &snapshot.sortition_id).unwrap();
            let keys = ic
                .get_consumed_leader_keys(&snapshot, &vec![block_commit.clone()])
                .unwrap();
            assert_eq!(keys, vec![leader_key.clone()]);
        }

        let snapshot_consumed = test_append_snapshot(
            &mut db,
            BurnchainHeaderHash([0x03; 32]),
            &vec![BlockstackOperationType::LeaderBlockCommit(
                block_commit.clone(),
            )],
        );

        {
            let res_block_commits =
                SortitionDB::get_block_commits_by_block(db.conn(), &snapshot_consumed.sortition_id)
                    .unwrap();
            assert_eq!(res_block_commits.len(), 1);
            assert_eq!(res_block_commits[0], block_commit);
        }

        // advance and get parent
        let empty_snapshot =
            test_append_snapshot(&mut db, BurnchainHeaderHash([0x05; 32]), &vec![]);

        // test get_block_commit_parent()
        {
            let ic = db.index_conn();
            let parent = SortitionDB::get_block_commit_parent(
                &ic,
                block_height + 2,
                block_commit.vtxindex,
                &empty_snapshot.sortition_id,
            )
            .unwrap();
            assert!(parent.is_some());
            assert_eq!(parent.unwrap(), block_commit);

            let parent = SortitionDB::get_block_commit_parent(
                &ic,
                block_height + 3,
                block_commit.vtxindex,
                &empty_snapshot.sortition_id,
            )
            .unwrap();
            assert!(parent.is_none());

            let parent = SortitionDB::get_block_commit_parent(
                &ic,
                block_height + 2,
                block_commit.vtxindex + 1,
                &empty_snapshot.sortition_id,
            )
            .unwrap();
            assert!(parent.is_none());
        }

        // test get_block_commit()
        {
            let handle = db.index_handle(&empty_snapshot.sortition_id);
            let commit = handle
                .get_block_commit_by_txid(&snapshot_consumed.sortition_id, &block_commit.txid)
                .unwrap();
            assert!(commit.is_some());
            assert_eq!(commit.unwrap(), block_commit);

            let bad_txid = Txid::from_bytes_be(
                &hex_bytes("4c07a0a93360bc85047bbaadd49e30c8af770f73a37e10fec400174d2e5f27cf")
                    .unwrap(),
            )
            .unwrap();
            let commit = handle
                .get_block_commit_by_txid(&snapshot_consumed.sortition_id, &bad_txid)
                .unwrap();
            assert!(commit.is_none());
        }

        // sortition ID is memoized, or absent
        {
            assert_eq!(
                SortitionDB::get_block_commit_parent_sortition_id(
                    db.conn(),
                    &block_commit.txid,
                    &snapshot_consumed.sortition_id
                )
                .unwrap(),
                Some(SortitionId([0x00; 32]))
            );
        }

        // test get_consumed_leader_keys() (should be doable at any subsequent index root)
        {
            let mut ic = SortitionHandleTx::begin(&mut db, &snapshot.sortition_id).unwrap();
            let keys = ic
                .get_consumed_leader_keys(&empty_snapshot, &vec![block_commit.clone()])
                .unwrap();
            assert_eq!(keys, vec![leader_key.clone()]);
        }

        // make a fork between the leader key and block commit, and verify that the key is
        // unconsumed
        let fork_snapshot = {
            let mut sn = SortitionDB::get_block_snapshot(db.conn(), &snapshot.sortition_id)
                .unwrap()
                .unwrap();
            let next_hash = BurnchainHeaderHash([0x13; 32]);
            let mut tx = SortitionHandleTx::begin(&mut db, &sn.sortition_id).unwrap();

            let sn_parent = sn.clone();
            sn.parent_burn_header_hash = sn.burn_header_hash.clone();
            sn.sortition_id = SortitionId(next_hash.0.clone());
            sn.parent_sortition_id = sn_parent.sortition_id.clone();
            sn.burn_header_hash = next_hash;
            sn.block_height += 1;
            sn.num_sortitions += 1;
            sn.consensus_hash = ConsensusHash([0x23; 20]);

            let index_root = tx
                .append_chain_tip_snapshot(&sn_parent, &sn, &vec![], &vec![], None, None, None)
                .unwrap();
            sn.index_root = index_root;

            tx.commit().unwrap();

            sn
        };

        // test get_consumed_leader_keys() and is_leader_key_consumed() against this new fork
        {
            let mut ic = SortitionHandleTx::begin(&mut db, &snapshot.sortition_id).unwrap();
            let keys = ic
                .get_consumed_leader_keys(&fork_snapshot, &vec![block_commit.clone()])
                .unwrap();
            assert_eq!(keys, vec![leader_key.clone()]);
        }
    }

    #[test]
    fn test_insert_user_burn() {
        let block_height = 123;
        let vtxindex = 456;
        let first_burn_hash = BurnchainHeaderHash::from_hex(
            "0000000000000000000000000000000000000000000000000000000000000000",
        )
        .unwrap();

        let leader_key = LeaderKeyRegisterOp {
            consensus_hash: ConsensusHash::from_bytes(
                &hex_bytes("2222222222222222222222222222222222222222").unwrap(),
            )
            .unwrap(),
            public_key: VRFPublicKey::from_bytes(
                &hex_bytes("a366b51292bef4edd64063d9145c617fec373bceb0758e98cd72becd84d54c7a")
                    .unwrap(),
            )
            .unwrap(),
            memo: vec![01, 02, 03, 04, 05],

            txid: Txid::from_bytes_be(
                &hex_bytes("1bfa831b5fc56c858198acb8e77e5863c1e9d8ac26d49ddb914e24d8d4083562")
                    .unwrap(),
            )
            .unwrap(),
            vtxindex: vtxindex,
            block_height: block_height + 1,
            burn_header_hash: BurnchainHeaderHash([0x01; 32]),
        };

        let user_burn = UserBurnSupportOp {
            address: StacksAddress::new(1, Hash160([1u8; 20])),
            consensus_hash: ConsensusHash::from_bytes(
                &hex_bytes("2222222222222222222222222222222222222222").unwrap(),
            )
            .unwrap(),
            public_key: VRFPublicKey::from_bytes(
                &hex_bytes("a366b51292bef4edd64063d9145c617fec373bceb0758e98cd72becd84d54c7a")
                    .unwrap(),
            )
            .unwrap(),
            block_header_hash_160: Hash160::from_bytes(
                &hex_bytes("3333333333333333333333333333333333333333").unwrap(),
            )
            .unwrap(),
            key_block_ptr: (block_height + 1) as u32,
            key_vtxindex: vtxindex as u16,
            burn_fee: 12345,

            txid: Txid::from_bytes_be(
                &hex_bytes("1d5cbdd276495b07f0e0bf0181fa57c175b217bc35531b078d62fc20986c716c")
                    .unwrap(),
            )
            .unwrap(),
            vtxindex: vtxindex,
            block_height: block_height + 2,
            burn_header_hash: BurnchainHeaderHash([0x03; 32]),
        };

        let mut db = SortitionDB::connect_test(block_height, &first_burn_hash).unwrap();

        let snapshot = test_append_snapshot(
            &mut db,
            BurnchainHeaderHash([0x01; 32]),
            &vec![BlockstackOperationType::LeaderKeyRegister(
                leader_key.clone(),
            )],
        );

        let user_burn_snapshot = test_append_snapshot(
            &mut db,
            BurnchainHeaderHash([0x03; 32]),
            &vec![BlockstackOperationType::UserBurnSupport(user_burn.clone())],
        );

        {
            let res_user_burns =
                SortitionDB::get_user_burns_by_block(db.conn(), &user_burn_snapshot.sortition_id)
                    .unwrap();
            assert_eq!(res_user_burns.len(), 1);
            assert_eq!(res_user_burns[0], user_burn);

            let no_user_burns =
                SortitionDB::get_user_burns_by_block(db.conn(), &snapshot.sortition_id).unwrap();
            assert_eq!(no_user_burns.len(), 0);
        }
    }

    #[test]
    fn test_insert_peg_in() {
        let block_height = 123;

        let peg_in_op = |burn_header_hash, amount| {
            let txid = Txid([0; 32]);
            let vtxindex = 456;
            let recipient = StacksAddress::new(1, Hash160([1u8; 20])).into();
            let peg_wallet_address =
                PoxAddress::Addr32(false, address::PoxAddressType32::P2TR, [0; 32]);
            let memo = vec![1, 3, 3, 7];

            PegInOp {
                recipient,
                peg_wallet_address,
                amount,
                memo,

                txid,
                vtxindex,
                block_height,
                burn_header_hash,
            }
        };

        let burn_header_hash_1 = BurnchainHeaderHash([0x01; 32]);
        let burn_header_hash_2 = BurnchainHeaderHash([0x02; 32]);

        let peg_in_1 = peg_in_op(burn_header_hash_1, 1337);
        let peg_in_2 = peg_in_op(burn_header_hash_2, 42);

        let first_burn_hash = BurnchainHeaderHash::from_hex(
            "0000000000000000000000000000000000000000000000000000000000000000",
        )
        .unwrap();

        let epochs = StacksEpoch::unit_test(StacksEpochId::Epoch21, block_height);
        let mut db =
            SortitionDB::connect_test_with_epochs(block_height, &first_burn_hash, epochs).unwrap();

        let snapshot_1 = test_append_snapshot(
            &mut db,
            burn_header_hash_1,
            &vec![BlockstackOperationType::PegIn(peg_in_1.clone())],
        );

        let snapshot_2 = test_append_snapshot(
            &mut db,
            burn_header_hash_2,
            &vec![BlockstackOperationType::PegIn(peg_in_2.clone())],
        );

        let res_peg_ins_1 = SortitionDB::get_peg_in_ops(db.conn(), &snapshot_1.burn_header_hash)
            .expect("Failed to get peg-in ops from sortition DB");

        assert_eq!(res_peg_ins_1.len(), 1);
        assert_eq!(res_peg_ins_1[0], peg_in_1);

        let res_peg_ins_2 = SortitionDB::get_peg_in_ops(db.conn(), &snapshot_2.burn_header_hash)
            .expect("Failed to get peg-in ops from sortition DB");

        assert_eq!(res_peg_ins_2.len(), 1);
        assert_eq!(res_peg_ins_2[0], peg_in_2);
    }

    #[test]
    fn test_insert_peg_out_request() {
        let block_height = 123;

        let peg_out_request_op = |burn_header_hash, amount| {
            let txid = Txid([0; 32]);
            let vtxindex = 456;
            let amount = 1337;
            let recipient = PoxAddress::Addr32(false, address::PoxAddressType32::P2TR, [0; 32]);
            let signature = MessageSignature([0; 65]);
            let peg_wallet_address =
                PoxAddress::Addr32(false, address::PoxAddressType32::P2TR, [0; 32]);
            let fulfillment_fee = 3;
            let memo = vec![1, 3, 3, 7];

            PegOutRequestOp {
                recipient,
                amount,
                signature,
                peg_wallet_address,
                fulfillment_fee,
                memo,

                txid,
                vtxindex,
                block_height,
                burn_header_hash,
            }
        };

        let burn_header_hash_1 = BurnchainHeaderHash([0x01; 32]);
        let burn_header_hash_2 = BurnchainHeaderHash([0x02; 32]);

        let peg_out_request_1 = peg_out_request_op(burn_header_hash_1, 1337);
        let peg_out_request_2 = peg_out_request_op(burn_header_hash_2, 42);

        let first_burn_hash = BurnchainHeaderHash::from_hex(
            "0000000000000000000000000000000000000000000000000000000000000000",
        )
        .unwrap();

        let epochs = StacksEpoch::unit_test(StacksEpochId::Epoch21, block_height);
        let mut db =
            SortitionDB::connect_test_with_epochs(block_height, &first_burn_hash, epochs).unwrap();

        let snapshot_1 = test_append_snapshot(
            &mut db,
            burn_header_hash_1,
            &vec![BlockstackOperationType::PegOutRequest(
                peg_out_request_1.clone(),
            )],
        );

        let snapshot_2 = test_append_snapshot(
            &mut db,
            burn_header_hash_2,
            &vec![BlockstackOperationType::PegOutRequest(
                peg_out_request_2.clone(),
            )],
        );

        let res_peg_out_requests_1 =
            SortitionDB::get_peg_out_request_ops(db.conn(), &burn_header_hash_1)
                .expect("Failed to get peg-out request ops from sortition DB");

        assert_eq!(res_peg_out_requests_1.len(), 1);
        assert_eq!(res_peg_out_requests_1[0], peg_out_request_1);

        let res_peg_out_requests_2 =
            SortitionDB::get_peg_out_request_ops(db.conn(), &burn_header_hash_2)
                .expect("Failed to get peg-out request ops from sortition DB");

        assert_eq!(res_peg_out_requests_2.len(), 1);
        assert_eq!(res_peg_out_requests_2[0], peg_out_request_2);
    }

    #[test]
    fn test_insert_peg_out_fulfill() {
        let txid = Txid([0; 32]);

        let peg_out_fulfill_op = |burn_header_hash, amount| {
            let block_height = 123;
            let vtxindex = 456;
            let recipient = PoxAddress::Addr32(false, address::PoxAddressType32::P2TR, [0; 32]);
            let chain_tip = StacksBlockId([0; 32]);
            let request_ref = Txid([1; 32]);
            let memo = vec![1, 3, 3, 7];

            PegOutFulfillOp {
                recipient,
                amount,
                chain_tip,
                request_ref,
                memo,

                txid,
                vtxindex,
                block_height,
                burn_header_hash,
            }
        };

        let block_height = 123;
        let vtxindex = 456;
        let recipient = PoxAddress::Addr32(false, address::PoxAddressType32::P2TR, [0; 32]);
        let chain_tip = StacksBlockId([0; 32]);
        let burn_header_hash = BurnchainHeaderHash([0x03; 32]);

        let burn_header_hash_1 = BurnchainHeaderHash([0x01; 32]);
        let burn_header_hash_2 = BurnchainHeaderHash([0x02; 32]);

        let peg_out_fulfill_1 = peg_out_fulfill_op(burn_header_hash_1, 1337);
        let peg_out_fulfill_2 = peg_out_fulfill_op(burn_header_hash_2, 42);

        let first_burn_hash = BurnchainHeaderHash::from_hex(
            "0000000000000000000000000000000000000000000000000000000000000000",
        )
        .unwrap();

        let epochs = StacksEpoch::unit_test(StacksEpochId::Epoch21, block_height);
        let mut db =
            SortitionDB::connect_test_with_epochs(block_height, &first_burn_hash, epochs).unwrap();

        let snapshot_1 = test_append_snapshot(
            &mut db,
            burn_header_hash_1,
            &vec![BlockstackOperationType::PegOutFulfill(
                peg_out_fulfill_1.clone(),
            )],
        );

        let snapshot_2 = test_append_snapshot(
            &mut db,
            burn_header_hash_2,
            &vec![BlockstackOperationType::PegOutFulfill(
                peg_out_fulfill_2.clone(),
            )],
        );

        let res_peg_out_fulfillments_1 =
            SortitionDB::get_peg_out_fulfill_ops(db.conn(), &burn_header_hash_1)
                .expect("Failed to get peg-out fulfill ops from sortition DB");

        assert_eq!(res_peg_out_fulfillments_1.len(), 1);
        assert_eq!(res_peg_out_fulfillments_1[0], peg_out_fulfill_1);

        let res_peg_out_fulfillments_2 =
            SortitionDB::get_peg_out_fulfill_ops(db.conn(), &burn_header_hash_2)
                .expect("Failed to get peg-out fulfill ops from sortition DB");

        assert_eq!(res_peg_out_fulfillments_2.len(), 1);
        assert_eq!(res_peg_out_fulfillments_2[0], peg_out_fulfill_2);
    }

    #[test]
    fn has_VRF_public_key() {
        let public_key = VRFPublicKey::from_bytes(
            &hex_bytes("a366b51292bef4edd64063d9145c617fec373bceb0758e98cd72becd84d54c7a").unwrap(),
        )
        .unwrap();
        let block_height = 123;
        let vtxindex = 456;
        let first_burn_hash = BurnchainHeaderHash::from_hex(
            "0000000000000000000000000000000000000000000000000000000000000000",
        )
        .unwrap();

        let leader_key = LeaderKeyRegisterOp {
            consensus_hash: ConsensusHash::from_bytes(
                &hex_bytes("2222222222222222222222222222222222222222").unwrap(),
            )
            .unwrap(),
            public_key: public_key.clone(),
            memo: vec![01, 02, 03, 04, 05],

            txid: Txid::from_bytes_be(
                &hex_bytes("1bfa831b5fc56c858198acb8e77e5863c1e9d8ac26d49ddb914e24d8d4083562")
                    .unwrap(),
            )
            .unwrap(),
            vtxindex: vtxindex,
            block_height: block_height + 2,
            burn_header_hash: BurnchainHeaderHash([0x03; 32]),
        };

        let mut db = SortitionDB::connect_test(block_height, &first_burn_hash).unwrap();

        let no_key_snapshot =
            test_append_snapshot(&mut db, BurnchainHeaderHash([0x01; 32]), &vec![]);

        let has_key_before = {
            let mut ic = SortitionHandleTx::begin(&mut db, &no_key_snapshot.sortition_id).unwrap();
            ic.has_VRF_public_key(&public_key).unwrap()
        };

        assert!(!has_key_before);

        let key_snapshot = test_append_snapshot(
            &mut db,
            BurnchainHeaderHash([0x03; 32]),
            &vec![BlockstackOperationType::LeaderKeyRegister(
                leader_key.clone(),
            )],
        );

        let has_key_after = {
            let mut ic = SortitionHandleTx::begin(&mut db, &key_snapshot.sortition_id).unwrap();
            ic.has_VRF_public_key(&public_key).unwrap()
        };

        assert!(has_key_after);
    }

    #[test]
    fn is_fresh_consensus_hash() {
        let consensus_hash_lifetime = 24;
        let first_burn_hash = BurnchainHeaderHash::from_hex(
            "10000000000000000000000000000000000000000000000000000000000000ff",
        )
        .unwrap();
        let mut db = SortitionDB::connect_test(0, &first_burn_hash).unwrap();
        {
            let mut last_snapshot = SortitionDB::get_first_block_snapshot(db.conn()).unwrap();
            for i in 0..255 {
                let sortition_id = SortitionId([
                    0, 0, 0, 0, 0, 0, 0, 0, 0, 0, 0, 0, 0, 0, 0, 0, 0, 0, 0, 0, 0, 0, 0, 0, 0, 0,
                    0, 0, 0, 0, 0, i as u8,
                ]);
                let parent_sortition_id = if i == 0 {
                    last_snapshot.sortition_id.clone()
                } else {
                    SortitionId([
                        0,
                        0,
                        0,
                        0,
                        0,
                        0,
                        0,
                        0,
                        0,
                        0,
                        0,
                        0,
                        0,
                        0,
                        0,
                        0,
                        0,
                        0,
                        0,
                        0,
                        0,
                        0,
                        0,
                        0,
                        0,
                        0,
                        0,
                        0,
                        0,
                        0,
                        0,
                        i - 1 as u8,
                    ])
                };

                let mut tx = SortitionHandleTx::begin(&mut db, &parent_sortition_id).unwrap();
                let snapshot_row = BlockSnapshot {
                    accumulated_coinbase_ustx: 0,
                    pox_valid: true,
                    block_height: i as u64 + 1,
                    burn_header_timestamp: get_epoch_time_secs(),
                    burn_header_hash: BurnchainHeaderHash::from_bytes(&[
                        0, 0, 0, 0, 0, 0, 0, 0, 0, 0, 0, 0, 0, 0, 0, 0, 0, 0, 0, 0, 0, 0, 0, 0, 0,
                        0, 0, 0, 0, 0, 0, i as u8,
                    ])
                    .unwrap(),
                    sortition_id,
                    parent_sortition_id,
                    parent_burn_header_hash: BurnchainHeaderHash::from_bytes(&[
                        (if i == 0 { 0x10 } else { 0 }) as u8,
                        0,
                        0,
                        0,
                        0,
                        0,
                        0,
                        0,
                        0,
                        0,
                        0,
                        0,
                        0,
                        0,
                        0,
                        0,
                        0,
                        0,
                        0,
                        0,
                        0,
                        0,
                        0,
                        0,
                        0,
                        0,
                        0,
                        0,
                        0,
                        0,
                        0,
                        (if i == 0 { 0xff } else { i - 1 }) as u8,
                    ])
                    .unwrap(),
                    consensus_hash: ConsensusHash::from_bytes(&[
                        0,
                        0,
                        0,
                        0,
                        0,
                        0,
                        0,
                        0,
                        0,
                        0,
                        0,
                        0,
                        0,
                        0,
                        0,
                        0,
                        0,
                        0,
                        0,
                        (i + 1) as u8,
                    ])
                    .unwrap(),
                    ops_hash: OpsHash::from_bytes(&[
                        0, 0, 0, 0, 0, 0, 0, 0, 0, 0, 0, 0, 0, 0, 0, 0, 0, 0, 0, 0, 0, 0, 0, 0, 0,
                        0, 0, 0, 0, 0, 0, i as u8,
                    ])
                    .unwrap(),
                    total_burn: i as u64,
                    sortition: true,
                    sortition_hash: SortitionHash::initial(),
                    winning_block_txid: Txid::from_hex(
                        "0000000000000000000000000000000000000000000000000000000000000000",
                    )
                    .unwrap(),
                    winning_stacks_block_hash: BlockHeaderHash::from_hex(
                        "0000000000000000000000000000000000000000000000000000000000000000",
                    )
                    .unwrap(),
                    index_root: TrieHash::from_empty_data(),
                    num_sortitions: i as u64 + 1,
                    stacks_block_accepted: false,
                    stacks_block_height: 0,
                    arrival_index: 0,
                    canonical_stacks_tip_height: 0,
                    canonical_stacks_tip_hash: BlockHeaderHash([0u8; 32]),
                    canonical_stacks_tip_consensus_hash: ConsensusHash([0u8; 20]),
                };
                let index_root = tx
                    .append_chain_tip_snapshot(
                        &last_snapshot,
                        &snapshot_row,
                        &vec![],
                        &vec![],
                        None,
                        None,
                        None,
                    )
                    .unwrap();
                last_snapshot = snapshot_row;
                last_snapshot.index_root = index_root;
                tx.commit().unwrap();
            }
        }

        let tip = SortitionDB::get_canonical_burn_chain_tip(db.conn()).unwrap();

        let ch_fresh = ConsensusHash::from_bytes(&[
            0, 0, 0, 0, 0, 0, 0, 0, 0, 0, 0, 0, 0, 0, 0, 0, 0, 0, 0, 255,
        ])
        .unwrap();
        let ch_oldest_fresh = ConsensusHash::from_bytes(&[
            0,
            0,
            0,
            0,
            0,
            0,
            0,
            0,
            0,
            0,
            0,
            0,
            0,
            0,
            0,
            0,
            0,
            0,
            0,
            (255 - consensus_hash_lifetime) as u8,
        ])
        .unwrap();
        let ch_newest_stale = ConsensusHash::from_bytes(&[
            0,
            0,
            0,
            0,
            0,
            0,
            0,
            0,
            0,
            0,
            0,
            0,
            0,
            0,
            0,
            0,
            0,
            0,
            0,
            (255 - consensus_hash_lifetime - 1) as u8,
        ])
        .unwrap();
        let ch_missing = ConsensusHash::from_bytes(&[
            0, 0, 0, 0, 0, 0, 0, 0, 0, 0, 0, 0, 0, 0, 0, 0, 0, 0, 1, 255,
        ])
        .unwrap();

        let mut ic = SortitionHandleTx::begin(&mut db, &tip.sortition_id).unwrap();
        let fresh_check = ic
            .is_fresh_consensus_hash(consensus_hash_lifetime, &ch_fresh)
            .unwrap();

        assert!(fresh_check);

        let oldest_fresh_check = ic
            .is_fresh_consensus_hash(consensus_hash_lifetime, &ch_oldest_fresh)
            .unwrap();

        assert!(oldest_fresh_check);

        let newest_stale_check = ic
            .is_fresh_consensus_hash(consensus_hash_lifetime, &ch_newest_stale)
            .unwrap();

        assert!(!newest_stale_check);

        let missing_check = ic
            .is_fresh_consensus_hash(consensus_hash_lifetime, &ch_missing)
            .unwrap();

        assert!(!missing_check);
    }

    #[test]
    fn get_consensus_at() {
        let first_burn_hash = BurnchainHeaderHash::from_hex(
            "10000000000000000000000000000000000000000000000000000000000000ff",
        )
        .unwrap();
        let mut db = SortitionDB::connect_test(0, &first_burn_hash).unwrap();
        {
            let mut last_snapshot = SortitionDB::get_first_block_snapshot(db.conn()).unwrap();
            for i in 0..256u64 {
                let sortition_id = SortitionId([
                    0, 0, 0, 0, 0, 0, 0, 0, 0, 0, 0, 0, 0, 0, 0, 0, 0, 0, 0, 0, 0, 0, 0, 0, 0, 0,
                    0, 0, 0, 0, 0, i as u8,
                ]);
                let parent_sortition_id = if i == 0 {
                    last_snapshot.sortition_id.clone()
                } else {
                    SortitionId([
                        0,
                        0,
                        0,
                        0,
                        0,
                        0,
                        0,
                        0,
                        0,
                        0,
                        0,
                        0,
                        0,
                        0,
                        0,
                        0,
                        0,
                        0,
                        0,
                        0,
                        0,
                        0,
                        0,
                        0,
                        0,
                        0,
                        0,
                        0,
                        0,
                        0,
                        0,
                        (i - 1) as u8,
                    ])
                };

                let mut tx = SortitionHandleTx::begin(&mut db, &parent_sortition_id).unwrap();
                let snapshot_row = BlockSnapshot {
                    accumulated_coinbase_ustx: 0,
                    pox_valid: true,
                    block_height: i as u64 + 1,
                    burn_header_timestamp: get_epoch_time_secs(),
                    burn_header_hash: BurnchainHeaderHash::from_bytes(&[
                        0, 0, 0, 0, 0, 0, 0, 0, 0, 0, 0, 0, 0, 0, 0, 0, 0, 0, 0, 0, 0, 0, 0, 0, 0,
                        0, 0, 0, 0, 0, 0, i as u8,
                    ])
                    .unwrap(),
                    sortition_id,
                    parent_sortition_id,
                    parent_burn_header_hash: BurnchainHeaderHash::from_bytes(&[
                        (if i == 0 { 0x10 } else { 0 }) as u8,
                        0,
                        0,
                        0,
                        0,
                        0,
                        0,
                        0,
                        0,
                        0,
                        0,
                        0,
                        0,
                        0,
                        0,
                        0,
                        0,
                        0,
                        0,
                        0,
                        0,
                        0,
                        0,
                        0,
                        0,
                        0,
                        0,
                        0,
                        0,
                        0,
                        0,
                        (if i == 0 { 0xff } else { i - 1 }) as u8,
                    ])
                    .unwrap(),
                    consensus_hash: ConsensusHash::from_bytes(&[
                        0,
                        0,
                        0,
                        0,
                        0,
                        0,
                        0,
                        0,
                        0,
                        0,
                        0,
                        0,
                        0,
                        0,
                        0,
                        0,
                        0,
                        0,
                        ((i + 1) / 256) as u8,
                        (i + 1) as u8,
                    ])
                    .unwrap(),
                    ops_hash: OpsHash::from_bytes(&[
                        0, 0, 0, 0, 0, 0, 0, 0, 0, 0, 0, 0, 0, 0, 0, 0, 0, 0, 0, 0, 0, 0, 0, 0, 0,
                        0, 0, 0, 0, 0, 0, i as u8,
                    ])
                    .unwrap(),
                    total_burn: i as u64,
                    sortition: true,
                    sortition_hash: SortitionHash::initial(),
                    winning_block_txid: Txid::from_hex(
                        "0000000000000000000000000000000000000000000000000000000000000000",
                    )
                    .unwrap(),
                    winning_stacks_block_hash: BlockHeaderHash::from_hex(
                        "0000000000000000000000000000000000000000000000000000000000000000",
                    )
                    .unwrap(),
                    index_root: TrieHash::from_empty_data(),
                    num_sortitions: i as u64 + 1,
                    stacks_block_accepted: false,
                    stacks_block_height: 0,
                    arrival_index: 0,
                    canonical_stacks_tip_height: 0,
                    canonical_stacks_tip_hash: BlockHeaderHash([0u8; 32]),
                    canonical_stacks_tip_consensus_hash: ConsensusHash([0u8; 20]),
                };
                let index_root = tx
                    .append_chain_tip_snapshot(
                        &last_snapshot,
                        &snapshot_row,
                        &vec![],
                        &vec![],
                        None,
                        None,
                        None,
                    )
                    .unwrap();
                last_snapshot = snapshot_row;
                last_snapshot.index_root = index_root;
                // should succeed within the tx
                let ch = tx.get_consensus_at(i as u64 + 1).unwrap().unwrap();
                assert_eq!(ch, last_snapshot.consensus_hash);

                tx.commit().unwrap();
            }
        }

        let tip = SortitionDB::get_canonical_burn_chain_tip(db.conn()).unwrap();

        for i in 0..256 {
            // should succeed within the conn
            let ic = db.index_handle(&tip.sortition_id);
            let expected_ch = ConsensusHash::from_bytes(&[
                0, 0, 0, 0, 0, 0, 0, 0, 0, 0, 0, 0, 0, 0, 0, 0, 0, 0, 0, i as u8,
            ])
            .unwrap();
            let ch = ic.get_consensus_at(i).unwrap().unwrap();
            assert_eq!(ch, expected_ch);
        }
    }

    #[test]
    fn get_block_burn_amount() {
        let block_height = 123;
        let vtxindex = 456;
        let first_burn_hash = BurnchainHeaderHash::from_hex(
            "0000000000000000000000000000000000000000000000000000000000000000",
        )
        .unwrap();

        let leader_key = LeaderKeyRegisterOp {
            consensus_hash: ConsensusHash::from_bytes(
                &hex_bytes("2222222222222222222222222222222222222222").unwrap(),
            )
            .unwrap(),
            public_key: VRFPublicKey::from_bytes(
                &hex_bytes("a366b51292bef4edd64063d9145c617fec373bceb0758e98cd72becd84d54c7a")
                    .unwrap(),
            )
            .unwrap(),
            memo: vec![01, 02, 03, 04, 05],

            txid: Txid::from_bytes_be(
                &hex_bytes("1bfa831b5fc56c858198acb8e77e5863c1e9d8ac26d49ddb914e24d8d4083562")
                    .unwrap(),
            )
            .unwrap(),
            vtxindex: vtxindex,
            block_height: block_height + 1,
            burn_header_hash: BurnchainHeaderHash([0x01; 32]),
        };

        let block_commit = LeaderBlockCommitOp {
            sunset_burn: 0,
            block_header_hash: BlockHeaderHash::from_bytes(
                &hex_bytes("2222222222222222222222222222222222222222222222222222222222222222")
                    .unwrap(),
            )
            .unwrap(),
            new_seed: VRFSeed::from_bytes(
                &hex_bytes("3333333333333333333333333333333333333333333333333333333333333333")
                    .unwrap(),
            )
            .unwrap(),
            parent_block_ptr: 0x43424140,
            parent_vtxindex: 0x4342,
            key_block_ptr: (block_height + 1) as u32,
            key_vtxindex: vtxindex as u16,
            memo: vec![0x80],
            commit_outs: vec![],

            burn_fee: 12345,
            input: (Txid([0; 32]), 0),
            apparent_sender: BurnchainSigner::mock_parts(
                AddressHashMode::SerializeP2PKH,
                1,
                vec![StacksPublicKey::from_hex(
                    "02d8015134d9db8178ac93acbc43170a2f20febba5087a5b0437058765ad5133d0",
                )
                .unwrap()],
            ),

            txid: Txid::from_bytes_be(
                &hex_bytes("3c07a0a93360bc85047bbaadd49e30c8af770f73a37e10fec400174d2e5f27cf")
                    .unwrap(),
            )
            .unwrap(),
            vtxindex: vtxindex,
            block_height: block_height + 2,
            burn_parent_modulus: ((block_height + 1) % BURN_BLOCK_MINED_AT_MODULUS) as u8,
            burn_header_hash: BurnchainHeaderHash([0x03; 32]),
        };

        let user_burn = UserBurnSupportOp {
            address: StacksAddress::new(2, Hash160([2u8; 20])),
            consensus_hash: ConsensusHash::from_bytes(
                &hex_bytes("2222222222222222222222222222222222222222").unwrap(),
            )
            .unwrap(),
            public_key: VRFPublicKey::from_bytes(
                &hex_bytes("a366b51292bef4edd64063d9145c617fec373bceb0758e98cd72becd84d54c7a")
                    .unwrap(),
            )
            .unwrap(),
            block_header_hash_160: Hash160::from_bytes(
                &hex_bytes("3333333333333333333333333333333333333333").unwrap(),
            )
            .unwrap(),
            key_block_ptr: (block_height + 1) as u32,
            key_vtxindex: vtxindex as u16,
            burn_fee: 12345,

            txid: Txid::from_bytes_be(
                &hex_bytes("1d5cbdd276495b07f0e0bf0181fa57c175b217bc35531b078d62fc20986c716c")
                    .unwrap(),
            )
            .unwrap(),
            vtxindex: vtxindex + 1,
            block_height: block_height + 2,
            burn_header_hash: BurnchainHeaderHash([0x03; 32]),
        };

        let mut db = SortitionDB::connect_test(block_height, &first_burn_hash).unwrap();

        let key_snapshot = test_append_snapshot(
            &mut db,
            BurnchainHeaderHash([0x01; 32]),
            &vec![BlockstackOperationType::LeaderKeyRegister(
                leader_key.clone(),
            )],
        );

        let commit_snapshot = test_append_snapshot(
            &mut db,
            BurnchainHeaderHash([0x03; 32]),
            &vec![
                BlockstackOperationType::LeaderBlockCommit(block_commit.clone()),
                BlockstackOperationType::UserBurnSupport(user_burn.clone()),
            ],
        );

        {
            let burn_amt = SortitionDB::get_block_burn_amount(db.conn(), &commit_snapshot).unwrap();
            assert_eq!(burn_amt, block_commit.burn_fee + user_burn.burn_fee);

            let no_burn_amt = SortitionDB::get_block_burn_amount(db.conn(), &key_snapshot).unwrap();
            assert_eq!(no_burn_amt, 0);
        }
    }

    #[test]
    fn get_last_snapshot_with_sortition() {
        let block_height = 123;
        let total_burn_sortition = 100;
        let total_burn_no_sortition = 200;
        let first_burn_hash = BurnchainHeaderHash::from_hex(
            "0000000000000000000000000000000000000000000000000000000000000000",
        )
        .unwrap();

        let mut first_snapshot = BlockSnapshot {
            accumulated_coinbase_ustx: 0,
            pox_valid: true,
            block_height: block_height - 2,
            burn_header_timestamp: get_epoch_time_secs(),
            burn_header_hash: first_burn_hash.clone(),
            sortition_id: SortitionId(first_burn_hash.0.clone()),
            parent_sortition_id: SortitionId(first_burn_hash.0.clone()),
            parent_burn_header_hash: BurnchainHeaderHash([0xff; 32]),
            consensus_hash: ConsensusHash::from_hex("0000000000000000000000000000000000000000")
                .unwrap(),
            ops_hash: OpsHash::from_hex(
                "0000000000000000000000000000000000000000000000000000000000000000",
            )
            .unwrap(),
            total_burn: 0,
            sortition: true,
            sortition_hash: SortitionHash::initial(),
            winning_block_txid: Txid::from_hex(
                "0000000000000000000000000000000000000000000000000000000000000000",
            )
            .unwrap(),
            winning_stacks_block_hash: BlockHeaderHash::from_hex(
                "0000000000000000000000000000000000000000000000000000000000000000",
            )
            .unwrap(),
            index_root: TrieHash([0u8; 32]),
            num_sortitions: 0,
            stacks_block_accepted: false,
            stacks_block_height: 0,
            arrival_index: 0,
            canonical_stacks_tip_height: 0,
            canonical_stacks_tip_hash: BlockHeaderHash([0u8; 32]),
            canonical_stacks_tip_consensus_hash: ConsensusHash([0u8; 20]),
        };

        let mut snapshot_with_sortition = BlockSnapshot {
            accumulated_coinbase_ustx: 0,
            pox_valid: true,
            block_height: block_height,
            burn_header_timestamp: get_epoch_time_secs(),
            burn_header_hash: BurnchainHeaderHash::from_bytes(&[
                0, 0, 0, 0, 0, 0, 0, 0, 0, 0, 0, 0, 0, 0, 0, 0, 0, 0, 0, 0, 0, 0, 0, 0, 0, 0, 0, 0,
                0, 0, 0, 2,
            ])
            .unwrap(),
            sortition_id: SortitionId([
                0, 0, 0, 0, 0, 0, 0, 0, 0, 0, 0, 0, 0, 0, 0, 0, 0, 0, 0, 0, 0, 0, 0, 0, 0, 0, 0, 0,
                0, 0, 0, 2,
            ]),
            parent_sortition_id: SortitionId([
                0, 0, 0, 0, 0, 0, 0, 0, 0, 0, 0, 0, 0, 0, 0, 0, 0, 0, 0, 0, 0, 0, 0, 0, 0, 0, 0, 0,
                0, 0, 0, 1,
            ]),
            parent_burn_header_hash: BurnchainHeaderHash::from_bytes(&[
                0, 0, 0, 0, 0, 0, 0, 0, 0, 0, 0, 0, 0, 0, 0, 0, 0, 0, 0, 0, 0, 0, 0, 0, 0, 0, 0, 0,
                0, 0, 0, 1,
            ])
            .unwrap(),
            consensus_hash: ConsensusHash::from_bytes(&[
                0, 0, 0, 0, 0, 0, 0, 0, 0, 0, 0, 0, 0, 0, 0, 0, 0, 0, 0, 1,
            ])
            .unwrap(),
            ops_hash: OpsHash::from_bytes(&[
                0, 0, 0, 0, 0, 0, 0, 0, 0, 0, 0, 0, 0, 0, 0, 0, 0, 0, 0, 0, 0, 0, 0, 0, 0, 0, 0, 0,
                0, 0, 0, 1,
            ])
            .unwrap(),
            total_burn: total_burn_sortition,
            sortition: true,
            sortition_hash: SortitionHash::initial(),
            winning_block_txid: Txid::from_hex(
                "0000000000000000000000000000000000000000000000000000000000000001",
            )
            .unwrap(),
            winning_stacks_block_hash: BlockHeaderHash::from_hex(
                "0000000000000000000000000000000000000000000000000000000000000001",
            )
            .unwrap(),
            index_root: TrieHash([1u8; 32]),
            num_sortitions: 1,
            stacks_block_accepted: false,
            stacks_block_height: 0,
            arrival_index: 0,
            canonical_stacks_tip_height: 0,
            canonical_stacks_tip_hash: BlockHeaderHash([0u8; 32]),
            canonical_stacks_tip_consensus_hash: ConsensusHash([0u8; 20]),
        };

        let snapshot_without_sortition = BlockSnapshot {
            accumulated_coinbase_ustx: 0,
            pox_valid: true,
            block_height: block_height - 1,
            burn_header_timestamp: get_epoch_time_secs(),
            burn_header_hash: BurnchainHeaderHash::from_bytes(&[
                0, 0, 0, 0, 0, 0, 0, 0, 0, 0, 0, 0, 0, 0, 0, 0, 0, 0, 0, 0, 0, 0, 0, 0, 0, 0, 0, 0,
                0, 0, 0, 1,
            ])
            .unwrap(),
            sortition_id: SortitionId([
                0, 0, 0, 0, 0, 0, 0, 0, 0, 0, 0, 0, 0, 0, 0, 0, 0, 0, 0, 0, 0, 0, 0, 0, 0, 0, 0, 0,
                0, 0, 0, 1,
            ]),
            parent_sortition_id: SortitionId([
                0, 0, 0, 0, 0, 0, 0, 0, 0, 0, 0, 0, 0, 0, 0, 0, 0, 0, 0, 0, 0, 0, 0, 0, 0, 0, 0, 0,
                0, 0, 0, 0,
            ]),
            parent_burn_header_hash: BurnchainHeaderHash::from_bytes(&[
                0, 0, 0, 0, 0, 0, 0, 0, 0, 0, 0, 0, 0, 0, 0, 0, 0, 0, 0, 0, 0, 0, 0, 0, 0, 0, 0, 0,
                0, 0, 0, 0,
            ])
            .unwrap(),
            consensus_hash: ConsensusHash::from_bytes(&[
                0, 0, 0, 0, 0, 0, 0, 0, 0, 0, 0, 0, 0, 0, 0, 0, 0, 0, 0, 2,
            ])
            .unwrap(),
            ops_hash: OpsHash::from_bytes(&[
                0, 0, 0, 0, 0, 0, 0, 0, 0, 0, 0, 0, 0, 0, 0, 0, 0, 0, 0, 0, 0, 0, 0, 0, 0, 0, 0, 0,
                0, 0, 0, 2,
            ])
            .unwrap(),
            total_burn: total_burn_no_sortition,
            sortition: false,
            sortition_hash: SortitionHash::initial(),
            winning_block_txid: Txid::from_hex(
                "0000000000000000000000000000000000000000000000000000000000000002",
            )
            .unwrap(),
            winning_stacks_block_hash: BlockHeaderHash::from_hex(
                "0000000000000000000000000000000000000000000000000000000000000002",
            )
            .unwrap(),
            index_root: TrieHash([2u8; 32]),
            num_sortitions: 0,
            stacks_block_accepted: false,
            stacks_block_height: 0,
            arrival_index: 0,
            canonical_stacks_tip_height: 0,
            canonical_stacks_tip_hash: BlockHeaderHash([0u8; 32]),
            canonical_stacks_tip_consensus_hash: ConsensusHash([0u8; 20]),
        };

        let mut db = SortitionDB::connect_test(block_height - 2, &first_burn_hash).unwrap();

        let chain_tip = SortitionDB::get_canonical_burn_chain_tip(db.conn()).unwrap();

        let initial_snapshot = {
            let ic = db.index_handle(&chain_tip.sortition_id);
            ic.get_last_snapshot_with_sortition(block_height - 2)
                .unwrap()
        };

        first_snapshot.index_root = initial_snapshot.index_root.clone();
        first_snapshot.burn_header_timestamp = initial_snapshot.burn_header_timestamp;
        assert_eq!(initial_snapshot, first_snapshot);

        {
            let chain_tip = SortitionDB::get_canonical_burn_chain_tip(db.conn()).unwrap();
            let mut tx = SortitionHandleTx::begin(&mut db, &chain_tip.sortition_id).unwrap();

            tx.append_chain_tip_snapshot(
                &chain_tip,
                &snapshot_without_sortition,
                &vec![],
                &vec![],
                None,
                None,
                None,
            )
            .unwrap();
            tx.commit().unwrap();
        }

        let chain_tip = SortitionDB::get_canonical_burn_chain_tip(db.conn()).unwrap();

        let mut next_snapshot = {
            let ic = db.index_handle(&chain_tip.sortition_id);
            ic.get_last_snapshot_with_sortition(block_height - 1)
                .unwrap()
        };

        next_snapshot.index_root = initial_snapshot.index_root.clone();
        next_snapshot.burn_header_timestamp = initial_snapshot.burn_header_timestamp;
        assert_eq!(initial_snapshot, next_snapshot);

        {
            let chain_tip = SortitionDB::get_canonical_burn_chain_tip(db.conn()).unwrap();
            let mut tx = SortitionHandleTx::begin(&mut db, &chain_tip.sortition_id).unwrap();

            tx.append_chain_tip_snapshot(
                &chain_tip,
                &snapshot_with_sortition,
                &vec![],
                &vec![],
                None,
                None,
                None,
            )
            .unwrap();
            tx.commit().unwrap();
        }

        let chain_tip = SortitionDB::get_canonical_burn_chain_tip(db.conn()).unwrap();

        let next_snapshot_2 = {
            let ic = db.index_handle(&chain_tip.sortition_id);
            ic.get_last_snapshot_with_sortition(block_height).unwrap()
        };

        snapshot_with_sortition.index_root = next_snapshot_2.index_root.clone();
        snapshot_with_sortition.burn_header_timestamp = next_snapshot_2.burn_header_timestamp;
        assert_eq!(snapshot_with_sortition, next_snapshot_2);
    }

    /// Verify that the snapshots in a fork are well-formed -- i.e. the block heights are
    /// sequential and the parent block hash of the ith block is equal to the block hash of the
    /// (i-1)th block.
    fn verify_fork_integrity(db: &mut SortitionDB, tip: &SortitionId) {
        let mut child = SortitionDB::get_block_snapshot(db.conn(), tip)
            .unwrap()
            .unwrap();

        let initial = SortitionDB::get_first_block_snapshot(db.conn()).unwrap();

        test_debug!(
            "Verify from {},hash={},parent={} back to {},hash={},parent={}",
            child.block_height,
            child.burn_header_hash,
            child.parent_burn_header_hash,
            initial.block_height,
            initial.burn_header_hash,
            initial.parent_burn_header_hash
        );

        while child.block_height > initial.block_height {
            let parent = {
                let ic = db.index_conn();
                SortitionDB::get_ancestor_snapshot(&ic, child.block_height - 1, &child.sortition_id)
                    .unwrap()
                    .unwrap()
            };

            test_debug!(
                "Verify {} == {} - 1 and hash={},parent_hash={} == parent={}",
                parent.block_height,
                child.block_height,
                child.burn_header_hash,
                parent.burn_header_hash,
                child.parent_burn_header_hash
            );

            assert_eq!(parent.block_height, child.block_height - 1);
            assert_eq!(parent.burn_header_hash, child.parent_burn_header_hash);

            child = parent.clone();
        }

        assert_eq!(child, initial);
    }

    #[test]
    fn test_chain_reorg() {
        // Create a set of forks that looks like this:
        // 0-1-2-3-4-5-6-7-8-9 (fork 0)
        //  \
        //   1-2-3-4-5-6-7-8-9 (fork 1)
        //    \
        //     2-3-4-5-6-7-8-9 (fork 2)
        //      \
        //       3-4-5-6-7-8-9 (fork 3)
        //
        //    ...etc...
        //
        // Then, append a block to fork 9, and confirm that it switches places with fork 0.
        // Append 2 blocks to fork 8, and confirm that it switches places with fork 0.
        // Append 3 blocks to fork 7, and confirm that it switches places with fork 0.
        // ... etc.
        //
        let first_burn_hash = BurnchainHeaderHash([0x00; 32]);
        let first_block_height = 100;

        let mut db = SortitionDB::connect_test(first_block_height, &first_burn_hash).unwrap();

        // make an initial fork
        let mut last_snapshot = SortitionDB::get_first_block_snapshot(db.conn()).unwrap();

        for i in 0..10 {
            let mut next_snapshot = last_snapshot.clone();

            next_snapshot.block_height += 1;
            next_snapshot.num_sortitions += 1;
            next_snapshot.parent_burn_header_hash = next_snapshot.burn_header_hash.clone();
            next_snapshot.burn_header_hash = BurnchainHeaderHash([
                0,
                0,
                0,
                0,
                0,
                0,
                0,
                0,
                0,
                0,
                0,
                0,
                0,
                0,
                0,
                0,
                0,
                0,
                0,
                0,
                0,
                0,
                0,
                0,
                0,
                0,
                0,
                0,
                0,
                0,
                0,
                i + 1,
            ]);
            next_snapshot.sortition_id = SortitionId([
                0,
                0,
                0,
                0,
                0,
                0,
                0,
                0,
                0,
                0,
                0,
                0,
                0,
                0,
                0,
                0,
                0,
                0,
                0,
                0,
                0,
                0,
                0,
                0,
                0,
                0,
                0,
                0,
                0,
                0,
                0,
                i + 1,
            ]);
            next_snapshot.parent_sortition_id = last_snapshot.sortition_id.clone();
            next_snapshot.consensus_hash = ConsensusHash([
                0,
                0,
                0,
                0,
                0,
                0,
                0,
                0,
                0,
                0,
                0,
                0,
                0,
                0,
                0,
                0,
                0,
                0,
                0,
                i + 1,
            ]);

            let mut tx = SortitionHandleTx::begin(&mut db, &last_snapshot.sortition_id).unwrap();
            tx.append_chain_tip_snapshot(
                &last_snapshot,
                &next_snapshot,
                &vec![],
                &vec![],
                None,
                None,
                None,
            )
            .unwrap();
            tx.commit().unwrap();

            last_snapshot = next_snapshot.clone();
        }

        test_debug!("----- make forks -----");

        // make other forks
        for i in 0..9 {
            let parent_block_hash = if i == 0 {
                [0u8; 32]
            } else {
                let mut tmp = [
                    0,
                    0,
                    0,
                    0,
                    0,
                    0,
                    0,
                    0,
                    0,
                    0,
                    0,
                    0,
                    0,
                    0,
                    0,
                    0,
                    0,
                    0,
                    0,
                    0,
                    0,
                    0,
                    0,
                    0,
                    0,
                    0,
                    0,
                    0,
                    0,
                    0,
                    0,
                    (i + 1) as u8,
                ];
                tmp[i - 1] = 1;
                tmp
            };

            let parent_block = SortitionId(parent_block_hash);
            test_debug!(
                "----- build fork off of parent {} (i = {}) -----",
                &parent_block,
                i
            );

            let mut last_snapshot = SortitionDB::get_block_snapshot(db.conn(), &parent_block)
                .unwrap()
                .unwrap();

            let initial_block_height = last_snapshot.block_height;
            let initial_num_sortitions = last_snapshot.num_sortitions;

            let mut next_snapshot = last_snapshot.clone();

            for j in (i + 1)..10 {
                let mut block_hash = [
                    0,
                    0,
                    0,
                    0,
                    0,
                    0,
                    0,
                    0,
                    0,
                    0,
                    0,
                    0,
                    0,
                    0,
                    0,
                    0,
                    0,
                    0,
                    0,
                    0,
                    0,
                    0,
                    0,
                    0,
                    0,
                    0,
                    0,
                    0,
                    0,
                    0,
                    0,
                    (j + 1) as u8,
                ];
                block_hash[i] = (j - i) as u8;

                next_snapshot.block_height = initial_block_height + (j - i) as u64;
                next_snapshot.num_sortitions = initial_num_sortitions + (j - i) as u64;
                next_snapshot.parent_burn_header_hash = next_snapshot.burn_header_hash.clone();
                next_snapshot.sortition_id = SortitionId(block_hash.clone());
                next_snapshot.parent_sortition_id = last_snapshot.sortition_id.clone();
                next_snapshot.burn_header_hash = BurnchainHeaderHash(block_hash);
                next_snapshot.consensus_hash = ConsensusHash([
                    1,
                    0,
                    0,
                    0,
                    0,
                    0,
                    0,
                    0,
                    0,
                    0,
                    0,
                    0,
                    0,
                    0,
                    0,
                    0,
                    0,
                    0,
                    j as u8,
                    (i + 1) as u8,
                ]);

                let mut tx =
                    SortitionHandleTx::begin(&mut db, &last_snapshot.sortition_id).unwrap();
                let next_index_root = tx
                    .append_chain_tip_snapshot(
                        &last_snapshot,
                        &next_snapshot,
                        &vec![],
                        &vec![],
                        None,
                        None,
                        None,
                    )
                    .unwrap();
                tx.commit().unwrap();

                next_snapshot.index_root = next_index_root;
                last_snapshot = next_snapshot.clone();
            }

            test_debug!(
                "----- made fork {} (i = {}) -----",
                &next_snapshot.burn_header_hash,
                i
            );
        }

        test_debug!("----- grow forks -----");

        let mut all_chain_tips = vec![];

        // grow each fork so it overtakes the currently-canonical fork
        for i in 0..9 {
            let mut last_block_hash = [
                0, 0, 0, 0, 0, 0, 0, 0, 0, 0, 0, 0, 0, 0, 0, 0, 0, 0, 0, 0, 0, 0, 0, 0, 0, 0, 0, 0,
                0, 0, 0, 10,
            ];
            last_block_hash[i] = (9 - i) as u8;
            let last_block = SortitionId(last_block_hash);

            test_debug!("----- grow fork {} (i = {}) -----", &last_block, i);

            let mut last_snapshot = SortitionDB::get_block_snapshot(db.conn(), &last_block)
                .unwrap()
                .unwrap();

            let initial_block_height = last_snapshot.block_height;
            let mut next_snapshot = last_snapshot.clone();

            // grow the fork up to the length of the previous fork
            for j in 0..((i + 1) as u64) {
                next_snapshot = last_snapshot.clone();

                let mut next_block_hash_vec = last_snapshot.burn_header_hash.as_bytes().to_vec();
                next_block_hash_vec[0] += 1;
                let mut next_block_hash = [0u8; 32];
                next_block_hash.copy_from_slice(&next_block_hash_vec[..]);

                next_snapshot.block_height = last_snapshot.block_height + 1;
                next_snapshot.num_sortitions = last_snapshot.num_sortitions + 1;
                next_snapshot.parent_burn_header_hash = last_snapshot.burn_header_hash.clone();
                next_snapshot.sortition_id = SortitionId(next_block_hash.clone());
                next_snapshot.parent_sortition_id = last_snapshot.sortition_id.clone();
                next_snapshot.burn_header_hash = BurnchainHeaderHash(next_block_hash);
                next_snapshot.consensus_hash = ConsensusHash([
                    2,
                    0,
                    0,
                    0,
                    0,
                    0,
                    0,
                    0,
                    0,
                    0,
                    0,
                    0,
                    0,
                    0,
                    0,
                    0,
                    0,
                    0,
                    j as u8,
                    (i + 1) as u8,
                ]);

                let next_index_root = {
                    let mut tx =
                        SortitionHandleTx::begin(&mut db, &last_snapshot.sortition_id).unwrap();
                    let next_index_root = tx
                        .append_chain_tip_snapshot(
                            &last_snapshot,
                            &next_snapshot,
                            &vec![],
                            &vec![],
                            None,
                            None,
                            None,
                        )
                        .unwrap();
                    tx.commit().unwrap();
                    next_index_root
                };

                last_snapshot =
                    SortitionDB::get_block_snapshot(db.conn(), &next_snapshot.sortition_id)
                        .unwrap()
                        .unwrap();
            }

            // make the fork exceed the canonical chain tip
            next_snapshot = last_snapshot.clone();

            let mut next_block_hash_vec = last_snapshot.burn_header_hash.as_bytes().to_vec();
            next_block_hash_vec[0] = 0xff;
            let mut next_block_hash = [0u8; 32];
            next_block_hash.copy_from_slice(&next_block_hash_vec[..]);

            next_snapshot.block_height += 1;
            next_snapshot.num_sortitions += 1;
            next_snapshot.parent_burn_header_hash = next_snapshot.burn_header_hash.clone();
            next_snapshot.sortition_id = SortitionId(next_block_hash.clone());
            next_snapshot.parent_sortition_id = last_snapshot.sortition_id.clone();
            next_snapshot.burn_header_hash = BurnchainHeaderHash(next_block_hash);
            next_snapshot.consensus_hash =
                ConsensusHash(Hash160::from_data(&next_snapshot.consensus_hash.0).0);

            let next_index_root = {
                let mut tx =
                    SortitionHandleTx::begin(&mut db, &last_snapshot.sortition_id).unwrap();
                let next_index_root = tx
                    .append_chain_tip_snapshot(
                        &last_snapshot,
                        &next_snapshot,
                        &vec![],
                        &vec![],
                        None,
                        None,
                        None,
                    )
                    .unwrap();
                tx.commit().unwrap();
                next_index_root
            };

            next_snapshot.index_root = next_index_root;

            let mut expected_tip = next_snapshot.clone();
            expected_tip.index_root = next_index_root;

            let canonical_tip = SortitionDB::get_canonical_burn_chain_tip(db.conn()).unwrap();
            assert_eq!(canonical_tip, expected_tip);

            verify_fork_integrity(&mut db, &canonical_tip.sortition_id);
            all_chain_tips.push(canonical_tip.sortition_id.clone());
        }

        for tip_header_hash in all_chain_tips.iter() {
            verify_fork_integrity(&mut db, tip_header_hash);
        }
    }

    #[test]
    fn test_get_stacks_header_hashes() {
        let first_burn_hash = BurnchainHeaderHash::from_hex(
            "10000000000000000000000000000000000000000000000000000000000000ff",
        )
        .unwrap();
        let mut db = SortitionDB::connect_test(0, &first_burn_hash).unwrap();
        {
            let mut last_snapshot = SortitionDB::get_first_block_snapshot(db.conn()).unwrap();
            let mut total_burn = 0;
            let mut total_sortitions = 0;
            for i in 0..256 {
                let snapshot_row = if i % 3 == 0 {
                    BlockSnapshot {
                        accumulated_coinbase_ustx: 0,
                        pox_valid: true,
                        block_height: i + 1,
                        burn_header_timestamp: get_epoch_time_secs(),
                        burn_header_hash: BurnchainHeaderHash::from_bytes(&[
                            0, 0, 0, 0, 0, 0, 0, 0, 0, 0, 0, 0, 0, 0, 0, 0, 0, 0, 0, 0, 0, 0, 0, 0,
                            0, 0, 0, 0, 0, 0, 0, i as u8,
                        ])
                        .unwrap(),
                        sortition_id: SortitionId([
                            0, 0, 0, 0, 0, 0, 0, 0, 0, 0, 0, 0, 0, 0, 0, 0, 0, 0, 0, 0, 0, 0, 0, 0,
                            0, 0, 0, 0, 0, 0, 0, i as u8,
                        ]),
                        parent_sortition_id: last_snapshot.sortition_id.clone(),
                        parent_burn_header_hash: BurnchainHeaderHash::from_bytes(&[
                            (if i == 0 { 0x10 } else { 0 }) as u8,
                            0,
                            0,
                            0,
                            0,
                            0,
                            0,
                            0,
                            0,
                            0,
                            0,
                            0,
                            0,
                            0,
                            0,
                            0,
                            0,
                            0,
                            0,
                            0,
                            0,
                            0,
                            0,
                            0,
                            0,
                            0,
                            0,
                            0,
                            0,
                            0,
                            0,
                            (if i == 0 { 0xff } else { i - 1 }) as u8,
                        ])
                        .unwrap(),
                        consensus_hash: ConsensusHash::from_bytes(&[
                            1, 0, 0, 0, 0, 0, 0, 0, 0, 0, 0, 0, 0, 0, 0, 0, 0, 0, 0, i as u8,
                        ])
                        .unwrap(),
                        ops_hash: OpsHash::from_bytes(&[
                            0, 0, 0, 0, 0, 0, 0, 0, 0, 0, 0, 0, 0, 0, 0, 0, 0, 0, 0, 0, 0, 0, 0, 0,
                            0, 0, 0, 0, 0, 0, 0, i as u8,
                        ])
                        .unwrap(),
                        total_burn: total_burn,
                        sortition: false,
                        sortition_hash: SortitionHash([(i as u8); 32]),
                        winning_block_txid: Txid([(i as u8); 32]),
                        winning_stacks_block_hash: BlockHeaderHash([0u8; 32]),
                        index_root: TrieHash::from_empty_data(),
                        num_sortitions: total_sortitions,
                        stacks_block_accepted: false,
                        stacks_block_height: 0,
                        arrival_index: 0,
                        canonical_stacks_tip_height: 0,
                        canonical_stacks_tip_hash: BlockHeaderHash([0u8; 32]),
                        canonical_stacks_tip_consensus_hash: ConsensusHash([0u8; 20]),
                    }
                } else {
                    total_burn += 1;
                    total_sortitions += 1;
                    BlockSnapshot {
                        accumulated_coinbase_ustx: 0,
                        pox_valid: true,
                        block_height: i + 1,
                        burn_header_timestamp: get_epoch_time_secs(),
                        burn_header_hash: BurnchainHeaderHash::from_bytes(&[
                            0, 0, 0, 0, 0, 0, 0, 0, 0, 0, 0, 0, 0, 0, 0, 0, 0, 0, 0, 0, 0, 0, 0, 0,
                            0, 0, 0, 0, 0, 0, 0, i as u8,
                        ])
                        .unwrap(),
                        sortition_id: SortitionId([
                            0, 0, 0, 0, 0, 0, 0, 0, 0, 0, 0, 0, 0, 0, 0, 0, 0, 0, 0, 0, 0, 0, 0, 0,
                            0, 0, 0, 0, 0, 0, 0, i as u8,
                        ]),
                        parent_sortition_id: last_snapshot.sortition_id.clone(),
                        parent_burn_header_hash: BurnchainHeaderHash::from_bytes(&[
                            (if i == 0 { 0x10 } else { 0 }) as u8,
                            0,
                            0,
                            0,
                            0,
                            0,
                            0,
                            0,
                            0,
                            0,
                            0,
                            0,
                            0,
                            0,
                            0,
                            0,
                            0,
                            0,
                            0,
                            0,
                            0,
                            0,
                            0,
                            0,
                            0,
                            0,
                            0,
                            0,
                            0,
                            0,
                            0,
                            (if i == 0 { 0xff } else { i - 1 }) as u8,
                        ])
                        .unwrap(),
                        consensus_hash: ConsensusHash::from_bytes(&[
                            1, 0, 0, 0, 0, 0, 0, 0, 0, 0, 0, 0, 0, 0, 0, 0, 0, 0, 0, i as u8,
                        ])
                        .unwrap(),
                        ops_hash: OpsHash::from_bytes(&[
                            0, 0, 0, 0, 0, 0, 0, 0, 0, 0, 0, 0, 0, 0, 0, 0, 0, 0, 0, 0, 0, 0, 0, 0,
                            0, 0, 0, 0, 0, 0, 0, i as u8,
                        ])
                        .unwrap(),
                        total_burn: total_burn,
                        sortition: true,
                        sortition_hash: SortitionHash([(i as u8); 32]),
                        winning_block_txid: Txid([(i as u8); 32]),
                        winning_stacks_block_hash: BlockHeaderHash([(i as u8); 32]),
                        index_root: TrieHash::from_empty_data(),
                        num_sortitions: total_sortitions,
                        stacks_block_accepted: false,
                        stacks_block_height: 0,
                        arrival_index: 0,
                        canonical_stacks_tip_height: 0,
                        canonical_stacks_tip_hash: BlockHeaderHash([0u8; 32]),
                        canonical_stacks_tip_consensus_hash: ConsensusHash([0u8; 20]),
                    }
                };

                // NOTE: we don't care about VRF keys or block commits here

                let mut tx =
                    SortitionHandleTx::begin(&mut db, &last_snapshot.sortition_id).unwrap();

                let index_root = tx
                    .append_chain_tip_snapshot(
                        &last_snapshot,
                        &snapshot_row,
                        &vec![],
                        &vec![],
                        None,
                        None,
                        None,
                    )
                    .unwrap();
                last_snapshot = snapshot_row;
                last_snapshot.index_root = index_root;

                // should succeed within the tx
                let ch = tx
                    .get_consensus_at(i + 1)
                    .unwrap()
                    .unwrap_or(ConsensusHash::empty());
                assert_eq!(ch, last_snapshot.consensus_hash);

                tx.commit().unwrap();
            }
        }

        let canonical_tip = SortitionDB::get_canonical_burn_chain_tip(db.conn()).unwrap();
        let mut cache = BlockHeaderCache::new();

        {
            let ic = db.index_conn();
            let hashes = ic
                .get_stacks_header_hashes(256, &canonical_tip.consensus_hash, &cache)
                .unwrap();
            SortitionDB::merge_block_header_cache(&mut cache, &hashes);

            assert_eq!(hashes.len(), 256);
            for i in 0..256 {
                let (ref consensus_hash, ref block_hash_opt) = &hashes[i];
                if i % 3 == 0 {
                    assert!(block_hash_opt.is_none());
                } else {
                    assert!(block_hash_opt.is_some());
                    let block_hash = block_hash_opt.unwrap();
                    assert_eq!(block_hash, BlockHeaderHash([(i as u8); 32]));
                }
                assert_eq!(
                    *consensus_hash,
                    ConsensusHash::from_bytes(&[
                        1, 0, 0, 0, 0, 0, 0, 0, 0, 0, 0, 0, 0, 0, 0, 0, 0, 0, 0, i as u8
                    ])
                    .unwrap()
                );

                if i > 0 {
                    assert!(cache.contains_key(consensus_hash));
                    assert_eq!(cache.get(consensus_hash).unwrap().0, *block_hash_opt);
                }
            }
        }

        {
            let ic = db.index_conn();
            let hashes = ic
                .get_stacks_header_hashes(
                    256,
                    &canonical_tip.consensus_hash,
                    &mut BlockHeaderCache::new(),
                )
                .unwrap();
            SortitionDB::merge_block_header_cache(&mut cache, &hashes);

            let cached_hashes = ic
                .get_stacks_header_hashes(256, &canonical_tip.consensus_hash, &cache)
                .unwrap();

            assert_eq!(hashes.len(), 256);
            assert_eq!(cached_hashes.len(), 256);
            for i in 0..256 {
                assert_eq!(cached_hashes[i], hashes[i]);
                let (ref consensus_hash, ref block_hash_opt) = &hashes[i];
                if i % 3 == 0 {
                    assert!(block_hash_opt.is_none());
                } else {
                    assert!(block_hash_opt.is_some());
                    let block_hash = block_hash_opt.unwrap();
                    assert_eq!(block_hash, BlockHeaderHash([(i as u8); 32]));
                }
                assert_eq!(
                    *consensus_hash,
                    ConsensusHash::from_bytes(&[
                        1, 0, 0, 0, 0, 0, 0, 0, 0, 0, 0, 0, 0, 0, 0, 0, 0, 0, 0, i as u8
                    ])
                    .unwrap()
                );

                if i > 0 {
                    assert!(cache.contains_key(consensus_hash));
                    assert_eq!(cache.get(consensus_hash).unwrap().0, *block_hash_opt);
                }
            }
        }

        {
            let ic = db.index_conn();
            let hashes = ic
                .get_stacks_header_hashes(
                    192,
                    &canonical_tip.consensus_hash,
                    &mut BlockHeaderCache::new(),
                )
                .unwrap();
            SortitionDB::merge_block_header_cache(&mut cache, &hashes);

            let cached_hashes = ic
                .get_stacks_header_hashes(192, &canonical_tip.consensus_hash, &cache)
                .unwrap();

            assert_eq!(hashes.len(), 192);
            assert_eq!(cached_hashes.len(), 192);
            for i in 64..256 {
                assert_eq!(cached_hashes[i - 64], hashes[i - 64]);
                let (ref consensus_hash, ref block_hash_opt) = &hashes[i - 64];
                if i % 3 == 0 {
                    assert!(block_hash_opt.is_none());
                } else {
                    assert!(block_hash_opt.is_some());
                    let block_hash = block_hash_opt.unwrap();
                    assert_eq!(block_hash, BlockHeaderHash([(i as u8); 32]));
                }
                assert_eq!(
                    *consensus_hash,
                    ConsensusHash::from_bytes(&[
                        1, 0, 0, 0, 0, 0, 0, 0, 0, 0, 0, 0, 0, 0, 0, 0, 0, 0, 0, i as u8
                    ])
                    .unwrap()
                );

                assert!(cache.contains_key(consensus_hash));
                assert_eq!(cache.get(consensus_hash).unwrap().0, *block_hash_opt);
            }
        }

        {
            let ic = db.index_conn();
            let hashes = ic
                .get_stacks_header_hashes(
                    257,
                    &canonical_tip.consensus_hash,
                    &mut BlockHeaderCache::new(),
                )
                .unwrap();
            SortitionDB::merge_block_header_cache(&mut cache, &hashes);

            let cached_hashes = ic
                .get_stacks_header_hashes(257, &canonical_tip.consensus_hash, &cache)
                .unwrap();

            assert_eq!(hashes.len(), 256);
            assert_eq!(cached_hashes.len(), 256);
            for i in 0..256 {
                assert_eq!(cached_hashes[i], hashes[i]);
                let (ref consensus_hash, ref block_hash_opt) = &hashes[i];
                if i % 3 == 0 {
                    assert!(block_hash_opt.is_none());
                } else {
                    assert!(block_hash_opt.is_some());
                    let block_hash = block_hash_opt.unwrap();
                    assert_eq!(block_hash, BlockHeaderHash([(i as u8); 32]));
                }
                assert_eq!(
                    *consensus_hash,
                    ConsensusHash::from_bytes(&[
                        1, 0, 0, 0, 0, 0, 0, 0, 0, 0, 0, 0, 0, 0, 0, 0, 0, 0, 0, i as u8
                    ])
                    .unwrap()
                );

                if i > 0 {
                    assert!(cache.contains_key(consensus_hash));
                    assert_eq!(cache.get(consensus_hash).unwrap().0, *block_hash_opt);
                }
            }
        }

        {
            let ic = db.index_conn();
            let err = ic
                .get_stacks_header_hashes(256, &ConsensusHash([0x03; 20]), &BlockHeaderCache::new())
                .unwrap_err();
            match err {
                db_error::NotFoundError => {}
                _ => {
                    eprintln!("Got wrong error: {:?}", &err);
                    assert!(false);
                    unreachable!();
                }
            }

            let err = ic
                .get_stacks_header_hashes(256, &ConsensusHash([0x03; 20]), &cache)
                .unwrap_err();
            match err {
                db_error::NotFoundError => {}
                _ => {
                    eprintln!("Got wrong error: {:?}", &err);
                    assert!(false);
                    unreachable!();
                }
            }
        }
    }

    fn make_fork_run(
        db: &mut SortitionDB,
        start_snapshot: &BlockSnapshot,
        length: u64,
        bit_pattern: u8,
    ) -> () {
        let mut last_snapshot = start_snapshot.clone();
        for i in last_snapshot.block_height..(last_snapshot.block_height + length) {
            let snapshot = BlockSnapshot {
                accumulated_coinbase_ustx: 0,
                pox_valid: true,
                block_height: last_snapshot.block_height + 1,
                burn_header_timestamp: get_epoch_time_secs(),
                burn_header_hash: BurnchainHeaderHash([(i as u8) | bit_pattern; 32]),
                sortition_id: SortitionId([(i as u8) | bit_pattern; 32]),
                parent_sortition_id: last_snapshot.sortition_id.clone(),
                parent_burn_header_hash: last_snapshot.burn_header_hash.clone(),
                consensus_hash: ConsensusHash([((i + 1) as u8) | bit_pattern; 20]),
                ops_hash: OpsHash([(i as u8) | bit_pattern; 32]),
                total_burn: 0,
                sortition: true,
                sortition_hash: SortitionHash([(i as u8) | bit_pattern; 32]),
                winning_block_txid: Txid([(i as u8) | bit_pattern; 32]),
                winning_stacks_block_hash: BlockHeaderHash([(i as u8) | bit_pattern; 32]),
                index_root: TrieHash([0u8; 32]),
                num_sortitions: last_snapshot.num_sortitions + 1,
                stacks_block_accepted: false,
                stacks_block_height: 0,
                arrival_index: 0,
                canonical_stacks_tip_height: 0,
                canonical_stacks_tip_hash: BlockHeaderHash([0u8; 32]),
                canonical_stacks_tip_consensus_hash: ConsensusHash([0u8; 20]),
            };
            {
                let mut tx = SortitionHandleTx::begin(db, &last_snapshot.sortition_id).unwrap();
                let _index_root = tx
                    .append_chain_tip_snapshot(
                        &last_snapshot,
                        &snapshot,
                        &vec![],
                        &vec![],
                        None,
                        None,
                        None,
                    )
                    .unwrap();
                tx.commit().unwrap();
            }
            last_snapshot = SortitionDB::get_block_snapshot(db.conn(), &snapshot.sortition_id)
                .unwrap()
                .unwrap();
        }
    }

    #[test]
    fn test_set_stacks_block_accepted() {
        let first_burn_hash = BurnchainHeaderHash::from_hex(
            "10000000000000000000000000000000000000000000000000000000000000ff",
        )
        .unwrap();
        let mut db = SortitionDB::connect_test(0, &first_burn_hash).unwrap();

        let mut last_snapshot = SortitionDB::get_first_block_snapshot(db.conn()).unwrap();

        // seed a single fork
        make_fork_run(&mut db, &last_snapshot, 5, 0);

        // set some blocks as processed
        for i in 0..5 {
            let consensus_hash = ConsensusHash([(i + 1) as u8; 20]);

            let stacks_block_hash = BlockHeaderHash([i as u8; 32]);
            let height = i;

            {
                let mut tx = db.tx_begin_at_tip();

                debug!(
                    "test: set_stacks_block_accepted {}/{} height {}",
                    &consensus_hash, &stacks_block_hash, height
                );
                tx.set_stacks_block_accepted(&consensus_hash, &stacks_block_hash, height)
                    .unwrap();
                tx.commit().unwrap();
            }

            // chain tip is memoized to the current burn chain tip
            let (block_consensus_hash, block_bhh) =
                SortitionDB::get_canonical_stacks_chain_tip_hash(db.conn()).unwrap();
            assert_eq!(block_consensus_hash, consensus_hash);
            assert_eq!(block_bhh, stacks_block_hash);
        }

        last_snapshot = SortitionDB::get_block_snapshot(db.conn(), &SortitionId([0x04; 32]))
            .unwrap()
            .unwrap();

        // before materializing new arrivals to the MARF, we should still have the canonical tip
        assert_eq!(last_snapshot.canonical_stacks_tip_height, 4);
        assert_eq!(
            last_snapshot.canonical_stacks_tip_consensus_hash,
            ConsensusHash([0x05; 20])
        );
        assert_eq!(
            last_snapshot.canonical_stacks_tip_hash,
            BlockHeaderHash([0x04; 32])
        );

        // materialize all block arrivals in the MARF
        make_fork_run(&mut db, &last_snapshot, 1, 0);

        // verify that all Stacks block in this fork can be looked up from this chain tip
        last_snapshot = SortitionDB::get_canonical_burn_chain_tip(db.conn()).unwrap();
        {
            let ic = db.index_conn();
            for i in 0..5 {
                let parent_stacks_block_hash = BlockHeaderHash([i as u8; 32]);
                let parent_key = db_keys::stacks_block_index(&parent_stacks_block_hash);

                test_debug!(
                    "Look up '{}' off of {}",
                    &parent_key,
                    &last_snapshot.burn_header_hash
                );
                let value_opt = ic
                    .get_indexed(&last_snapshot.sortition_id, &parent_key)
                    .unwrap();
                assert!(value_opt.is_some());
                assert_eq!(value_opt.unwrap(), format!("{}", i));
            }
        }

        // make a burn fork off of the 5th block
        last_snapshot = SortitionDB::get_canonical_burn_chain_tip(db.conn()).unwrap();
        make_fork_run(&mut db, &last_snapshot, 5, 0x80);

        // chain tip is _still_ memoized to the last materialized chain tip
        last_snapshot = SortitionDB::get_canonical_burn_chain_tip(db.conn()).unwrap();
        assert_eq!(
            last_snapshot.burn_header_hash,
            BurnchainHeaderHash([0x8a; 32])
        );
        assert_eq!(last_snapshot.canonical_stacks_tip_height, 4);
        assert_eq!(
            last_snapshot.canonical_stacks_tip_hash,
            BlockHeaderHash([0x04; 32])
        );
        assert_eq!(
            last_snapshot.canonical_stacks_tip_consensus_hash,
            ConsensusHash([0x05; 20])
        );

        // accept blocks 5 and 7 in one fork, and 6, 8, 9 in another.
        // Stacks fork 1,2,3,4,5,7 will be the longest fork.
        // Stacks fork 1,2,3,4 will overtake it when blocks 6,8,9 are processed.
        for (i, height) in [7].iter().zip([6].iter()) {
            let consensus_hash = ConsensusHash([((i + 1) | 0x80) as u8; 20]);
            let stacks_block_hash = BlockHeaderHash([(i | 0x80) as u8; 32]);

            {
                let mut tx = db.tx_begin_at_tip();
                tx.set_stacks_block_accepted(&consensus_hash, &stacks_block_hash, *height)
                    .unwrap();
                tx.commit().unwrap();
            }

            // chain tip is memoized to the current burn chain tip, since it's the longest stacks fork
            let (block_consensus_hash, block_bhh) =
                SortitionDB::get_canonical_stacks_chain_tip_hash(db.conn()).unwrap();
            assert_eq!(block_consensus_hash, consensus_hash);
            assert_eq!(block_bhh, stacks_block_hash);
        }

        // chain tip is _still_ memoized to the last materialized chain tip (i.e. stacks block 7)
        last_snapshot = SortitionDB::get_canonical_burn_chain_tip(db.conn()).unwrap();
        assert_eq!(
            last_snapshot.burn_header_hash,
            BurnchainHeaderHash([0x8a; 32])
        );
        assert_eq!(
            last_snapshot.canonical_stacks_tip_consensus_hash,
            ConsensusHash([0x88; 20])
        );
        assert_eq!(
            last_snapshot.canonical_stacks_tip_hash,
            BlockHeaderHash([0x87; 32])
        );
        assert_eq!(last_snapshot.canonical_stacks_tip_height, 6);

        // when the blocks for burn blocks 6 and 8 arrive, the canonical fork is still at stacks
        // block 7.  The two stacks forks will be:
        // * 1,2,3,4,5,7
        // * 1,2,3,4,6,8
        for (i, height) in [6, 8].iter().zip([5, 6].iter()) {
            let consensus_hash = ConsensusHash([((i + 1) | 0x80) as u8; 20]);
            let stacks_block_hash = BlockHeaderHash([(i | 0x80) as u8; 32]);

            {
                let mut tx = db.tx_begin_at_tip();
                tx.set_stacks_block_accepted(&consensus_hash, &stacks_block_hash, *height)
                    .unwrap();
                tx.commit().unwrap();
            }

            // chain tip is memoized to the current burn chain tip, since it's the longest stacks fork.
            // BUT! the tie-breaking logic will cause the canonical fork to *flip*
            let (block_consensus_hash, block_bhh) =
                SortitionDB::get_canonical_stacks_chain_tip_hash(db.conn()).unwrap();

            if *i != 8 {
                assert_eq!(
                    block_consensus_hash,
                    last_snapshot.canonical_stacks_tip_consensus_hash
                );
                assert_eq!(block_bhh, last_snapshot.canonical_stacks_tip_hash);
            } else {
                // flip!
                let new_last_snapshot =
                    SortitionDB::get_canonical_burn_chain_tip(db.conn()).unwrap();
                assert_eq!(
                    block_consensus_hash,
                    new_last_snapshot.canonical_stacks_tip_consensus_hash
                );
                assert_eq!(block_bhh, new_last_snapshot.canonical_stacks_tip_hash);
                assert_ne!(
                    new_last_snapshot.canonical_stacks_tip_consensus_hash,
                    last_snapshot.canonical_stacks_tip_consensus_hash
                );
                assert_ne!(
                    new_last_snapshot.canonical_stacks_tip_hash,
                    last_snapshot.canonical_stacks_tip_hash
                );
            }
        }

        // when the block for burn block 9 arrives, the canonical stacks fork will be
        // 1,2,3,4,6,8,9.  It overtakes 1,2,3,4,5,7
        for (i, height) in [9].iter().zip([7].iter()) {
            let consensus_hash = ConsensusHash([((i + 1) | 0x80) as u8; 20]);
            let stacks_block_hash = BlockHeaderHash([(i | 0x80) as u8; 32]);

            {
                let mut tx = db.tx_begin_at_tip();
                tx.set_stacks_block_accepted(&consensus_hash, &stacks_block_hash, *height)
                    .unwrap();
                tx.commit().unwrap();
            }

            // we've overtaken the longest fork with a different longest fork on this burn chain fork
            let (block_consensus_hash, block_bhh) =
                SortitionDB::get_canonical_stacks_chain_tip_hash(db.conn()).unwrap();
            assert_eq!(block_consensus_hash, consensus_hash);
            assert_eq!(block_bhh, stacks_block_hash);
        }

        // canonical stacks chain tip is now stacks block 9
        last_snapshot = SortitionDB::get_canonical_burn_chain_tip(db.conn()).unwrap();
        assert_eq!(
            last_snapshot.burn_header_hash,
            BurnchainHeaderHash([0x8a; 32])
        );
        assert_eq!(
            last_snapshot.canonical_stacks_tip_consensus_hash,
            ConsensusHash([0x8a; 20])
        );
        assert_eq!(
            last_snapshot.canonical_stacks_tip_hash,
            BlockHeaderHash([0x89; 32])
        );
        assert_eq!(last_snapshot.canonical_stacks_tip_height, 7);

        // fork the burn chain at 0x4, producing a longer burnchain fork.  There are now two
        // burnchain forks, where the first one has two stacks forks:
        // stx:      1,    2,    3,    4,          6,          8,    9
        // stx:      1,    2,    3,    4,    5,          7,
        // burn:  0x01, 0x02, 0x03, 0x04, 0x85, 0x86, 0x87, 0x88, 0x89, 0x8a
        //
        // stx:      1,    2,    3,    4
        // burn:  0x01, 0x02, 0x03, 0x04, 0x45, 0x46, 0x47, 0x48, 0x49, 0x4a, 0x4b
        last_snapshot = SortitionDB::get_block_snapshot(db.conn(), &SortitionId([0x04; 32]))
            .unwrap()
            .unwrap();
        make_fork_run(&mut db, &last_snapshot, 7, 0x40);

        // canonical stacks chain tip is now stacks block 4, since the burn chain fork ending on
        // 0x4b has overtaken the burn chain fork ending on 0x8a
        last_snapshot = SortitionDB::get_canonical_burn_chain_tip(db.conn()).unwrap();
        assert_eq!(
            last_snapshot.burn_header_hash,
            BurnchainHeaderHash([0x4b; 32])
        );
        assert_eq!(
            last_snapshot.canonical_stacks_tip_consensus_hash,
            ConsensusHash([0x05; 20])
        );
        assert_eq!(
            last_snapshot.canonical_stacks_tip_hash,
            BlockHeaderHash([0x04; 32])
        );
        assert_eq!(last_snapshot.canonical_stacks_tip_height, 4);

        // set the stacks block at 0x4b as accepted as the 5th block
        {
            let mut tx = db.tx_begin_at_tip();
            tx.set_stacks_block_accepted(
                &ConsensusHash([0x4c; 20]),
                &BlockHeaderHash([0x4b; 32]),
                5,
            )
            .unwrap();
            tx.commit().unwrap();
        }

        last_snapshot = SortitionDB::get_canonical_burn_chain_tip(db.conn()).unwrap();
        assert_eq!(
            last_snapshot.burn_header_hash,
            BurnchainHeaderHash([0x4b; 32])
        );
        assert_eq!(
            last_snapshot.canonical_stacks_tip_consensus_hash,
            ConsensusHash([0x4c; 20])
        );
        assert_eq!(
            last_snapshot.canonical_stacks_tip_hash,
            BlockHeaderHash([0x4b; 32])
        );
        assert_eq!(last_snapshot.canonical_stacks_tip_height, 5);

        // fork the burn chain at 0x48, producing a shorter burnchain fork.  There are now three
        // burnchain forks:
        // stx:      1,    2,    3,    4,          6,          8,    9
        // stx:      1,    2,    3,    4,    5,          7,
        // burn:  0x01, 0x02, 0x03, 0x04, 0x85, 0x86, 0x87, 0x88, 0x89, 0x8a
        //
        // stx:      1,    2,    3,    4,                                        5
        // burn:  0x01, 0x02, 0x03, 0x04, 0x45, 0x46, 0x47, 0x48, 0x49, 0x4a, 0x4b
        //
        // stx:      1,    2,    3,    4,
        // burn:  0x01, 0x02, 0x03, 0x04, 0x45, 0x46, 0x47, 0x48, 0x29, 0x2a
        last_snapshot = SortitionDB::get_block_snapshot(db.conn(), &SortitionId([0x48; 32]))
            .unwrap()
            .unwrap();
        make_fork_run(&mut db, &last_snapshot, 2, 0x20);

        last_snapshot = SortitionDB::get_block_snapshot(db.conn(), &SortitionId([0x2a; 32]))
            .unwrap()
            .unwrap();
        assert_eq!(
            last_snapshot.burn_header_hash,
            BurnchainHeaderHash([0x2a; 32])
        );
        assert_eq!(
            last_snapshot.canonical_stacks_tip_consensus_hash,
            ConsensusHash([0x05; 20])
        );
        assert_eq!(
            last_snapshot.canonical_stacks_tip_hash,
            BlockHeaderHash([0x04; 32])
        );
        assert_eq!(last_snapshot.canonical_stacks_tip_height, 4);

        // doesn't affect canonical chain tip
        last_snapshot = SortitionDB::get_canonical_burn_chain_tip(db.conn()).unwrap();
        assert_eq!(
            last_snapshot.burn_header_hash,
            BurnchainHeaderHash([0x4b; 32])
        );
        assert_eq!(
            last_snapshot.canonical_stacks_tip_consensus_hash,
            ConsensusHash([0x4c; 20])
        );
        assert_eq!(
            last_snapshot.canonical_stacks_tip_hash,
            BlockHeaderHash([0x4b; 32])
        );
        assert_eq!(last_snapshot.canonical_stacks_tip_height, 5);

        // set the stacks block at 0x29 and 0x2a as accepted as the 5th and 6th blocks
        {
            let mut tx = db.tx_handle_begin(&SortitionId([0x2a; 32])).unwrap();
            tx.set_stacks_block_accepted(
                &ConsensusHash([0x2a; 20]),
                &BlockHeaderHash([0x29; 32]),
                5,
            )
            .unwrap();
            tx.set_stacks_block_accepted(
                &ConsensusHash([0x2b; 20]),
                &BlockHeaderHash([0x2a; 32]),
                6,
            )
            .unwrap();
            tx.commit().unwrap();
        }

        // new state of the world:
        // burnchain forks:
        // stx:      1,    2,    3,    4,          6,          8,    9
        // stx:      1,    2,    3,    4,    5,          7,
        // burn:  0x01, 0x02, 0x03, 0x04, 0x85, 0x86, 0x87, 0x88, 0x89, 0x8a
        //
        // stx:      1,    2,    3,    4,                                        5
        // burn:  0x01, 0x02, 0x03, 0x04, 0x45, 0x46, 0x47, 0x48, 0x49, 0x4a, 0x4b
        //
        // stx:      1,    2,    3,    4,                            5,    6
        // burn:  0x01, 0x02, 0x03, 0x04, 0x45, 0x46, 0x47, 0x48, 0x29, 0x2a

        // canonical stacks chain off of non-canonical burn chain fork 0x2a should have been updated
        last_snapshot = SortitionDB::get_block_snapshot(db.conn(), &SortitionId([0x2a; 32]))
            .unwrap()
            .unwrap();
        assert_eq!(
            last_snapshot.burn_header_hash,
            BurnchainHeaderHash([0x2a; 32])
        );
        assert_eq!(
            last_snapshot.canonical_stacks_tip_consensus_hash,
            ConsensusHash([0x2b; 20])
        );
        assert_eq!(
            last_snapshot.canonical_stacks_tip_hash,
            BlockHeaderHash([0x2a; 32])
        );
        assert_eq!(last_snapshot.canonical_stacks_tip_height, 6);

        // insertion on the non-canonical tip doesn't affect canonical chain tip
        last_snapshot = SortitionDB::get_canonical_burn_chain_tip(db.conn()).unwrap();
        assert_eq!(
            last_snapshot.burn_header_hash,
            BurnchainHeaderHash([0x4b; 32])
        );
        assert_eq!(
            last_snapshot.canonical_stacks_tip_consensus_hash,
            ConsensusHash([0x4c; 20])
        );
        assert_eq!(
            last_snapshot.canonical_stacks_tip_hash,
            BlockHeaderHash([0x4b; 32])
        );
        assert_eq!(last_snapshot.canonical_stacks_tip_height, 5);

        // insert stacks blocks #6, #7, #8, #9 off of the burn chain tip starting at 0x4b (i.e. the
        // canonical burn chain tip), on blocks 0x45, 0x46, and 0x47
        {
            let mut tx = db.tx_begin_at_tip();
            tx.set_stacks_block_accepted(
                &ConsensusHash([0x46; 20]),
                &BlockHeaderHash([0x45; 32]),
                5,
            )
            .unwrap();
            tx.set_stacks_block_accepted(
                &ConsensusHash([0x47; 20]),
                &BlockHeaderHash([0x46; 32]),
                6,
            )
            .unwrap();
            tx.set_stacks_block_accepted(
                &ConsensusHash([0x48; 20]),
                &BlockHeaderHash([0x47; 32]),
                7,
            )
            .unwrap();
            tx.set_stacks_block_accepted(
                &ConsensusHash([0x49; 20]),
                &BlockHeaderHash([0x48; 32]),
                8,
            )
            .unwrap();
            tx.commit().unwrap();
        }

        // new state of the world:
        // burnchain forks:
        // stx:      1,    2,    3,    4,          6,          8,    9
        // stx:      1,    2,    3,    4,    5,          7,
        // burn:  0x01, 0x02, 0x03, 0x04, 0x85, 0x86, 0x87, 0x88, 0x89, 0x8a
        //
        // stx:      1,    2,    3,    4,    6,    7,    8,   9
        // stx:      1,    2,    3,    4,                                        5
        // burn:  0x01, 0x02, 0x03, 0x04, 0x45, 0x46, 0x47, 0x48, 0x49, 0x4a, 0x4b
        //
        // stx:      1,    2,    3,    4,                            5,    6
        // burn:  0x01, 0x02, 0x03, 0x04, 0x45, 0x46, 0x47, 0x48, 0x29, 0x2a

        // new stacks tip is the 9th block added on burn chain tipped by 0x4b
        last_snapshot = SortitionDB::get_canonical_burn_chain_tip(db.conn()).unwrap();
        assert_eq!(
            last_snapshot.burn_header_hash,
            BurnchainHeaderHash([0x4b; 32])
        );
        assert_eq!(
            last_snapshot.canonical_stacks_tip_consensus_hash,
            ConsensusHash([0x49; 20])
        );
        assert_eq!(
            last_snapshot.canonical_stacks_tip_hash,
            BlockHeaderHash([0x48; 32])
        );
        assert_eq!(last_snapshot.canonical_stacks_tip_height, 8);

        // LIMITATION: the burn chain tipped at 0x2a will _not_ be updated, since it is not the
        // canonical burn chain tip.
        last_snapshot = SortitionDB::get_block_snapshot(db.conn(), &SortitionId([0x2a; 32]))
            .unwrap()
            .unwrap();
        assert_eq!(
            last_snapshot.burn_header_hash,
            BurnchainHeaderHash([0x2a; 32])
        );
        assert_eq!(
            last_snapshot.canonical_stacks_tip_consensus_hash,
            ConsensusHash([0x2b; 20])
        );
        assert_eq!(
            last_snapshot.canonical_stacks_tip_hash,
            BlockHeaderHash([0x2a; 32])
        );
        assert_eq!(last_snapshot.canonical_stacks_tip_height, 6);

        // BUT, when the burn chain tipped by 0x2a overtakes the one tipped by 0x4b, then all blocks
        // will show up.
        make_fork_run(&mut db, &last_snapshot, 2, 0x20);

        // new state of the world:
        // burnchain forks:
        // stx:      1,    2,    3,    4,          6,          8,    9
        // stx:      1,    2,    3,    4,    5,          7,
        // burn:  0x01, 0x02, 0x03, 0x04, 0x85, 0x86, 0x87, 0x88, 0x89, 0x8a
        //
        // stx:      1,    2,    3,    4,    6,    7,    8,    9
        // stx:      1,    2,    3,    4,                                        5
        // burn:  0x01, 0x02, 0x03, 0x04, 0x45, 0x46, 0x47, 0x48, 0x49, 0x4a, 0x4b
        //
        // stx:      1,    2,    3,    4,    7,    8,    9,   10
        // stx:      1,    2,    3,    4,                            5,    6
        // burn:  0x01, 0x02, 0x03, 0x04, 0x45, 0x46, 0x47, 0x48, 0x29, 0x2a, 0x2b, 0x2c

        last_snapshot = SortitionDB::get_canonical_burn_chain_tip(db.conn()).unwrap();
        assert_eq!(
            last_snapshot.burn_header_hash,
            BurnchainHeaderHash([0x2c; 32])
        );
        assert_eq!(
            last_snapshot.canonical_stacks_tip_consensus_hash,
            ConsensusHash([0x49; 20])
        );
        assert_eq!(
            last_snapshot.canonical_stacks_tip_hash,
            BlockHeaderHash([0x48; 32])
        );
        assert_eq!(last_snapshot.canonical_stacks_tip_height, 8);
    }

    /// Verify that the highest Stacks pointer written remains so, even if blocks from lower
    /// heights arrive. Verify that the pointer changes even if no new sortitions are added.
    #[test]
    fn test_stacks_block_accepted_out_of_order() {
        let first_burn_hash = BurnchainHeaderHash::from_hex(
            "10000000000000000000000000000000000000000000000000000000000000ff",
        )
        .unwrap();
        let mut db = SortitionDB::connect_test(0, &first_burn_hash).unwrap();

        let mut last_snapshot = SortitionDB::get_first_block_snapshot(db.conn()).unwrap();

        // seed a single fork
        make_fork_run(&mut db, &last_snapshot, 5, 0);

        // set some blocks as processed
        for i in (0..5).rev() {
            let consensus_hash = ConsensusHash([(i + 1) as u8; 20]);
            let stacks_block_hash = BlockHeaderHash([i as u8; 32]);
            let height = i;

            {
                let mut tx = db.tx_begin_at_tip();

                debug!(
                    "test: set_stacks_block_accepted {}/{} height {}",
                    &consensus_hash, &stacks_block_hash, height
                );
                tx.set_stacks_block_accepted(&consensus_hash, &stacks_block_hash, height)
                    .unwrap();
                tx.commit().unwrap();
            }

            // chain tip is memoized to the current burn chain tip
            let (block_consensus_hash, block_bhh) =
                SortitionDB::get_canonical_stacks_chain_tip_hash(db.conn()).unwrap();
            assert_eq!(block_consensus_hash, ConsensusHash([0x05; 20]));
            assert_eq!(block_bhh, BlockHeaderHash([0x04; 32]));
        }

        last_snapshot = SortitionDB::get_block_snapshot(db.conn(), &SortitionId([0x04; 32]))
            .unwrap()
            .unwrap();

        // before materializing new arrivals to the MARF, we should still have the canonical tip
        assert_eq!(last_snapshot.canonical_stacks_tip_height, 4);
        assert_eq!(
            last_snapshot.canonical_stacks_tip_consensus_hash,
            ConsensusHash([0x05; 20])
        );
        assert_eq!(
            last_snapshot.canonical_stacks_tip_hash,
            BlockHeaderHash([0x04; 32])
        );
    }

    #[test]
    fn test_stacks_tip_tiebreaker() {
        let snapshot = BlockSnapshot {
            accumulated_coinbase_ustx: 0,
            pox_valid: true,
            block_height: 123,
            burn_header_timestamp: get_epoch_time_secs(),
            burn_header_hash: BurnchainHeaderHash([0x01; 32]),
            sortition_id: SortitionId([0x02; 32]),
            parent_sortition_id: SortitionId([0x01; 32]),
            parent_burn_header_hash: BurnchainHeaderHash([0xff; 32]),
            consensus_hash: ConsensusHash([0x03; 20]),
            ops_hash: OpsHash([0x04; 32]),
            total_burn: 0,
            sortition: true,
            sortition_hash: SortitionHash([0x05; 32]),
            winning_block_txid: Txid([0x06; 32]),
            winning_stacks_block_hash: BlockHeaderHash([0x07; 32]),
            index_root: TrieHash([0x08; 32]),
            num_sortitions: 3,
            stacks_block_accepted: false,
            stacks_block_height: 0,
            arrival_index: 0,
            canonical_stacks_tip_height: 0,
            canonical_stacks_tip_hash: BlockHeaderHash([0x09; 32]),
            canonical_stacks_tip_consensus_hash: ConsensusHash([0x0a; 20]),
        };

        let best_height = 123;
        let new_block_arrivals = vec![
            (ConsensusHash([0x01; 20]), BlockHeaderHash([0x02; 32]), 123),
            (ConsensusHash([0x03; 20]), BlockHeaderHash([0x04; 32]), 123),
            (ConsensusHash([0x07; 20]), BlockHeaderHash([0x08; 32]), 122),
            (ConsensusHash([0x05; 20]), BlockHeaderHash([0x06; 32]), 123),
        ];

        assert_eq!(
            SortitionHandleTx::break_canonical_stacks_tip_tie(&snapshot, 121, &new_block_arrivals),
            None
        );
        assert_eq!(
            SortitionHandleTx::break_canonical_stacks_tip_tie(&snapshot, 122, &new_block_arrivals),
            Some(2)
        );
        assert_eq!(
            SortitionHandleTx::break_canonical_stacks_tip_tie(&snapshot, 123, &new_block_arrivals),
            Some(0)
        );
    }

    #[test]
    fn test_epoch_switch_205() {
        let mut rng = rand::thread_rng();
        let mut buf = [0u8; 32];
        rng.fill_bytes(&mut buf);
        let db_path_dir = format!(
            "/tmp/stacks-node-tests/unit-tests-sortdb/db-{}",
            to_hex(&buf)
        );

        let mut db = SortitionDB::connect(
            &db_path_dir,
            3,
            &BurnchainHeaderHash([0u8; 32]),
            0,
            &vec![
                StacksEpoch {
                    epoch_id: StacksEpochId::Epoch10,
                    start_height: 0,
                    end_height: 8,
                    block_limit: ExecutionCost::max_value(),
                    network_epoch: PEER_VERSION_EPOCH_1_0,
                },
                StacksEpoch {
                    epoch_id: StacksEpochId::Epoch20,
                    start_height: 8,
                    end_height: 12,
                    block_limit: ExecutionCost::max_value(),
                    network_epoch: PEER_VERSION_EPOCH_2_0,
                },
                StacksEpoch {
                    epoch_id: StacksEpochId::Epoch2_05,
                    start_height: 12,
                    end_height: STACKS_EPOCH_MAX,
                    block_limit: ExecutionCost::max_value(),
                    network_epoch: PEER_VERSION_EPOCH_2_05,
                },
            ],
            PoxConstants::test_default(),
            true,
        )
        .unwrap();

        let mut cur_snapshot = SortitionDB::get_canonical_burn_chain_tip(db.conn()).unwrap();
        // In this loop, we will advance the height, and check if the stacks epoch id is advancing as expected.
        for i in 0..20 {
            debug!("Get epoch for block height {}", cur_snapshot.block_height);
            let cur_epoch = SortitionDB::get_stacks_epoch(db.conn(), cur_snapshot.block_height)
                .unwrap()
                .unwrap();

            if cur_snapshot.block_height < 8 {
                assert_eq!(cur_epoch.epoch_id, StacksEpochId::Epoch10);
            } else if cur_snapshot.block_height < 12 {
                assert_eq!(cur_epoch.epoch_id, StacksEpochId::Epoch20);
            } else {
                assert_eq!(cur_epoch.epoch_id, StacksEpochId::Epoch2_05);
            }

            cur_snapshot =
                test_append_snapshot(&mut db, BurnchainHeaderHash([((i + 1) as u8); 32]), &vec![]);
        }
    }

    #[test]
    fn test_epoch_switch_21() {
        let mut rng = rand::thread_rng();
        let mut buf = [0u8; 32];
        rng.fill_bytes(&mut buf);
        let db_path_dir = format!("/tmp/test-blockstack-sortdb-{}", to_hex(&buf));

        let mut db = SortitionDB::connect(
            &db_path_dir,
            3,
            &BurnchainHeaderHash([0u8; 32]),
            0,
            &vec![
                StacksEpoch {
                    epoch_id: StacksEpochId::Epoch10,
                    start_height: 0,
                    end_height: 8,
                    block_limit: ExecutionCost::max_value(),
                    network_epoch: PEER_VERSION_EPOCH_1_0,
                },
                StacksEpoch {
                    epoch_id: StacksEpochId::Epoch20,
                    start_height: 8,
                    end_height: 12,
                    block_limit: ExecutionCost::max_value(),
                    network_epoch: PEER_VERSION_EPOCH_2_0,
                },
                StacksEpoch {
                    epoch_id: StacksEpochId::Epoch2_05,
                    start_height: 12,
                    end_height: 14,
                    block_limit: ExecutionCost::max_value(),
                    network_epoch: PEER_VERSION_EPOCH_2_05,
                },
                StacksEpoch {
                    epoch_id: StacksEpochId::Epoch21,
                    start_height: 14,
                    end_height: STACKS_EPOCH_MAX,
                    block_limit: ExecutionCost::max_value(),
                    network_epoch: PEER_VERSION_EPOCH_2_05,
                },
            ],
            PoxConstants::test_default(),
            true,
        )
        .unwrap();

        let mut cur_snapshot = SortitionDB::get_canonical_burn_chain_tip(db.conn()).unwrap();
        for i in 0..20 {
            debug!("Get epoch for block height {}", cur_snapshot.block_height);
            let cur_epoch = SortitionDB::get_stacks_epoch(db.conn(), cur_snapshot.block_height)
                .unwrap()
                .unwrap();

            if cur_snapshot.block_height < 8 {
                assert_eq!(cur_epoch.epoch_id, StacksEpochId::Epoch10);
            } else if cur_snapshot.block_height < 12 {
                assert_eq!(cur_epoch.epoch_id, StacksEpochId::Epoch20);
            } else if cur_snapshot.block_height < 14 {
                assert_eq!(cur_epoch.epoch_id, StacksEpochId::Epoch2_05);
            } else {
                assert_eq!(cur_epoch.epoch_id, StacksEpochId::Epoch21);
            }

            cur_snapshot =
                test_append_snapshot(&mut db, BurnchainHeaderHash([((i + 1) as u8); 32]), &vec![]);
        }
    }

    #[test]
    #[should_panic]
    fn test_bad_epochs_discontinuous() {
        let mut rng = rand::thread_rng();
        let mut buf = [0u8; 32];
        rng.fill_bytes(&mut buf);
        let db_path_dir = format!(
            "/tmp/stacks-node-tests/unit-tests-sortdb/db-{}",
            to_hex(&buf)
        );

        let db = SortitionDB::connect(
            &db_path_dir,
            3,
            &BurnchainHeaderHash([0u8; 32]),
            0,
            &vec![
                StacksEpoch {
                    epoch_id: StacksEpochId::Epoch10,
                    start_height: 0,
                    end_height: 8,
                    block_limit: ExecutionCost::max_value(),
                    network_epoch: PEER_VERSION_EPOCH_1_0,
                },
                StacksEpoch {
                    epoch_id: StacksEpochId::Epoch20,
                    start_height: 9,
                    end_height: 12,
                    block_limit: ExecutionCost::max_value(),
                    network_epoch: PEER_VERSION_EPOCH_2_0,
                }, // discontinuity
                StacksEpoch {
                    epoch_id: StacksEpochId::Epoch2_05,
                    start_height: 12,
                    end_height: STACKS_EPOCH_MAX,
                    block_limit: ExecutionCost::max_value(),
                    network_epoch: PEER_VERSION_EPOCH_2_05,
                },
            ],
            PoxConstants::test_default(),
            true,
        )
        .unwrap();
    }

    #[test]
    #[should_panic]
    fn test_bad_epochs_overlapping() {
        let mut rng = rand::thread_rng();
        let mut buf = [0u8; 32];
        rng.fill_bytes(&mut buf);
        let db_path_dir = format!(
            "/tmp/stacks-node-tests/unit-tests-sortdb/db-{}",
            to_hex(&buf)
        );

        let db = SortitionDB::connect(
            &db_path_dir,
            3,
            &BurnchainHeaderHash([0u8; 32]),
            0,
            &vec![
                StacksEpoch {
                    epoch_id: StacksEpochId::Epoch10,
                    start_height: 0,
                    end_height: 8,
                    block_limit: ExecutionCost::max_value(),
                    network_epoch: PEER_VERSION_EPOCH_1_0,
                },
                StacksEpoch {
                    epoch_id: StacksEpochId::Epoch20,
                    start_height: 7,
                    end_height: 12,
                    block_limit: ExecutionCost::max_value(),
                    network_epoch: PEER_VERSION_EPOCH_2_0,
                }, // overlap
                StacksEpoch {
                    epoch_id: StacksEpochId::Epoch2_05,
                    start_height: 12,
                    end_height: STACKS_EPOCH_MAX,
                    block_limit: ExecutionCost::max_value(),
                    network_epoch: PEER_VERSION_EPOCH_2_05,
                },
            ],
            PoxConstants::test_default(),
            true,
        )
        .unwrap();
    }

    #[test]
    #[should_panic]
    fn test_bad_epochs_missing_past() {
        let mut rng = rand::thread_rng();
        let mut buf = [0u8; 32];
        rng.fill_bytes(&mut buf);
        let db_path_dir = format!(
            "/tmp/stacks-node-tests/unit-tests-sortdb/db-{}",
            to_hex(&buf)
        );

        let db = SortitionDB::connect(
            &db_path_dir,
            3,
            &BurnchainHeaderHash([0u8; 32]),
            0,
            &vec![
                StacksEpoch {
                    epoch_id: StacksEpochId::Epoch10,
                    start_height: 1,
                    end_height: 8,
                    block_limit: ExecutionCost::max_value(),
                    network_epoch: PEER_VERSION_EPOCH_1_0,
                }, // should start at 0
                StacksEpoch {
                    epoch_id: StacksEpochId::Epoch20,
                    start_height: 8,
                    end_height: 12,
                    block_limit: ExecutionCost::max_value(),
                    network_epoch: PEER_VERSION_EPOCH_2_0,
                },
                StacksEpoch {
                    epoch_id: StacksEpochId::Epoch2_05,
                    start_height: 12,
                    end_height: STACKS_EPOCH_MAX,
                    block_limit: ExecutionCost::max_value(),
                    network_epoch: PEER_VERSION_EPOCH_2_05,
                },
            ],
            PoxConstants::test_default(),
            true,
        )
        .unwrap();
    }

    #[test]
    #[should_panic]
    fn test_bad_epochs_missing_future() {
        let mut rng = rand::thread_rng();
        let mut buf = [0u8; 32];
        rng.fill_bytes(&mut buf);
        let db_path_dir = format!(
            "/tmp/stacks-node-tests/unit-tests-sortdb/db-{}",
            to_hex(&buf)
        );

        let db = SortitionDB::connect(
            &db_path_dir,
            3,
            &BurnchainHeaderHash([0u8; 32]),
            0,
            &vec![
                StacksEpoch {
                    epoch_id: StacksEpochId::Epoch10,
                    start_height: 0,
                    end_height: 8,
                    block_limit: ExecutionCost::max_value(),
                    network_epoch: PEER_VERSION_EPOCH_1_0,
                },
                StacksEpoch {
                    epoch_id: StacksEpochId::Epoch20,
                    start_height: 8,
                    end_height: 12,
                    block_limit: ExecutionCost::max_value(),
                    network_epoch: PEER_VERSION_EPOCH_2_0,
                },
                StacksEpoch {
                    epoch_id: StacksEpochId::Epoch2_05,
                    start_height: 12,
                    end_height: 20,
                    block_limit: ExecutionCost::max_value(),
                    network_epoch: PEER_VERSION_EPOCH_2_05,
                }, // missing future
            ],
            PoxConstants::test_default(),
            true,
        )
        .unwrap();
    }

    #[test]
    #[should_panic]
    fn test_bad_epochs_invalid() {
        let mut rng = rand::thread_rng();
        let mut buf = [0u8; 32];
        rng.fill_bytes(&mut buf);
        let db_path_dir = format!(
            "/tmp/stacks-node-tests/unit-tests-sortdb/db-{}",
            to_hex(&buf)
        );

        let db = SortitionDB::connect(
            &db_path_dir,
            3,
            &BurnchainHeaderHash([0u8; 32]),
            0,
            &vec![
                StacksEpoch {
                    epoch_id: StacksEpochId::Epoch10,
                    start_height: 0,
                    end_height: 8,
                    block_limit: ExecutionCost::max_value(),
                    network_epoch: PEER_VERSION_EPOCH_1_0,
                },
                StacksEpoch {
                    epoch_id: StacksEpochId::Epoch20,
                    start_height: 8,
                    end_height: 7,
                    block_limit: ExecutionCost::max_value(),
                    network_epoch: PEER_VERSION_EPOCH_2_0,
                }, // invalid range
                StacksEpoch {
                    epoch_id: StacksEpochId::Epoch2_05,
                    start_height: 8,
                    end_height: STACKS_EPOCH_MAX,
                    block_limit: ExecutionCost::max_value(),
                    network_epoch: PEER_VERSION_EPOCH_2_05,
                },
            ],
            PoxConstants::test_default(),
            true,
        )
        .unwrap();
    }

    #[test]
    fn test_descended_from() {
        let block_height = 123;
        let vtxindex = 456;
        let first_burn_hash = BurnchainHeaderHash::from_hex(
            "0000000000000000000000000000000000000000000000000000000000000000",
        )
        .unwrap();

        let leader_key = LeaderKeyRegisterOp {
            consensus_hash: ConsensusHash::from_bytes(
                &hex_bytes("2222222222222222222222222222222222222222").unwrap(),
            )
            .unwrap(),
            public_key: VRFPublicKey::from_bytes(
                &hex_bytes("a366b51292bef4edd64063d9145c617fec373bceb0758e98cd72becd84d54c7a")
                    .unwrap(),
            )
            .unwrap(),
            memo: vec![01, 02, 03, 04, 05],

            txid: Txid::from_bytes_be(
                &hex_bytes("1bfa831b5fc56c858198acb8e77e5863c1e9d8ac26d49ddb914e24d8d4083562")
                    .unwrap(),
            )
            .unwrap(),
            vtxindex: vtxindex,
            block_height: block_height + 1,
            burn_header_hash: BurnchainHeaderHash([0x01; 32]),
        };

        let genesis_block_commit = LeaderBlockCommitOp {
            sunset_burn: 0,
            block_header_hash: BlockHeaderHash::from_bytes(
                &hex_bytes("2222222222222222222222222222222222222222222222222222222222222221")
                    .unwrap(),
            )
            .unwrap(),
            new_seed: VRFSeed::from_bytes(
                &hex_bytes("3333333333333333333333333333333333333333333333333333333333333333")
                    .unwrap(),
            )
            .unwrap(),
            // genesis
            parent_block_ptr: 0,
            parent_vtxindex: 0,
            key_block_ptr: (block_height + 1) as u32,
            key_vtxindex: vtxindex as u16,
            memo: vec![0x80],
            commit_outs: vec![],

            burn_fee: 12345,
            input: (Txid([0; 32]), 0),
            apparent_sender: BurnchainSigner::mock_parts(
                AddressHashMode::SerializeP2PKH,
                1,
                vec![StacksPublicKey::from_hex(
                    "02d8015134d9db8178ac93acbc43170a2f20febba5087a5b0437058765ad5133d0",
                )
                .unwrap()],
            ),

            txid: Txid::from_bytes_be(
                &hex_bytes("dec0489b200c05e3611c174a203da75bea86eb16d254afdec9d93a7d50623426")
                    .unwrap(),
            )
            .unwrap(),
            vtxindex: 1,
            block_height: block_height + 2,
            burn_parent_modulus: ((block_height + 1) % BURN_BLOCK_MINED_AT_MODULUS) as u8,
            burn_header_hash: BurnchainHeaderHash([0x03; 32]),
        };

        // descends from genesis
        let block_commit_1 = LeaderBlockCommitOp {
            sunset_burn: 0,
            block_header_hash: BlockHeaderHash::from_bytes(
                &hex_bytes("2222222222222222222222222222222222222222222222222222222222222222")
                    .unwrap(),
            )
            .unwrap(),
            new_seed: VRFSeed::from_bytes(
                &hex_bytes("3333333333333333333333333333333333333333333333333333333333333333")
                    .unwrap(),
            )
            .unwrap(),
            parent_block_ptr: genesis_block_commit.block_height as u32,
            parent_vtxindex: genesis_block_commit.vtxindex as u16,
            key_block_ptr: (block_height + 1) as u32,
            key_vtxindex: vtxindex as u16,
            memo: vec![0x80],
            commit_outs: vec![],

            burn_fee: 12345,
            input: (Txid([0; 32]), 0),
            apparent_sender: BurnchainSigner::mock_parts(
                AddressHashMode::SerializeP2PKH,
                1,
                vec![StacksPublicKey::from_hex(
                    "02d8015134d9db8178ac93acbc43170a2f20febba5087a5b0437058765ad5133d0",
                )
                .unwrap()],
            ),

            txid: Txid::from_bytes_be(
                &hex_bytes("c25b21f8c8d55f52cf67e1e7604ca243438df7753a06bea085e10a9957ce0f8e")
                    .unwrap(),
            )
            .unwrap(),
            vtxindex: 1,
            block_height: block_height + 3,
            burn_parent_modulus: ((block_height + 2) % BURN_BLOCK_MINED_AT_MODULUS) as u8,
            burn_header_hash: BurnchainHeaderHash([0x04; 32]),
        };

        // descends from block_commit_1
        let block_commit_1_1 = LeaderBlockCommitOp {
            sunset_burn: 0,
            block_header_hash: BlockHeaderHash::from_bytes(
                &hex_bytes("2222222222222222222222222222222222222222222222222222222222222224")
                    .unwrap(),
            )
            .unwrap(),
            new_seed: VRFSeed::from_bytes(
                &hex_bytes("3333333333333333333333333333333333333333333333333333333333333333")
                    .unwrap(),
            )
            .unwrap(),
            parent_block_ptr: block_commit_1.block_height as u32,
            parent_vtxindex: block_commit_1.vtxindex as u16,
            key_block_ptr: (block_height + 1) as u32,
            key_vtxindex: vtxindex as u16,
            memo: vec![0x80],
            commit_outs: vec![],

            burn_fee: 12345,
            input: (Txid([0; 32]), 0),
            apparent_sender: BurnchainSigner::mock_parts(
                AddressHashMode::SerializeP2PKH,
                1,
                vec![StacksPublicKey::from_hex(
                    "02d8015134d9db8178ac93acbc43170a2f20febba5087a5b0437058765ad5133d0",
                )
                .unwrap()],
            ),

            txid: Txid::from_bytes_be(
                &hex_bytes("a55f4f6afff0ba597a22a5d90bea2cd61b078518dbdf67f77588e3c0effb5c0f")
                    .unwrap(),
            )
            .unwrap(),
            vtxindex: 1,
            block_height: block_height + 4,
            burn_parent_modulus: ((block_height + 3) % BURN_BLOCK_MINED_AT_MODULUS) as u8,
            burn_header_hash: BurnchainHeaderHash([0x05; 32]),
        };

        // descends from genesis_block_commit
        let block_commit_2 = LeaderBlockCommitOp {
            sunset_burn: 0,
            block_header_hash: BlockHeaderHash::from_bytes(
                &hex_bytes("2222222222222222222222222222222222222222222222222222222222222223")
                    .unwrap(),
            )
            .unwrap(),
            new_seed: VRFSeed::from_bytes(
                &hex_bytes("3333333333333333333333333333333333333333333333333333333333333333")
                    .unwrap(),
            )
            .unwrap(),
            parent_block_ptr: genesis_block_commit.block_height as u32,
            parent_vtxindex: genesis_block_commit.vtxindex as u16,
            key_block_ptr: (block_height + 1) as u32,
            key_vtxindex: vtxindex as u16,
            memo: vec![0x80],
            commit_outs: vec![],

            burn_fee: 1,
            input: (Txid([0; 32]), 0),
            apparent_sender: BurnchainSigner::mock_parts(
                AddressHashMode::SerializeP2PKH,
                1,
                vec![StacksPublicKey::from_hex(
                    "02d8015134d9db8178ac93acbc43170a2f20febba5087a5b0437058765ad5133d0",
                )
                .unwrap()],
            ),

            txid: Txid::from_bytes_be(
                &hex_bytes("53bfa82f97ef65f0239ded2b4ed93cab1f9d72f9454ac5eb4d7d0f79ad9e0127")
                    .unwrap(),
            )
            .unwrap(),
            vtxindex: 2,
            block_height: block_height + 5,
            burn_parent_modulus: ((block_height + 4) % BURN_BLOCK_MINED_AT_MODULUS) as u8,
            burn_header_hash: BurnchainHeaderHash([0x06; 32]),
        };

        let mut db = SortitionDB::connect_test(block_height, &first_burn_hash).unwrap();

        let key_snapshot = test_append_snapshot(
            &mut db,
            BurnchainHeaderHash([0x01; 32]),
            &vec![BlockstackOperationType::LeaderKeyRegister(
                leader_key.clone(),
            )],
        );

        let genesis_commit_snapshot = test_append_snapshot_with_winner(
            &mut db,
            BurnchainHeaderHash([0x03; 32]),
            &vec![BlockstackOperationType::LeaderBlockCommit(
                genesis_block_commit.clone(),
            )],
            None,
            Some(genesis_block_commit.clone()),
        );

        let first_block_commit_snapshot = test_append_snapshot_with_winner(
            &mut db,
            BurnchainHeaderHash([0x04; 32]),
            &vec![BlockstackOperationType::LeaderBlockCommit(
                block_commit_1.clone(),
            )],
            None,
            Some(block_commit_1.clone()),
        );

        let second_block_commit_snapshot = test_append_snapshot_with_winner(
            &mut db,
            BurnchainHeaderHash([0x05; 32]),
            &vec![BlockstackOperationType::LeaderBlockCommit(
                block_commit_1_1.clone(),
            )],
            None,
            Some(block_commit_1_1.clone()),
        );

        let third_block_commit_snapshot = test_append_snapshot_with_winner(
            &mut db,
            BurnchainHeaderHash([0x06; 32]),
            &vec![BlockstackOperationType::LeaderBlockCommit(
                block_commit_2.clone(),
            )],
            None,
            Some(block_commit_2.clone()),
        );

        assert_eq!(
            genesis_commit_snapshot.winning_stacks_block_hash,
            genesis_block_commit.block_header_hash
        );
        assert_eq!(
            first_block_commit_snapshot.winning_stacks_block_hash,
            block_commit_1.block_header_hash
        );
        assert_eq!(
            second_block_commit_snapshot.winning_stacks_block_hash,
            block_commit_1_1.block_header_hash
        );
        assert_eq!(
            third_block_commit_snapshot.winning_stacks_block_hash,
            block_commit_2.block_header_hash
        );

        assert_eq!(
            SortitionDB::get_block_commit_parent_sortition_id(
                db.conn(),
                &block_commit_1.txid,
                &first_block_commit_snapshot.sortition_id
            )
            .unwrap(),
            Some(genesis_commit_snapshot.sortition_id.clone())
        );
        assert_eq!(
            SortitionDB::get_block_commit_parent_sortition_id(
                db.conn(),
                &block_commit_1_1.txid,
                &second_block_commit_snapshot.sortition_id
            )
            .unwrap(),
            Some(first_block_commit_snapshot.sortition_id.clone())
        );
        assert_eq!(
            SortitionDB::get_block_commit_parent_sortition_id(
                db.conn(),
                &block_commit_2.txid,
                &third_block_commit_snapshot.sortition_id
            )
            .unwrap(),
            Some(genesis_commit_snapshot.sortition_id.clone())
        );

        assert_eq!(
            SortitionDB::get_block_commit_parent_sortition_id(
                db.conn(),
                &block_commit_2.txid,
                &first_block_commit_snapshot.sortition_id
            )
            .unwrap(),
            None
        );

        for i in 0..2 {
            // do this battery of tests twice -- once with the block commit parent descendancy
            // information, and once without.
            if i == 0 {
                debug!("Test descended_from with block_commit_parents");
            } else {
                debug!("Test descended_from without block_commit_parents");
            }
            {
                let mut db_tx =
                    SortitionHandleTx::begin(&mut db, &third_block_commit_snapshot.sortition_id)
                        .unwrap();
                assert!(db_tx
                    .descended_from(
                        block_commit_1.block_height,
                        &block_commit_1.block_header_hash
                    )
                    .unwrap());
                assert!(db_tx
                    .descended_from(
                        block_commit_1.block_height,
                        &genesis_block_commit.block_header_hash
                    )
                    .unwrap());
                assert!(db_tx
                    .descended_from(
                        block_commit_2.block_height,
                        &genesis_block_commit.block_header_hash
                    )
                    .unwrap());

                assert!(!db_tx
                    .descended_from(
                        block_commit_2.block_height,
                        &block_commit_1.block_header_hash
                    )
                    .unwrap());

                // not possible, since block_commit_1 predates block_commit_2
                assert!(!db_tx
                    .descended_from(
                        block_commit_1.block_height,
                        &block_commit_2.block_header_hash
                    )
                    .unwrap());
            }
            {
                let mut db_tx =
                    SortitionHandleTx::begin(&mut db, &third_block_commit_snapshot.sortition_id)
                        .unwrap();
                assert!(db_tx
                    .descended_from(
                        block_commit_1_1.block_height,
                        &block_commit_1.block_header_hash
                    )
                    .unwrap());
                assert!(db_tx
                    .descended_from(
                        block_commit_1.block_height,
                        &genesis_block_commit.block_header_hash
                    )
                    .unwrap());

                // transitively...
                assert!(db_tx
                    .descended_from(
                        block_commit_1_1.block_height,
                        &genesis_block_commit.block_header_hash
                    )
                    .unwrap());
            }

            // drop descendancy information
            {
                let db_tx = db.tx_begin().unwrap();
                db_tx
                    .execute("DELETE FROM block_commit_parents", NO_PARAMS)
                    .unwrap();
                db_tx.commit().unwrap();
            }
        }
    }

    #[test]
    fn test_get_ancestor_burnchain_header_hashes() {
        let block_height = 100;
        let first_burn_hash = BurnchainHeaderHash([0x00; 32]);
        let mut db = SortitionDB::connect_test(block_height, &first_burn_hash).unwrap();
        for i in 1..11 {
            test_append_snapshot(&mut db, BurnchainHeaderHash([i as u8; 32]), &vec![]);
        }

        // typical
        let ancestors = SortitionDB::get_ancestor_burnchain_header_hashes(
            db.conn(),
            &BurnchainHeaderHash([0x09; 32]),
            6,
        )
        .unwrap();
        assert_eq!(
            ancestors,
            vec![
                BurnchainHeaderHash([0x09; 32]),
                BurnchainHeaderHash([0x08; 32]),
                BurnchainHeaderHash([0x07; 32]),
                BurnchainHeaderHash([0x06; 32]),
                BurnchainHeaderHash([0x05; 32]),
                BurnchainHeaderHash([0x04; 32]),
                BurnchainHeaderHash([0x03; 32])
            ]
        );

        // edge case -- get too many
        let ancestors = SortitionDB::get_ancestor_burnchain_header_hashes(
            db.conn(),
            &BurnchainHeaderHash([0x09; 32]),
            20,
        )
        .unwrap();
        assert_eq!(
            ancestors,
            vec![
                BurnchainHeaderHash([0x09; 32]),
                BurnchainHeaderHash([0x08; 32]),
                BurnchainHeaderHash([0x07; 32]),
                BurnchainHeaderHash([0x06; 32]),
                BurnchainHeaderHash([0x05; 32]),
                BurnchainHeaderHash([0x04; 32]),
                BurnchainHeaderHash([0x03; 32]),
                BurnchainHeaderHash([0x02; 32]),
                BurnchainHeaderHash([0x01; 32]),
                BurnchainHeaderHash([0x00; 32]),
                BurnchainHeaderHash([0xff; 32]),
            ]
        );

        // edge case -- get none
        let ancestors = SortitionDB::get_ancestor_burnchain_header_hashes(
            db.conn(),
            &BurnchainHeaderHash([0x09; 32]),
            0,
        )
        .unwrap();
        assert_eq!(ancestors, vec![BurnchainHeaderHash([0x09; 32])]);

        // edge case -- get one that doesn't exist
        let ancestors = SortitionDB::get_ancestor_burnchain_header_hashes(
            db.conn(),
            &BurnchainHeaderHash([0xfe; 32]),
            0,
        )
        .unwrap();
        assert_eq!(ancestors, vec![BurnchainHeaderHash([0xfe; 32])]);
    }

    #[test]
    fn test_get_set_ast_rules() {
        let block_height = 123;
        let first_burn_hash = BurnchainHeaderHash::from_hex(
            "0000000000000000000000000000000000000000000000000000000000000000",
        )
        .unwrap();
        let mut db = SortitionDB::connect_test(block_height, &first_burn_hash).unwrap();

        assert_eq!(
            SortitionDB::get_ast_rules(db.conn(), 0).unwrap(),
            ASTRules::Typical
        );
        assert_eq!(
            SortitionDB::get_ast_rules(db.conn(), 1).unwrap(),
            ASTRules::Typical
        );
        assert_eq!(
            SortitionDB::get_ast_rules(db.conn(), AST_RULES_PRECHECK_SIZE - 1).unwrap(),
            ASTRules::Typical
        );
        assert_eq!(
            SortitionDB::get_ast_rules(db.conn(), AST_RULES_PRECHECK_SIZE).unwrap(),
            ASTRules::PrecheckSize
        );
        assert_eq!(
            SortitionDB::get_ast_rules(db.conn(), AST_RULES_PRECHECK_SIZE + 1).unwrap(),
            ASTRules::PrecheckSize
        );

        {
            let mut tx = db.tx_begin().unwrap();
            SortitionDB::override_ast_rule_height(&mut tx, ASTRules::PrecheckSize, 1).unwrap();
            tx.commit().unwrap();
        }

        assert_eq!(
            SortitionDB::get_ast_rules(db.conn(), 0).unwrap(),
            ASTRules::Typical
        );
        assert_eq!(
            SortitionDB::get_ast_rules(db.conn(), 1).unwrap(),
            ASTRules::PrecheckSize
        );
        assert_eq!(
            SortitionDB::get_ast_rules(db.conn(), 2).unwrap(),
            ASTRules::PrecheckSize
        );
    }

    #[test]
    fn test_get_chosen_pox_anchor() {
        let path_root = "/tmp/test_get_chosen_pox_anchor";
        if fs::metadata(path_root).is_ok() {
            fs::remove_dir_all(path_root).unwrap();
        }

        fs::create_dir_all(path_root).unwrap();

        let pox_consts = PoxConstants::new(10, 3, 3, 25, 5, u64::MAX, u64::MAX, u32::MAX, u32::MAX);

        let mut burnchain = Burnchain::regtest(path_root);
        burnchain.pox_constants = pox_consts.clone();

        let mut burnchain_db =
            BurnchainDB::connect(&burnchain.get_burnchaindb_path(), &burnchain, true).unwrap();
        let first_block_header = burnchain_db.get_canonical_chain_tip().unwrap();
        let first_block_height = first_block_header.block_height;

        let mut headers = vec![first_block_header.clone()];
        let key_register = make_simple_key_register(&first_block_header.block_hash, 0, 1);

        let (next_headers, commits) = make_reward_cycle(
            &mut burnchain_db,
            &burnchain,
            &key_register,
            &mut headers,
            vec![None, None],
        );

        assert!(headers.len() > commits.len());

        let mut db = SortitionDB::connect_test_with_epochs(
            first_block_height,
            &first_block_header.block_hash,
            StacksEpoch::all(0, 0, 0),
        )
        .unwrap();

        // make snapshot for each block-commit.
        // make the first run of commits always win.
        for (i, commit_set) in commits.iter().enumerate() {
            let commit_ops: Vec<BlockstackOperationType> = commit_set
                .iter()
                .filter_map(|op| {
                    op.as_ref()
                        .map(|op| BlockstackOperationType::LeaderBlockCommit(op.clone()))
                })
                .collect();
            let winner = if commit_set.len() > 0 {
                commit_set[0].clone()
            } else {
                None
            };
            let burn_header_hash = headers[i + 1].block_hash.clone();
            let burn_block_height = headers[i + 1].block_height;

            Burnchain::process_affirmation_maps(
                &burnchain,
                &mut burnchain_db,
                &headers,
                burn_block_height,
            )
            .unwrap();
            test_append_snapshot_with_winner(&mut db, burn_header_hash, &commit_ops, None, winner);
        }

        let tip = SortitionDB::get_canonical_burn_chain_tip(db.conn()).unwrap();
        {
            let ic = db.index_handle(&tip.sortition_id);
            let anchor_2_05 = ic
                .get_chosen_pox_anchor(None, &tip.burn_header_hash, &pox_consts)
                .unwrap()
                .unwrap();
            let anchor_2_1 = ic
                .get_chosen_pox_anchor(
                    Some(burnchain_db.conn()),
                    &tip.burn_header_hash,
                    &pox_consts,
                )
                .unwrap()
                .unwrap();

            let ic = db.index_conn();
            let expected_anchor_ch = SortitionDB::get_ancestor_snapshot(&ic, 7, &tip.sortition_id)
                .unwrap()
                .unwrap()
                .consensus_hash;
            assert_eq!(
                anchor_2_05,
                (
                    expected_anchor_ch.clone(),
                    commits[6][0].as_ref().unwrap().block_header_hash.clone(),
                    commits[6][0].as_ref().unwrap().txid.clone(),
                )
            );
            assert_eq!(
                anchor_2_1,
                (
                    expected_anchor_ch,
                    commits[6][1].as_ref().unwrap().block_header_hash.clone(),
                    commits[6][1].as_ref().unwrap().txid.clone(),
                )
            );
        }
    }

    #[test]
    fn test_load_store_burnchain_ops() {
        let block_height = 123;
        let first_burn_hash = BurnchainHeaderHash::from_hex(
            "0000000000000000000000000000000000000000000000000000000000000000",
        )
        .unwrap();
        let fork_burn_hash = BurnchainHeaderHash::from_hex(
            "0000000000000000000000000000000000000000000000000000000000000001",
        )
        .unwrap();
        let mut db = SortitionDB::connect_test(block_height, &first_burn_hash).unwrap();

        let good_ops = vec![
            BlockstackOperationType::TransferStx(TransferStxOp {
                sender: StacksAddress::new(1, Hash160([1u8; 20])),
                recipient: StacksAddress::new(2, Hash160([2u8; 20])),
                transfered_ustx: 123,
                memo: vec![0x00, 0x01, 0x02, 0x03, 0x04],

                txid: Txid([0x01; 32]),
                vtxindex: 1,
                block_height,
                burn_header_hash: first_burn_hash.clone(),
            }),
            BlockstackOperationType::StackStx(StackStxOp {
                sender: StacksAddress::new(3, Hash160([3u8; 20])),
                reward_addr: PoxAddress::Standard(StacksAddress::new(4, Hash160([4u8; 20])), None),
                stacked_ustx: 456,
                num_cycles: 6,

                txid: Txid([0x02; 32]),
                vtxindex: 2,
                block_height,
                burn_header_hash: first_burn_hash.clone(),
            }),
            BlockstackOperationType::DelegateStx(DelegateStxOp {
                sender: StacksAddress::new(6, Hash160([6u8; 20])),
                delegate_to: StacksAddress::new(7, Hash160([7u8; 20])),
                reward_addr: Some((
                    123,
                    PoxAddress::Standard(
                        StacksAddress::new(8, Hash160([8u8; 20])),
                        Some(AddressHashMode::SerializeP2PKH),
                    ),
                )),
                delegated_ustx: 789,
                until_burn_height: Some(1000),

                txid: Txid([0x04; 32]),
                vtxindex: 3,
                block_height,
                burn_header_hash: first_burn_hash.clone(),
            }),
        ];

        let mut tx = db.tx_begin_at_tip();
        for op in good_ops.iter() {
            tx.store_burnchain_transaction(op, &SortitionId::stubbed(&first_burn_hash))
                .unwrap();
        }
        tx.commit().unwrap();

        let ops = SortitionDB::get_transfer_stx_ops(db.conn(), &first_burn_hash).unwrap();
        assert_eq!(ops.len(), 1);
        assert_eq!(
            BlockstackOperationType::TransferStx(ops[0].clone()),
            good_ops[0]
        );

        let ops = SortitionDB::get_stack_stx_ops(db.conn(), &first_burn_hash).unwrap();
        assert_eq!(ops.len(), 1);
        assert_eq!(
            BlockstackOperationType::StackStx(ops[0].clone()),
            good_ops[1]
        );

        let ops = SortitionDB::get_delegate_stx_ops(db.conn(), &first_burn_hash).unwrap();
        assert_eq!(ops.len(), 1);
        assert_eq!(
            BlockstackOperationType::DelegateStx(ops[0].clone()),
            good_ops[2]
        );

        // if the same ops get mined in a different burnchain block, they will still be available
        let good_ops_2 = vec![
            BlockstackOperationType::TransferStx(TransferStxOp {
                sender: StacksAddress::new(1, Hash160([1u8; 20])),
                recipient: StacksAddress::new(2, Hash160([2u8; 20])),
                transfered_ustx: 123,
                memo: vec![0x00, 0x01, 0x02, 0x03, 0x04],

                txid: Txid([0x01; 32]),
                vtxindex: 1,
                block_height,
                burn_header_hash: fork_burn_hash.clone(),
            }),
            BlockstackOperationType::StackStx(StackStxOp {
                sender: StacksAddress::new(3, Hash160([3u8; 20])),
                reward_addr: PoxAddress::Standard(StacksAddress::new(4, Hash160([4u8; 20])), None),
                stacked_ustx: 456,
                num_cycles: 6,

                txid: Txid([0x02; 32]),
                vtxindex: 2,
                block_height,
                burn_header_hash: fork_burn_hash.clone(),
            }),
            BlockstackOperationType::DelegateStx(DelegateStxOp {
                sender: StacksAddress::new(6, Hash160([6u8; 20])),
                delegate_to: StacksAddress::new(7, Hash160([7u8; 20])),
                reward_addr: Some((
                    123,
                    PoxAddress::Standard(StacksAddress::new(8, Hash160([8u8; 20])), None),
                )),
                delegated_ustx: 789,
                until_burn_height: Some(1000),

                txid: Txid([0x04; 32]),
                vtxindex: 3,
                block_height,
                burn_header_hash: fork_burn_hash.clone(),
            }),
        ];

        let mut tx = db.tx_begin_at_tip();
        for op in good_ops_2.iter() {
            tx.store_burnchain_transaction(op, &SortitionId::stubbed(&fork_burn_hash))
                .unwrap();
        }
        tx.commit().unwrap();

        // old ones are still there
        let ops = SortitionDB::get_transfer_stx_ops(db.conn(), &first_burn_hash).unwrap();
        assert_eq!(ops.len(), 1);
        assert_eq!(
            BlockstackOperationType::TransferStx(ops[0].clone()),
            good_ops[0]
        );

        let ops = SortitionDB::get_stack_stx_ops(db.conn(), &first_burn_hash).unwrap();
        assert_eq!(ops.len(), 1);
        assert_eq!(
            BlockstackOperationType::StackStx(ops[0].clone()),
            good_ops[1]
        );

        let ops = SortitionDB::get_delegate_stx_ops(db.conn(), &first_burn_hash).unwrap();
        assert_eq!(ops.len(), 1);
        assert_eq!(
            BlockstackOperationType::DelegateStx(ops[0].clone()),
            good_ops[2]
        );

        // and so are the new ones
        let ops = SortitionDB::get_transfer_stx_ops(db.conn(), &fork_burn_hash).unwrap();
        assert_eq!(ops.len(), 1);
        assert_eq!(
            BlockstackOperationType::TransferStx(ops[0].clone()),
            good_ops_2[0]
        );

        let ops = SortitionDB::get_stack_stx_ops(db.conn(), &fork_burn_hash).unwrap();
        assert_eq!(ops.len(), 1);
        assert_eq!(
            BlockstackOperationType::StackStx(ops[0].clone()),
            good_ops_2[1]
        );

        let ops = SortitionDB::get_delegate_stx_ops(db.conn(), &fork_burn_hash).unwrap();
        assert_eq!(ops.len(), 1);
        assert_eq!(
            BlockstackOperationType::DelegateStx(ops[0].clone()),
            good_ops_2[2]
        );
    }
}<|MERGE_RESOLUTION|>--- conflicted
+++ resolved
@@ -606,7 +606,7 @@
     }
 }
 
-pub const SORTITION_DB_VERSION: &'static str = "6";
+pub const SORTITION_DB_VERSION: &'static str = "7";
 
 const SORTITION_DB_INITIAL_SCHEMA: &'static [&'static str] = &[
     r#"
@@ -2822,11 +2822,8 @@
         SortitionDB::apply_schema_3(&db_tx)?;
         SortitionDB::apply_schema_4(&db_tx)?;
         SortitionDB::apply_schema_5(&db_tx, epochs_ref)?;
-<<<<<<< HEAD
-        SortitionDB::apply_schema_6(&db_tx)?;
-=======
         SortitionDB::apply_schema_6(&db_tx, epochs_ref)?;
->>>>>>> 754146c8
+        SortitionDB::apply_schema_7(&db_tx)?;
 
         db_tx.instantiate_index()?;
 
@@ -3021,6 +3018,7 @@
                     || version == "4"
                     || version == "5"
                     || version == "6"
+                    || version == "7"
             }
             StacksEpochId::Epoch2_05 => {
                 version == "2"
@@ -3028,23 +3026,29 @@
                     || version == "4"
                     || version == "5"
                     || version == "6"
+                    || version == "7"
             }
             StacksEpochId::Epoch21 => {
-                version == "3" || version == "4" || version == "5" || version == "6"
+                version == "3"
+                    || version == "4"
+                    || version == "5"
+                    || version == "6"
+                    || version == "7"
             }
             StacksEpochId::Epoch22 => {
-                version == "3" || version == "4" || version == "5" || version == "6"
+                version == "3"
+                    || version == "4"
+                    || version == "5"
+                    || version == "6"
+                    || version == "7"
             }
             StacksEpochId::Epoch23 => {
-                version == "3" || version == "4" || version == "5" || version == "6"
-            }
-<<<<<<< HEAD
-            StacksEpochId::Epoch21 => version == "3" || version == "4" || version == "5",
-            StacksEpochId::Epoch22 => {
-                version == "3" || version == "4" || version == "5" || version == "6"
-            }
-=======
->>>>>>> 754146c8
+                version == "3"
+                    || version == "4"
+                    || version == "5"
+                    || version == "6"
+                    || version == "7"
+            }
         }
     }
 
@@ -3131,28 +3135,30 @@
         Ok(())
     }
 
-<<<<<<< HEAD
-    fn apply_schema_6(tx: &DBTx) -> Result<(), db_error> {
-=======
     fn apply_schema_6(tx: &DBTx, epochs: &[StacksEpoch]) -> Result<(), db_error> {
->>>>>>> 754146c8
         for sql_exec in SORTITION_DB_SCHEMA_6 {
             tx.execute_batch(sql_exec)?;
         }
 
-<<<<<<< HEAD
-=======
         SortitionDB::validate_and_insert_epochs(&tx, epochs)?;
 
->>>>>>> 754146c8
         tx.execute(
             "INSERT OR REPLACE INTO db_config (version) VALUES (?1)",
             &["6"],
         )?;
-<<<<<<< HEAD
-=======
-
->>>>>>> 754146c8
+
+        Ok(())
+    }
+
+    fn apply_schema_7(tx: &DBTx) -> Result<(), db_error> {
+        for sql_exec in SORTITION_DB_SCHEMA_6 {
+            tx.execute_batch(sql_exec)?;
+        }
+
+        tx.execute(
+            "INSERT OR REPLACE INTO db_config (version) VALUES (?1)",
+            &["7"],
+        )?;
         Ok(())
     }
 
@@ -3200,11 +3206,11 @@
                         tx.commit()?;
                     } else if version == "5" {
                         let tx = self.tx_begin()?;
-<<<<<<< HEAD
-                        SortitionDB::apply_schema_6(&tx.deref())?;
-=======
                         SortitionDB::apply_schema_6(&tx.deref(), epochs)?;
->>>>>>> 754146c8
+                        tx.commit()?;
+                    } else if version == "6" {
+                        let tx = self.tx_begin()?;
+                        SortitionDB::apply_schema_7(&tx.deref())?;
                         tx.commit()?;
                     } else if version == expected_version {
                         return Ok(());
