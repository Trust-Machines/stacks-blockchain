--- conflicted
+++ resolved
@@ -63,13 +63,8 @@
 use crate::chainstate::burn::operations::*;
 use crate::chainstate::burn::*;
 use crate::chainstate::coordinator::{Error as CoordError, *};
-<<<<<<< HEAD
 use crate::chainstate::stacks::address::{PoxAddress, PoxAddressType20, PoxAddressType32};
-use crate::chainstate::stacks::boot::PoxStartCycleInfo;
 use crate::chainstate::stacks::boot::COSTS_2_NAME;
-=======
-use crate::chainstate::stacks::address::PoxAddress;
->>>>>>> a93c2867
 use crate::chainstate::stacks::boot::POX_1_NAME;
 use crate::chainstate::stacks::boot::POX_2_NAME;
 use crate::chainstate::stacks::boot::{PoxStartCycleInfo, POX_3_NAME};
@@ -3289,6 +3284,8 @@
     let _r = std::fs::remove_dir_all(path);
 
     let pox_v1_unlock_ht = 12;
+    let pox_v2_unlock_ht = u32::MAX;
+    let pox_3_activation_ht = u32::MAX;
     let sunset_ht = 8000;
     let pox_consts = Some(PoxConstants::new(
         100,
@@ -3299,6 +3296,8 @@
         7010,
         sunset_ht,
         pox_v1_unlock_ht,
+        pox_v2_unlock_ht,
+        pox_3_activation_ht,
     ));
     let burnchain_conf = get_burnchain(path, pox_consts.clone());
 
