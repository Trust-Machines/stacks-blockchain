--- conflicted
+++ resolved
@@ -682,8 +682,6 @@
         vrf_key,
         key_index,
         None,
-        0,
-        false,
         (Txid([0; 32]), 0),
         Some(parent_sortition),
     )
@@ -2826,305 +2824,6 @@
     }
 }
 
-#[test]
-<<<<<<< HEAD
-fn test_sortition_with_sunset() {
-    let path = "/tmp/stacks-blockchain-sortition-with-sunset";
-    let _r = std::fs::remove_dir_all(path);
-
-    let sunset_ht = 80;
-    let pox_consts = Some(PoxConstants::new(
-        6,
-        3,
-        3,
-        25,
-        5,
-        10,
-        sunset_ht,
-        u32::max_value(),
-    ));
-    let burnchain_conf = get_burnchain(path, pox_consts.clone());
-
-    let mut vrf_keys: Vec<_> = (0..200).map(|_| VRFPrivateKey::new()).collect();
-    let mut committers: Vec<_> = (0..200).map(|_| StacksPrivateKey::new()).collect();
-
-    let reward_set_size = pox_consts.as_ref().unwrap().reward_slots() as usize;
-    assert_eq!(reward_set_size, 6);
-    let reward_set: Vec<_> = (0..reward_set_size)
-        .map(|_| p2pkh_from(&StacksPrivateKey::new()))
-        .collect();
-
-    setup_states(
-        &[path],
-        &vrf_keys,
-        &committers,
-        pox_consts.clone(),
-        None,
-        StacksEpochId::Epoch20,
-    );
-
-    let mut coord = make_reward_set_coordinator(path, reward_set, pox_consts.clone());
-
-    coord.handle_new_burnchain_block().unwrap();
-
-    let sort_db = get_sortition_db(path, pox_consts.clone());
-
-    let tip = SortitionDB::get_canonical_burn_chain_tip(sort_db.conn()).unwrap();
-    assert_eq!(tip.block_height, 1);
-    assert_eq!(tip.sortition, false);
-    let (_, ops) = sort_db
-        .get_sortition_result(&tip.sortition_id)
-        .unwrap()
-        .unwrap();
-
-    // we should have all the VRF registrations accepted
-    assert_eq!(ops.accepted_ops.len(), vrf_keys.len());
-    assert_eq!(ops.consumed_leader_keys.len(), 0);
-
-    let mut started_first_reward_cycle = false;
-    // process sequential blocks, and their sortitions...
-    let mut stacks_blocks: Vec<(SortitionId, StacksBlock)> = vec![];
-    let mut anchor_blocks = vec![];
-
-    // split up the vrf keys and committers so that we have some that will be mining "correctly"
-    //   and some that will be producing bad outputs
-
-    let WRONG_OUTS_OFFSET = 100;
-    let vrf_key_wrong_outs = vrf_keys.split_off(WRONG_OUTS_OFFSET);
-    let miner_wrong_outs = committers.split_off(WRONG_OUTS_OFFSET);
-
-    // track the reward set consumption
-    let mut reward_recipients = HashSet::new();
-    for ix in 0..vrf_keys.len() {
-        let vrf_key = &vrf_keys[ix];
-        let miner = &committers[ix];
-
-        let vrf_wrong_out = &vrf_key_wrong_outs[ix];
-        let miner_wrong_out = &miner_wrong_outs[ix];
-
-        let mut burnchain = get_burnchain_db(path, pox_consts.clone());
-        let mut chainstate = get_chainstate(path);
-
-        let parent = if ix == 0 {
-            BlockHeaderHash([0; 32])
-        } else {
-            stacks_blocks[ix - 1].1.header.block_hash()
-        };
-
-        let burnchain_tip = burnchain.get_canonical_chain_tip().unwrap();
-        let next_mock_header = BurnchainBlockHeader {
-            block_height: burnchain_tip.block_height + 1,
-            block_hash: BurnchainHeaderHash([0; 32]),
-            parent_block_hash: burnchain_tip.block_hash,
-            num_txs: 0,
-            timestamp: 1,
-        };
-
-        let reward_cycle_info = coord.get_reward_cycle_info(&next_mock_header).unwrap();
-        if reward_cycle_info.is_some() {
-            // did we process a reward set last cycle? check if the
-            //  recipient set size matches our expectation
-            if started_first_reward_cycle {
-                let last_reward_cycle_block = (sunset_ht
-                    / (pox_consts.as_ref().unwrap().reward_cycle_length as u64))
-                    * (pox_consts.as_ref().unwrap().reward_cycle_length as u64);
-                if burnchain_tip.block_height == last_reward_cycle_block {
-                    eprintln!(
-                        "End of PoX (at sunset height {}): reward set size is {}",
-                        burnchain_tip.block_height,
-                        reward_recipients.len()
-                    );
-                    assert_eq!(reward_recipients.len(), 6); // still hasn't cleared yet, so still 6
-                } else if burnchain_tip.block_height
-                    > last_reward_cycle_block
-                        + (pox_consts.as_ref().unwrap().reward_cycle_length as u64)
-                {
-                    eprintln!("End of PoX (beyond sunset height {} and in next reward cycle): reward set size is {}", burnchain_tip.block_height, reward_recipients.len());
-                    assert_eq!(reward_recipients.len(), 0);
-                } else if burnchain_tip.block_height > last_reward_cycle_block {
-                    eprintln!(
-                        "End of PoX (beyond sunset height {}): reward set size is {}",
-                        burnchain_tip.block_height,
-                        reward_recipients.len()
-                    );
-                    assert_eq!(reward_recipients.len(), 2); // still haven't cleared this yet, so still 2
-                } else {
-                    eprintln!(
-                        "End of PoX (before sunset height {}): reward set size is {}",
-                        burnchain_tip.block_height,
-                        reward_recipients.len()
-                    );
-                    assert_eq!(reward_recipients.len(), reward_set_size);
-                }
-            }
-            // clear the reward recipients tracker, since those
-            //  recipients are now eligible again in the new reward cycle
-            reward_recipients.clear();
-        }
-        let next_block_recipients = get_rw_sortdb(path, pox_consts.clone())
-            .test_get_next_block_recipients(&burnchain_conf, reward_cycle_info.as_ref())
-            .unwrap();
-        if next_mock_header.block_height >= sunset_ht {
-            assert!(next_block_recipients.is_none());
-        }
-
-        if let Some(ref next_block_recipients) = next_block_recipients {
-            // this is only Some(..) if we're pre-sunset
-            assert!(burnchain_tip.block_height <= sunset_ht);
-            for (addr, _) in next_block_recipients.recipients.iter() {
-                if !addr.is_burn() {
-                    assert!(
-                        !reward_recipients.contains(addr),
-                        "Reward set should not already contain address {}",
-                        addr
-                    );
-                }
-                reward_recipients.insert(addr.clone());
-            }
-            eprintln!(
-                "at {}: reward_recipients ({}) = {:?}",
-                burnchain_tip.block_height,
-                reward_recipients.len(),
-                reward_recipients
-            );
-        }
-
-        let sunset_burn = burnchain_conf.expected_sunset_burn(next_mock_header.block_height, 10000);
-        let rest_commit = 10000 - sunset_burn;
-        let b = get_burnchain(path, pox_consts.clone());
-
-        let (good_op, block) = if ix == 0 {
-            make_genesis_block_with_recipients(
-                &sort_db,
-                &mut chainstate,
-                &parent,
-                miner,
-                10000,
-                vrf_key,
-                ix as u32,
-                next_block_recipients.as_ref(),
-            )
-        } else {
-            make_stacks_block_with_recipients_and_sunset_burn(
-                &sort_db,
-                &mut chainstate,
-                &b,
-                &parent,
-                burnchain_tip.block_height,
-                miner,
-                rest_commit,
-                vrf_key,
-                ix as u32,
-                next_block_recipients.as_ref(),
-                sunset_burn + (rand::random::<u8>() as u64),
-                next_mock_header.block_height >= sunset_ht,
-            )
-        };
-
-        eprintln!("good op: {:?}", &good_op);
-        let expected_winner = good_op.txid();
-        let mut ops = vec![good_op];
-
-        if sunset_burn > 0 {
-            let (bad_outs_op, _) = make_stacks_block_with_recipients_and_sunset_burn(
-                &sort_db,
-                &mut chainstate,
-                &b,
-                &parent,
-                burnchain_tip.block_height,
-                miner,
-                10000,
-                vrf_wrong_out,
-                (ix + WRONG_OUTS_OFFSET) as u32,
-                next_block_recipients.as_ref(),
-                sunset_burn - 1,
-                false,
-            );
-            ops.push(bad_outs_op);
-        }
-
-        let burnchain_tip = burnchain.get_canonical_chain_tip().unwrap();
-        produce_burn_block(
-            &b,
-            &mut burnchain,
-            &burnchain_tip.block_hash,
-            ops,
-            vec![].iter_mut(),
-        );
-        // handle the sortition
-        coord.handle_new_burnchain_block().unwrap();
-
-        let new_burnchain_tip = burnchain.get_canonical_chain_tip().unwrap();
-        if b.is_reward_cycle_start(new_burnchain_tip.block_height) {
-            if new_burnchain_tip.block_height < sunset_ht {
-                started_first_reward_cycle = true;
-                // store the anchor block for this sortition for later checking
-                let ic = sort_db.index_handle_at_tip();
-                let bhh = ic.get_last_anchor_block_hash().unwrap().unwrap();
-                anchor_blocks.push(bhh);
-            } else {
-                // store the anchor block for this sortition for later checking
-                let ic = sort_db.index_handle_at_tip();
-                assert!(
-                    ic.get_last_anchor_block_hash().unwrap().is_none(),
-                    "No PoX anchor block should be chosen after PoX sunset"
-                );
-            }
-        }
-
-        let tip = SortitionDB::get_canonical_burn_chain_tip(sort_db.conn()).unwrap();
-        assert_eq!(&tip.winning_block_txid, &expected_winner);
-
-        // load the block into staging
-        let block_hash = block.header.block_hash();
-
-        assert_eq!(&tip.winning_stacks_block_hash, &block_hash);
-        stacks_blocks.push((tip.sortition_id.clone(), block.clone()));
-
-        preprocess_block(&mut chainstate, &sort_db, &tip, block);
-
-        // handle the stacks block
-        coord.handle_new_stacks_block().unwrap();
-    }
-
-    let stacks_tip = SortitionDB::get_canonical_stacks_chain_tip_hash(sort_db.conn()).unwrap();
-    let mut chainstate = get_chainstate(path);
-    assert_eq!(
-        chainstate
-            .with_read_only_clarity_tx(
-                &sort_db.index_conn(),
-                &StacksBlockId::new(&stacks_tip.0, &stacks_tip.1),
-                |conn| conn
-                    .with_readonly_clarity_env(
-                        false,
-                        CHAIN_ID_TESTNET,
-                        PrincipalData::parse("SP3Q4A5WWZ80REGBN0ZXNE540ECJ9JZ4A765Q5K2Q").unwrap(),
-                        None,
-                        LimitedCostTracker::new_free(),
-                        |env| env.eval_raw("block-height")
-                    )
-                    .unwrap()
-            )
-            .unwrap(),
-        Value::UInt(100)
-    );
-
-    {
-        let ic = sort_db.index_handle_at_tip();
-        let pox_id = ic.get_pox_id().unwrap();
-        assert_eq!(&pox_id.to_string(),
-                   "111111111111111111",
-                   "PoX ID should reflect the 10 reward cycles _with_ a known anchor block, plus the 'initial' known reward cycle at genesis");
-    }
-}
-
-#[test]
-=======
-// This test should panic until the MARF stability issue
-// https://github.com/blockstack/stacks-blockchain/issues/1805
-// is resolved:
-#[should_panic]
->>>>>>> 89018490
 /// Test a block that is processable in 2 PoX forks:
 ///   block "11" should be processable in both `111` and `110`
 ///   (because its parent is block `0`, and nobody stacks in
@@ -3143,8 +2842,6 @@
         2,
         25,
         5,
-        u64::max_value(),
-        u64::max_value(),
         u32::max_value(),
     ));
     let b = get_burnchain(path, pox_consts.clone());
@@ -3529,8 +3226,6 @@
         2,
         25,
         5,
-        u64::max_value(),
-        u64::max_value(),
         u32::max_value(),
     ));
     let b = get_burnchain(path, pox_consts.clone());
