--- conflicted
+++ resolved
@@ -40,35 +40,19 @@
     TupleData, TupleTypeSignature, TypeSignature, Value, NONE,
 };
 
-<<<<<<< HEAD
 use crate::core::POX_TESTNET_CYCLE_LENGTH;
-use crate::util::boot::boot_code_addr;
-use crate::{
-    burnchains::PoxConstants,
-    clarity_vm::{clarity::ClarityBlockConnection, database::marf::WritableMarfStore},
-    util::boot::boot_code_id,
-};
-use crate::{
-    core::StacksEpoch,
-    types::proof::{ClarityMarfTrieId, TrieMerkleProof},
-=======
 use crate::{
     burnchains::PoxConstants,
     clarity_vm::{clarity::ClarityBlockConnection, database::marf::WritableMarfStore},
     core::StacksEpoch,
->>>>>>> a1d45cae
-};
-use crate::{
     core::StacksEpochId,
     types::chainstate::{
         BlockHeaderHash, BurnchainHeaderHash, StacksAddress, StacksBlockId, VRFSeed,
     },
 };
-<<<<<<< HEAD
-=======
+
 use util_lib::boot::boot_code_addr;
 use util_lib::boot::boot_code_id;
->>>>>>> a1d45cae
 
 use clarity_vm::clarity::Error as ClarityError;
 use core::PEER_VERSION_EPOCH_1_0;
@@ -105,7 +89,6 @@
     static ref MIN_THRESHOLD: u128 = *LIQUID_SUPPLY / super::test::TESTNET_STACKING_THRESHOLD_25;
 }
 
-<<<<<<< HEAD
 impl From<&StacksPrivateKey> for StandardPrincipalData {
     fn from(o: &StacksPrivateKey) -> StandardPrincipalData {
         let stacks_addr = StacksAddress::from_public_keys(
@@ -131,8 +114,6 @@
     }
 }
 
-=======
->>>>>>> a1d45cae
 pub struct ClarityTestSim {
     marf: MarfedKV,
     height: u64,
@@ -319,6 +300,23 @@
         bytes.copy_from_slice(&in_bytes[0..8]);
         Some(u64::from_le_bytes(bytes))
     }
+}
+
+fn check_arithmetic_only(contract: &str) {
+    let analysis = mem_type_check(contract).unwrap().1;
+    ArithmeticOnlyChecker::run(&analysis).expect("Should pass arithmetic checks");
+}
+
+#[test]
+fn cost_contract_is_arithmetic_only() {
+    use chainstate::stacks::boot::BOOT_CODE_COSTS;
+    check_arithmetic_only(BOOT_CODE_COSTS);
+}
+
+#[test]
+fn cost_2_contract_is_arithmetic_only() {
+    use chainstate::stacks::boot::BOOT_CODE_COSTS_2;
+    check_arithmetic_only(BOOT_CODE_COSTS_2);
 }
 
 impl BurnStateDB for TestSimBurnStateDB {
@@ -1365,7 +1363,6 @@
             "Delegate successfully stack extends for User0 for 9 cycles",
         );
 
-<<<<<<< HEAD
         for cycle in 3..12 {
             assert_eq!(
                 env.execute_transaction(
@@ -1381,37 +1378,6 @@
                 "(ok true)".to_string(),
                 "For cycles in [3, 12), delegate has enough to successfully aggregate commit",
             );
-=======
-fn check_arithmetic_only(contract: &str) {
-    let analysis = mem_type_check(contract).unwrap().1;
-    ArithmeticOnlyChecker::run(&analysis).expect("Should pass arithmetic checks");
-}
-
-#[test]
-fn cost_contract_is_arithmetic_only() {
-    use chainstate::stacks::boot::BOOT_CODE_COSTS;
-    check_arithmetic_only(BOOT_CODE_COSTS);
-}
-
-#[test]
-fn cost_2_contract_is_arithmetic_only() {
-    use chainstate::stacks::boot::BOOT_CODE_COSTS_2;
-    check_arithmetic_only(BOOT_CODE_COSTS_2);
-}
-
-impl HeadersDB for TestSimHeadersDB {
-    fn get_burn_header_hash_for_block(
-        &self,
-        id_bhh: &StacksBlockId,
-    ) -> Option<BurnchainHeaderHash> {
-        if *id_bhh == *FIRST_INDEX_BLOCK_HASH {
-            Some(BurnchainHeaderHash::from_hex(BITCOIN_REGTEST_FIRST_BLOCK_HASH).unwrap())
-        } else {
-            self.get_burn_block_height_for_block(id_bhh)?;
-            Some(BurnchainHeaderHash(id_bhh.0.clone()))
-        }
-    }
->>>>>>> a1d45cae
 
             // call a second time to make sure that the partial map reset.
             assert_eq!(
